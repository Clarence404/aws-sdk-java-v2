--- conflicted
+++ resolved
@@ -23,12 +23,7 @@
 import java.util.List;
 import java.util.concurrent.atomic.AtomicLong;
 import software.amazon.awssdk.annotations.SdkInternalApi;
-<<<<<<< HEAD
-import software.amazon.awssdk.utils.BinaryUtils;
-=======
 import software.amazon.awssdk.utils.Logger;
-import software.amazon.awssdk.utils.Validate;
->>>>>>> 4bae174b
 import software.amazon.awssdk.utils.builder.SdkBuilder;
 
 /**
@@ -36,63 +31,32 @@
  */
 @SdkInternalApi
 public final class ChunkBuffer {
-<<<<<<< HEAD
-    private AtomicLong remainingBytes;
-    private final ByteBuffer currentBuffer;
-    private int bufferSize;
-=======
     private static final Logger log = Logger.loggerFor(ChunkBuffer.class);
-    private final AtomicLong transferredBytes;
+    private AtomicLong transferredBytes;
     private final ByteBuffer currentBuffer;
     private final int chunkSize;
-    private final long totalBytes;
->>>>>>> 4bae174b
+    private long totalBytes;
 
     private ChunkBuffer(Long totalBytes, Integer bufferSize) {
         int chunkSize = bufferSize != null ? bufferSize : DEFAULT_ASYNC_CHUNK_SIZE;
         this.chunkSize = chunkSize;
         this.currentBuffer = ByteBuffer.allocate(chunkSize);
-<<<<<<< HEAD
-
         if (totalBytes != null) {
-            this.remainingBytes = new AtomicLong(totalBytes);
-        }
-=======
-        this.totalBytes = totalBytes;
-        this.transferredBytes = new AtomicLong(0);
->>>>>>> 4bae174b
+            this.totalBytes = totalBytes;
+            this.transferredBytes = new AtomicLong(0);
+        }
     }
 
     public static Builder builder() {
         return new DefaultBuilder();
     }
 
-    public synchronized Iterable<ByteBuffer> bufferAndCreateChunks(ByteBuffer buffer) {
-        if (remainingBytes == null) {
-            return bufferAndCreateChunksWithUnknownLength(buffer);
-        } else {
-            return bufferAndCreateChunksWithKnownLength(buffer);
-        }
-    }
-
-<<<<<<< HEAD
-    // currentBuffer and bufferedList can get over written if concurrent Threads calls this method at the same time.
-    private synchronized Iterable<ByteBuffer> bufferAndCreateChunksWithKnownLength(ByteBuffer buffer) {
-        int startPosition = 0;
-        List<ByteBuffer> bufferedList = new ArrayList<>();
-        int currentBytesRead = buffer.remaining();
-        do {
-            int bufferedBytes = currentBuffer.position();
-            int availableToRead = bufferSize - bufferedBytes;
-            int bytesToMove = Math.min(availableToRead, currentBytesRead - startPosition);
-=======
     /**
      * Split the input {@link ByteBuffer} into multiple smaller {@link ByteBuffer}s, each of which contains {@link #chunkSize}
      * worth of bytes. If the last chunk of the input ByteBuffer contains less than {@link #chunkSize} data, the last chunk will
      * be buffered.
      */
     public synchronized Iterable<ByteBuffer> split(ByteBuffer inputByteBuffer) {
->>>>>>> 4bae174b
 
         if (!inputByteBuffer.hasRemaining()) {
             return Collections.singletonList(inputByteBuffer);
@@ -120,6 +84,30 @@
             addCurrentBufferToIterable(byteBuffers, remainingBytesInBuffer);
         }
         return byteBuffers;
+    }
+
+    /**
+     * Split the input {@link ByteBuffer} into multiple smaller {@link ByteBuffer}s, each of which contains {@link #chunkSize}
+     * worth of bytes, when the total length is unknown.
+     */
+    public synchronized Iterable<ByteBuffer> splitWithUnknownLength(ByteBuffer buffer) {
+        List<ByteBuffer> bufferedList = new ArrayList<>();
+        while (buffer.hasRemaining()) {
+            int bytesToCopy = Math.min(buffer.remaining(), currentBuffer.remaining());
+            byte[] bytes = new byte[bytesToCopy];
+            buffer.get(bytes);
+            currentBuffer.put(bytes);
+
+            if (!currentBuffer.hasRemaining() || !buffer.hasRemaining()) {
+                currentBuffer.flip();
+                ByteBuffer bufferToSend = ByteBuffer.allocate(currentBuffer.limit());
+                bufferToSend.put(currentBuffer);
+                bufferToSend.flip();
+                bufferedList.add(bufferToSend);
+                currentBuffer.clear();
+            }
+        }
+        return bufferedList;
     }
 
     private boolean isCurrentBufferFull() {
@@ -180,26 +168,6 @@
         }
     }
 
-    private synchronized Iterable<ByteBuffer> bufferAndCreateChunksWithUnknownLength(ByteBuffer buffer) {
-        List<ByteBuffer> bufferedList = new ArrayList<>();
-        while (buffer.hasRemaining()) {
-            int bytesToCopy = Math.min(buffer.remaining(), currentBuffer.remaining());
-            byte[] bytes = new byte[bytesToCopy];
-            buffer.get(bytes);
-            currentBuffer.put(bytes);
-
-            if (!currentBuffer.hasRemaining() || !buffer.hasRemaining()) {
-                currentBuffer.flip();
-                ByteBuffer bufferToSend = ByteBuffer.allocate(currentBuffer.limit());
-                bufferToSend.put(currentBuffer);
-                bufferToSend.flip();
-                bufferedList.add(bufferToSend);
-                currentBuffer.clear();
-            }
-        }
-        return bufferedList;
-    }
-
     public interface Builder extends SdkBuilder<Builder, ChunkBuffer> {
 
         Builder bufferSize(int bufferSize);
