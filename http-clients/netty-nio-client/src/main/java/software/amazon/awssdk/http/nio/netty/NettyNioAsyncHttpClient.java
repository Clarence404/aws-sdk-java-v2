/*
 * Copyright 2010-2018 Amazon.com, Inc. or its affiliates. All Rights Reserved.
 *
 * Licensed under the Apache License, Version 2.0 (the "License").
 * You may not use this file except in compliance with the License.
 * A copy of the License is located at
 *
 *  http://aws.amazon.com/apache2.0
 *
 * or in the "license" file accompanying this file. This file is distributed
 * on an "AS IS" BASIS, WITHOUT WARRANTIES OR CONDITIONS OF ANY KIND, either
 * express or implied. See the License for the specific language governing
 * permissions and limitations under the License.
 */

package software.amazon.awssdk.http.nio.netty;

import static io.netty.handler.ssl.SslContext.defaultClientProvider;
import static software.amazon.awssdk.http.nio.netty.internal.utils.SocketChannelResolver.resolveSocketChannelClass;
import static software.amazon.awssdk.utils.FunctionalUtils.invokeSafely;

import io.netty.bootstrap.Bootstrap;
import io.netty.channel.ChannelOption;
import io.netty.channel.EventLoopGroup;
import io.netty.channel.pool.ChannelHealthChecker;
import io.netty.channel.pool.ChannelPool;
import io.netty.channel.pool.ChannelPoolMap;
import io.netty.channel.pool.SimpleChannelPool;
import io.netty.handler.ssl.SslContext;
import io.netty.handler.ssl.SslContextBuilder;
import io.netty.handler.ssl.util.InsecureTrustManagerFactory;
import java.net.URI;
import java.util.Optional;
import software.amazon.awssdk.annotations.SdkInternalApi;
import software.amazon.awssdk.http.SdkHttpConfigurationOption;
import software.amazon.awssdk.http.SdkHttpRequest;
import software.amazon.awssdk.http.SdkRequestContext;
import software.amazon.awssdk.http.async.AbortableRunnable;
import software.amazon.awssdk.http.async.SdkAsyncHttpClient;
import software.amazon.awssdk.http.async.SdkHttpRequestProvider;
import software.amazon.awssdk.http.async.SdkHttpResponseHandler;
import software.amazon.awssdk.http.nio.netty.h2.BetterFixedChannelPool;
import software.amazon.awssdk.http.nio.netty.internal.ChannelPipelineInitializer;
import software.amazon.awssdk.http.nio.netty.internal.NettyConfiguration;
import software.amazon.awssdk.http.nio.netty.internal.NonManagedEventLoopGroup;
import software.amazon.awssdk.http.nio.netty.internal.RequestAdapter;
import software.amazon.awssdk.http.nio.netty.internal.RequestContext;
import software.amazon.awssdk.http.nio.netty.internal.RunnableRequest;
import software.amazon.awssdk.http.nio.netty.internal.SdkChannelPoolMap;
import software.amazon.awssdk.http.nio.netty.internal.SharedEventLoopGroup;
import software.amazon.awssdk.utils.AttributeMap;

@SdkInternalApi
final class NettyNioAsyncHttpClient implements SdkAsyncHttpClient {

    private final EventLoopGroup group;
    private final RequestAdapter requestAdapter = new RequestAdapter();
    private final ChannelPoolMap<URI, ChannelPool> pools;
    private final NettyConfiguration configuration;

    NettyNioAsyncHttpClient(NettySdkHttpClientFactory factory, AttributeMap serviceDefaultsMap) {
        this.configuration = new NettyConfiguration(serviceDefaultsMap, factory);
        this.group = factory.eventLoopGroupConfiguration().toEither()
                            .map(e -> e.map(NonManagedEventLoopGroup::new,
                                            EventLoopGroupFactory::create))
                            .orElseGet(SharedEventLoopGroup::get);
        this.pools = createChannelPoolMap();
    }

    private ChannelPoolMap<URI, ChannelPool> createChannelPoolMap() {
        return new SdkChannelPoolMap<URI, ChannelPool>() {
            @Override
            protected ChannelPool newPool(URI key) {
                Bootstrap bootstrap =
                        new Bootstrap()
                                .group(group)
                                .channel(resolveSocketChannelClass(group))
                                .option(ChannelOption.CONNECT_TIMEOUT_MILLIS, configuration.connectionTimeout())
                                .option(ChannelOption.TCP_NODELAY, true)
                                .remoteAddress(key.getHost(), key.getPort());
<<<<<<< HEAD
                ChannelPipelineInitializer pipelineInitializer = new ChannelPipelineInitializer(sslContext(key.getScheme()));
                return BetterFixedChannelPool.builder()
                                             .channelPool(new SimpleChannelPool(bootstrap,
                                                                                pipelineInitializer,
                                                                                ChannelHealthChecker.ACTIVE))
                                             .executor(bootstrap.config().group().next())
                                             .acquireTimeoutAction(BetterFixedChannelPool.AcquireTimeoutAction.FAIL)
                                             // TODO expose better options for this
                                             .acquireTimeoutMillis(configuration.connectionAcquisitionTimeout())
                                             .maxConnections(configuration.maxConnectionsPerEndpoint())
                                             .maxPendingAcquires(1000)
                                             .build();
=======
                SslContext sslContext = sslContext(key.getScheme());
                return new FixedChannelPool(bootstrap,
                                            // TODO expose better options for this
                                            new ChannelPipelineInitializer(sslContext),
                                            ChannelHealthChecker.ACTIVE,
                                            FixedChannelPool.AcquireTimeoutAction.FAIL,
                                            configuration.connectionAcquisitionTimeout(),
                                            configuration.maxConnectionsPerEndpoint(),
                                            configuration.maxPendingAcquires());
>>>>>>> 41c3f18b
            }
        };
    }

    @Override
    public AbortableRunnable prepareRequest(SdkHttpRequest sdkRequest,
                                            SdkRequestContext sdkRequestContext,
                                            SdkHttpRequestProvider requestProvider,
                                            SdkHttpResponseHandler handler) {
        RequestContext context = new RequestContext(pools.get(poolKey(sdkRequest)),
                                                          sdkRequest, requestProvider,
                                                          requestAdapter.adapt(sdkRequest),
                                                          handler, configuration);
        return new RunnableRequest(context);
    }

    @Override
    public <T> Optional<T> getConfigurationValue(SdkHttpConfigurationOption<T> key) {
        return configuration.getConfigurationValue(key);
    }

    @Override
    public void close() {
        group.shutdownGracefully();
    }

    private static URI poolKey(SdkHttpRequest sdkRequest) {
        return invokeSafely(() -> new URI(sdkRequest.protocol(), null, sdkRequest.host(),
                                          sdkRequest.port(), null, null, null));
    }

    private SslContext sslContext(String scheme) {
        if (scheme.equalsIgnoreCase("https")) {
            SslContextBuilder builder = SslContextBuilder.forClient().sslProvider(defaultClientProvider());
            if (configuration.trustAllCertificates()) {
                builder.trustManager(InsecureTrustManagerFactory.INSTANCE);
            }
            return invokeSafely(builder::build);
        }
        return null;
    }
}<|MERGE_RESOLUTION|>--- conflicted
+++ resolved
@@ -78,7 +78,6 @@
                                 .option(ChannelOption.CONNECT_TIMEOUT_MILLIS, configuration.connectionTimeout())
                                 .option(ChannelOption.TCP_NODELAY, true)
                                 .remoteAddress(key.getHost(), key.getPort());
-<<<<<<< HEAD
                 ChannelPipelineInitializer pipelineInitializer = new ChannelPipelineInitializer(sslContext(key.getScheme()));
                 return BetterFixedChannelPool.builder()
                                              .channelPool(new SimpleChannelPool(bootstrap,
@@ -86,22 +85,10 @@
                                                                                 ChannelHealthChecker.ACTIVE))
                                              .executor(bootstrap.config().group().next())
                                              .acquireTimeoutAction(BetterFixedChannelPool.AcquireTimeoutAction.FAIL)
-                                             // TODO expose better options for this
                                              .acquireTimeoutMillis(configuration.connectionAcquisitionTimeout())
                                              .maxConnections(configuration.maxConnectionsPerEndpoint())
-                                             .maxPendingAcquires(1000)
+                                             .maxPendingAcquires(configuration.maxPendingAcquires())
                                              .build();
-=======
-                SslContext sslContext = sslContext(key.getScheme());
-                return new FixedChannelPool(bootstrap,
-                                            // TODO expose better options for this
-                                            new ChannelPipelineInitializer(sslContext),
-                                            ChannelHealthChecker.ACTIVE,
-                                            FixedChannelPool.AcquireTimeoutAction.FAIL,
-                                            configuration.connectionAcquisitionTimeout(),
-                                            configuration.maxConnectionsPerEndpoint(),
-                                            configuration.maxPendingAcquires());
->>>>>>> 41c3f18b
             }
         };
     }
