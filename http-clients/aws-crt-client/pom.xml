--- conflicted
+++ resolved
@@ -21,11 +21,7 @@
     <parent>
         <artifactId>http-clients</artifactId>
         <groupId>software.amazon.awssdk</groupId>
-<<<<<<< HEAD
-        <version>2.25.47-SNAPSHOT</version>
-=======
         <version>2.25.69-SNAPSHOT</version>
->>>>>>> 9be3d6f6
     </parent>
     <modelVersion>4.0.0</modelVersion>
 
