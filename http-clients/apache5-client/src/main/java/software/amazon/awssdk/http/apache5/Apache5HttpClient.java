--- conflicted
+++ resolved
@@ -113,11 +113,7 @@
 @SdkPublicApi
 public final class Apache5HttpClient implements SdkHttpClient {
 
-<<<<<<< HEAD
-    public static final String CLIENT_NAME = "Apache5Preview";
-=======
     private static final String CLIENT_NAME = "Apache5Preview";
->>>>>>> 6383c44e
 
     private static final Logger log = Logger.loggerFor(Apache5HttpClient.class);
     private static final HostnameVerifier DEFAULT_HOSTNAME_VERIFIER = new DefaultHostnameVerifier();
