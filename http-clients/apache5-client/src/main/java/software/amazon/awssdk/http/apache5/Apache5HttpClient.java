--- conflicted
+++ resolved
@@ -169,11 +169,7 @@
                .setConnectionManager(ClientConnectionManagerFactory.wrap(cm))
                //This is done to keep backward compatibility with Apache 4.x
                .disableRedirectHandling()
-<<<<<<< HEAD
-               // SDK handle retries , this we do not need the http clients to handle the reties by itself
-=======
                // SDK handles retries , we do not need additional retries on Http clients.
->>>>>>> bb70f7dc
                .disableAutomaticRetries();
 
         addProxyConfig(builder, configuration);
