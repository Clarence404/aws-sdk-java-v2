/*
 * Copyright Amazon.com, Inc. or its affiliates. All Rights Reserved.
 *
 * Licensed under the Apache License, Version 2.0 (the "License").
 * You may not use this file except in compliance with the License.
 * A copy of the License is located at
 *
 *  http://aws.amazon.com/apache2.0
 *
 * or in the "license" file accompanying this file. This file is distributed
 * on an "AS IS" BASIS, WITHOUT WARRANTIES OR CONDITIONS OF ANY KIND, either
 * express or implied. See the License for the specific language governing
 * permissions and limitations under the License.
 */

package software.amazon.awssdk.codegen.poet.auth.scheme;

import com.squareup.javapoet.ClassName;
import com.squareup.javapoet.CodeBlock;
import com.squareup.javapoet.MethodSpec;
import com.squareup.javapoet.ParameterizedTypeName;
import com.squareup.javapoet.TypeName;
import com.squareup.javapoet.TypeSpec;
import java.util.List;
import java.util.function.Consumer;
import javax.lang.model.element.Modifier;
import software.amazon.awssdk.annotations.SdkPublicApi;
import software.amazon.awssdk.codegen.model.intermediate.IntermediateModel;
import software.amazon.awssdk.codegen.poet.ClassSpec;
import software.amazon.awssdk.codegen.poet.PoetUtils;
import software.amazon.awssdk.http.auth.spi.scheme.AuthSchemeOption;
import software.amazon.awssdk.http.auth.spi.scheme.AuthSchemeProvider;

public class AuthSchemeProviderSpec implements ClassSpec {
    private final IntermediateModel intermediateModel;
    private final AuthSchemeSpecUtils authSchemeSpecUtils;

    public AuthSchemeProviderSpec(IntermediateModel intermediateModel) {
        this.intermediateModel = intermediateModel;
        this.authSchemeSpecUtils = new AuthSchemeSpecUtils(intermediateModel);
    }

    @Override
    public ClassName className() {
        return authSchemeSpecUtils.providerInterfaceName();
    }

    @Override
    public TypeSpec poetSpec() {
        return PoetUtils.createInterfaceBuilder(className())
                        .addSuperinterface(AuthSchemeProvider.class)
                        .addModifiers(Modifier.PUBLIC)
                        .addAnnotation(SdkPublicApi.class)
                        .addJavadoc(interfaceJavadoc())
                        .addMethod(resolveAuthSchemeMethod())
                        .addMethod(resolveAuthSchemeConsumerBuilderMethod())
                        .addMethod(defaultProviderMethod())
                        .addMethod(defaultProviderWithPreferenceMethod())
                        .build();
    }

    private MethodSpec resolveAuthSchemeMethod() {
        MethodSpec.Builder b = MethodSpec.methodBuilder("resolveAuthScheme");
        b.addModifiers(Modifier.PUBLIC, Modifier.ABSTRACT);
        b.addParameter(authSchemeSpecUtils.parametersInterfaceName(), "authSchemeParams");
        b.returns(authSchemeSpecUtils.resolverReturnType());
        b.addJavadoc("Resolve the auth schemes based on the given set of parameters.");
        return b.build();
    }

    private MethodSpec resolveAuthSchemeConsumerBuilderMethod() {
        ClassName parametersInterface = authSchemeSpecUtils.parametersInterfaceName();
        ClassName parametersBuilderInterface = parametersInterface.nestedClass("Builder");
        TypeName consumerType = ParameterizedTypeName.get(ClassName.get(Consumer.class), parametersBuilderInterface);

        MethodSpec.Builder b = MethodSpec.methodBuilder("resolveAuthScheme");
        b.addModifiers(Modifier.PUBLIC, Modifier.DEFAULT);
        b.addParameter(consumerType, "consumer");
        b.returns(authSchemeSpecUtils.resolverReturnType());
        b.addJavadoc("Resolve the auth schemes based on the given set of parameters.");

        b.addStatement("$T builder = $T.builder()", parametersBuilderInterface, parametersInterface);
        b.addStatement("consumer.accept(builder)");
        b.addStatement("return resolveAuthScheme(builder.build())");

        return b.build();
    }

    private MethodSpec defaultProviderMethod() {
        return MethodSpec.methodBuilder("defaultProvider")
                         .addModifiers(Modifier.PUBLIC, Modifier.STATIC)
                         .returns(className())
                         .addJavadoc("Get the default auth scheme provider.")
                         .addStatement("return $T.create()", authSchemeSpecUtils.defaultAuthSchemeProviderName())
                         .build();
    }

    private MethodSpec defaultProviderWithPreferenceMethod() {
        return MethodSpec.methodBuilder("defaultProvider")
                         .addModifiers(Modifier.PUBLIC, Modifier.STATIC)
                         .addParameter(ParameterizedTypeName.get(List.class, String.class), "authSchemePreference")
                         .returns(className())
                         .addJavadoc("Get the default auth scheme provider with auth scheme preference.")
<<<<<<< HEAD
                         .addStatement("return new $T($T.create(), authSchemePreference)",
                                       authSchemeSpecUtils.preferredAuthSchemeProviderName(),
                                       authSchemeSpecUtils.defaultAuthSchemeProviderName())
=======
                         .addStatement("return new $T(defaultProvider(), authSchemePreference)",
                                       authSchemeSpecUtils.preferredAuthSchemeProviderName())
>>>>>>> f72dac14
                         .build();
    }

    private CodeBlock interfaceJavadoc() {
        CodeBlock.Builder b = CodeBlock.builder();

        b.add("An auth scheme provider for $N service. The auth scheme provider takes a set of parameters using {@link $T}, and "
              + "resolves a list of {@link $T} based on the given parameters.",
              intermediateModel.getMetadata().getServiceName(),
              authSchemeSpecUtils.parametersInterfaceName(),
              AuthSchemeOption.class);

        return b.build();
    }
}<|MERGE_RESOLUTION|>--- conflicted
+++ resolved
@@ -101,14 +101,8 @@
                          .addParameter(ParameterizedTypeName.get(List.class, String.class), "authSchemePreference")
                          .returns(className())
                          .addJavadoc("Get the default auth scheme provider with auth scheme preference.")
-<<<<<<< HEAD
-                         .addStatement("return new $T($T.create(), authSchemePreference)",
-                                       authSchemeSpecUtils.preferredAuthSchemeProviderName(),
-                                       authSchemeSpecUtils.defaultAuthSchemeProviderName())
-=======
                          .addStatement("return new $T(defaultProvider(), authSchemePreference)",
                                        authSchemeSpecUtils.preferredAuthSchemeProviderName())
->>>>>>> f72dac14
                          .build();
     }
 
