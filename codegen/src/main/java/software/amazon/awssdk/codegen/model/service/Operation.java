/*
 * Copyright Amazon.com, Inc. or its affiliates. All Rights Reserved.
 *
 * Licensed under the Apache License, Version 2.0 (the "License").
 * You may not use this file except in compliance with the License.
 * A copy of the License is located at
 *
 *  http://aws.amazon.com/apache2.0
 *
 * or in the "license" file accompanying this file. This file is distributed
 * on an "AS IS" BASIS, WITHOUT WARRANTIES OR CONDITIONS OF ANY KIND, either
 * express or implied. See the License for the specific language governing
 * permissions and limitations under the License.
 */

package software.amazon.awssdk.codegen.model.service;

import java.util.List;
import java.util.Map;
import software.amazon.awssdk.codegen.checksum.HttpChecksum;
import software.amazon.awssdk.codegen.compression.RequestCompression;
import software.amazon.awssdk.codegen.model.intermediate.EndpointDiscovery;

public class Operation {

    private String name;

    private boolean deprecated;
    private boolean unsignedPayload;

    private String deprecatedMessage;

    private Http http;

    private Input input;

    private Output output;

    private String documentation;

    private String authorizer;

    private List<ErrorMap> errors;

    private EndpointDiscovery endpointdiscovery;

    private boolean endpointoperation;

    private EndpointTrait endpoint;

    private AuthType authtype;

    private List<String> auth;

    private boolean httpChecksumRequired;

    private HttpChecksum httpChecksum;

    private RequestCompression requestcompression;

    private Map<String, StaticContextParam> staticContextParams;

    private Map<String, OperationContextParam> operationContextParams;

    private boolean unsignedPayload;

    public String getName() {
        return name;
    }

    public void setName(String name) {
        this.name = name;
    }

    public Operation withName(String name) {
        this.name = name;
        return this;
    }

    public boolean isDeprecated() {
        return deprecated;
    }

<<<<<<< HEAD
    public void setUnsignedPayload(boolean unsignedPayload) {
        this.unsignedPayload = unsignedPayload;
=======
    public boolean isUnsignedPayload() {
        return unsignedPayload;
    }

    public void setDeprecated(boolean deprecated) {
        this.deprecated = deprecated;
>>>>>>> b837482c
    }

    public void setUnsignedPayload(boolean unsignedPayload) {
        this.unsignedPayload = unsignedPayload;
    }

    public String getDeprecatedMessage() {
        return deprecatedMessage;
    }

    public void setDeprecatedMessage(String deprecatedMessage) {
        this.deprecatedMessage = deprecatedMessage;
    }

    public Http getHttp() {
        return http;
    }

    public void setHttp(Http http) {
        this.http = http;
    }

    public Operation withHttp(Http http) {
        this.http = http;
        return this;
    }

    public Input getInput() {
        return input;
    }

    public void setInput(Input input) {
        this.input = input;
    }

    public Operation withInput(Input input) {
        this.input = input;
        return this;
    }

    public Output getOutput() {
        return output;
    }

    public void setOutput(Output output) {
        this.output = output;
    }

    public String getDocumentation() {
        return documentation;
    }

    public void setDocumentation(String documentation) {
        this.documentation = documentation;
    }

    public List<ErrorMap> getErrors() {
        return errors;
    }

    public void setErrors(List<ErrorMap> errors) {
        this.errors = errors;
    }

    public AuthType getAuthtype() {
        return authtype;
    }

    public void setAuthtype(String authtype) {
        this.authtype = AuthType.fromValue(authtype);
    }

    public List<String> getAuth() {
        return auth;
    }

    public void setAuth(List<String> auth) {
        this.auth = auth;
    }

    public String getAuthorizer() {
        return authorizer;
    }

    public void setAuthorizer(String authorizer) {
        this.authorizer = authorizer;
    }

    public EndpointDiscovery getEndpointdiscovery() {
        return endpointdiscovery;
    }

    public void setEndpointdiscovery(EndpointDiscovery endpointdiscovery) {
        this.endpointdiscovery = endpointdiscovery;
    }

    public boolean isEndpointoperation() {
        return endpointoperation;
    }

    public void setEndpointoperation(boolean endpointoperation) {
        this.endpointoperation = endpointoperation;
    }

    public EndpointTrait getEndpoint() {
        return endpoint;
    }

    public void setEndpoint(EndpointTrait endpoint) {
        this.endpoint = endpoint;
    }

    public boolean isHttpChecksumRequired() {
        return httpChecksumRequired;
    }

    public void setHttpChecksumRequired(boolean httpChecksumRequired) {
        this.httpChecksumRequired = httpChecksumRequired;
    }

    public HttpChecksum getHttpChecksum() {
        return httpChecksum;
    }

    public void setHttpChecksum(HttpChecksum httpChecksum) {
        this.httpChecksum = httpChecksum;
    }

    public RequestCompression getRequestcompression() {
        return requestcompression;
    }

    public void setRequestcompression(RequestCompression requestcompression) {
        this.requestcompression = requestcompression;
    }

    public Map<String, StaticContextParam> getStaticContextParams() {
        return staticContextParams;
    }

    public void setStaticContextParams(Map<String, StaticContextParam> staticContextParams) {
        this.staticContextParams = staticContextParams;
    }

    public Map<String, OperationContextParam> getOperationContextParams() {
        return operationContextParams;
    }

    public void setOperationContextParams(Map<String, OperationContextParam> operationContextParams) {
        this.operationContextParams = operationContextParams;
    }

    public boolean isUnsignedPayload() {
        return unsignedPayload;
    }

    public void setDeprecated(boolean deprecated) {
        this.deprecated = deprecated;
    }
}<|MERGE_RESOLUTION|>--- conflicted
+++ resolved
@@ -26,7 +26,6 @@
     private String name;
 
     private boolean deprecated;
-    private boolean unsignedPayload;
 
     private String deprecatedMessage;
 
@@ -81,21 +80,8 @@
         return deprecated;
     }
 
-<<<<<<< HEAD
-    public void setUnsignedPayload(boolean unsignedPayload) {
-        this.unsignedPayload = unsignedPayload;
-=======
-    public boolean isUnsignedPayload() {
-        return unsignedPayload;
-    }
-
     public void setDeprecated(boolean deprecated) {
         this.deprecated = deprecated;
->>>>>>> b837482c
-    }
-
-    public void setUnsignedPayload(boolean unsignedPayload) {
-        this.unsignedPayload = unsignedPayload;
     }
 
     public String getDeprecatedMessage() {
@@ -248,7 +234,7 @@
         return unsignedPayload;
     }
 
-    public void setDeprecated(boolean deprecated) {
-        this.deprecated = deprecated;
+    public void setUnsignedPayload(boolean unsignedPayload) {
+        this.unsignedPayload = unsignedPayload;
     }
 }