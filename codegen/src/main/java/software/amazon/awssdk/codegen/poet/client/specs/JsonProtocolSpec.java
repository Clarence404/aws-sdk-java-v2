/*
 * Copyright 2010-2018 Amazon.com, Inc. or its affiliates. All Rights Reserved.
 *
 * Licensed under the Apache License, Version 2.0 (the "License").
 * You may not use this file except in compliance with the License.
 * A copy of the License is located at
 *
 *  http://aws.amazon.com/apache2.0
 *
 * or in the "license" file accompanying this file. This file is distributed
 * on an "AS IS" BASIS, WITHOUT WARRANTIES OR CONDITIONS OF ANY KIND, either
 * express or implied. See the License for the specific language governing
 * permissions and limitations under the License.
 */

package software.amazon.awssdk.codegen.poet.client.specs;

import static software.amazon.awssdk.codegen.model.intermediate.Protocol.AWS_JSON;

import com.squareup.javapoet.ClassName;
import com.squareup.javapoet.CodeBlock;
import com.squareup.javapoet.FieldSpec;
import com.squareup.javapoet.MethodSpec;
import com.squareup.javapoet.ParameterizedTypeName;
import com.squareup.javapoet.TypeName;
import com.squareup.javapoet.WildcardTypeName;
import java.util.List;
import java.util.Optional;
import java.util.concurrent.CompletableFuture;
import java.util.stream.Collectors;
import javax.lang.model.element.Modifier;
import software.amazon.awssdk.awscore.eventstream.EventStreamAsyncResponseTransformer;
<<<<<<< HEAD
import software.amazon.awssdk.awscore.eventstream.EventStreamTaggedUnionPojoSupplier;
=======
import software.amazon.awssdk.awscore.eventstream.EventStreamTaggedUnionJsonUnmarshaller;
import software.amazon.awssdk.awscore.eventstream.RestEventStreamAsyncResponseTransformer;
>>>>>>> 39d1eeba
import software.amazon.awssdk.awscore.exception.AwsServiceException;
import software.amazon.awssdk.awscore.protocol.json.AwsJsonProtocol;
import software.amazon.awssdk.awscore.protocol.json.AwsJsonProtocolFactory;
import software.amazon.awssdk.awscore.protocol.json.AwsJsonProtocolMetadata;
import software.amazon.awssdk.codegen.model.intermediate.IntermediateModel;
import software.amazon.awssdk.codegen.model.intermediate.Metadata;
import software.amazon.awssdk.codegen.model.intermediate.OperationModel;
import software.amazon.awssdk.codegen.model.intermediate.Protocol;
import software.amazon.awssdk.codegen.model.intermediate.ShapeModel;
import software.amazon.awssdk.codegen.model.intermediate.ShapeType;
import software.amazon.awssdk.codegen.poet.PoetExtensions;
import software.amazon.awssdk.codegen.poet.eventstream.EventStreamUtils;
import software.amazon.awssdk.core.SdkResponse;
import software.amazon.awssdk.core.async.AsyncRequestBody;
import software.amazon.awssdk.core.client.handler.AttachHttpMetadataResponseHandler;
import software.amazon.awssdk.core.client.handler.ClientExecutionParams;
import software.amazon.awssdk.core.http.HttpResponseHandler;
import software.amazon.awssdk.core.protocol.json.JsonClientMetadata;
import software.amazon.awssdk.core.protocol.json.JsonErrorResponseMetadata;
import software.amazon.awssdk.core.protocol.json.JsonErrorShapeMetadata;
import software.amazon.awssdk.core.protocol.json.JsonOperationMetadata;
import software.amazon.awssdk.core.protocol.json.VoidJsonUnmarshaller;
import software.amazon.awssdk.core.runtime.transform.StreamingRequestMarshaller;

public class JsonProtocolSpec implements ProtocolSpec {

    private final PoetExtensions poetExtensions;

    public JsonProtocolSpec(PoetExtensions poetExtensions) {
        this.poetExtensions = poetExtensions;
    }

    @Override
    public FieldSpec protocolFactory(IntermediateModel model) {
        return FieldSpec.builder(AwsJsonProtocolFactory.class, "protocolFactory")
                        .addModifiers(Modifier.PRIVATE, Modifier.FINAL).build();
    }

    @Override
    public MethodSpec initProtocolFactory(IntermediateModel model) {
        ClassName baseException = baseExceptionClassName(model);

        Metadata metadata = model.getMetadata();
        ClassName protocolFactory = poetExtensions.getClientClass(metadata.getProtocolFactory());

        MethodSpec.Builder methodSpec = MethodSpec.methodBuilder("init")
                                                  .addParameter(TypeName.BOOLEAN, "supportsCbor")
                                                  .returns(protocolFactory)
                                                  .addModifiers(Modifier.PRIVATE)
                                                  .addCode(
                                                      "return new $T(new $T()\n" +
                                                      ".withSupportsCbor(supportsCbor)\n" +
                                                      ".withSupportsIon($L)" +
                                                      ".withBaseServiceExceptionClass($L.class)",
                                                      AwsJsonProtocolFactory.class,
                                                      JsonClientMetadata.class,
                                                      metadata.isIonProtocol(), baseException);

        if (metadata.getContentType() != null) {
            methodSpec.addCode(".withContentTypeOverride($S)", metadata.getContentType());
        }

        errorUnmarshallers(model).forEach(methodSpec::addCode);

        methodSpec.addCode(",\n");
        methodSpec.addCode("$T.builder().protocolVersion($S)\n" +
                           ".protocol($T.$L).build()", AwsJsonProtocolMetadata.class,
                           metadata.getJsonVersion(), AwsJsonProtocol.class, protocolEnumName(metadata.getProtocol()));

        methodSpec.addCode(");");

        return methodSpec.build();
    }

    @Override
    public CodeBlock responseHandler(IntermediateModel model, OperationModel opModel) {
<<<<<<< HEAD
        // TODO for rest-json we need to use the real response handler since response members will be bound to headers, for
        // aws-json we need to have a dummy response handler since the response members will be in the initial-response
        // event message
        TypeName pojoResponseType = getPojoResponseType(opModel);

        // TODO remove this once kinesis supports CBOR for event streaming
        String protocolFactory = opModel.hasEventStreamOutput() ? "jsonProtocolFactory" : "protocolFactory";
        CodeBlock.Builder builder = CodeBlock
            .builder()
            .add("\n\n$T<$T> responseHandler = $L.createResponseHandler(new $T()" +
                 "                                   .withPayloadJson($L)" +
                 "                                   .withHasStreamingSuccessResponse($L), $T::builder);",
                 HttpResponseHandler.class,
                 pojoResponseType,
                 protocolFactory,
                 JsonOperationMetadata.class,
                 !opModel.getHasBlobMemberAsPayload(),
                 opModel.hasStreamingOutput(),
                 pojoResponseType);
=======
        ClassName unmarshaller = getUnmarshallerType(opModel);
        TypeName pojoResponseType = getPojoResponseType(opModel);

        String protocolFactory = protocolFactoryLiteral(opModel);
        CodeBlock.Builder builder = CodeBlock.builder();
>>>>>>> 39d1eeba
        if (opModel.hasEventStreamOutput()) {
            responseHandlersForEventStreaming(opModel, unmarshaller, pojoResponseType, protocolFactory, builder);
        } else {
            builder.add("\n\n$T<$T> responseHandler = $L.createResponseHandler(new $T()" +
                        "                                   .withPayloadJson($L)" +
                        "                                   .withHasStreamingSuccessResponse($L), new $T());",
                        HttpResponseHandler.class,
                        pojoResponseType,
                        protocolFactory,
                        JsonOperationMetadata.class,
<<<<<<< HEAD
                        VoidJsonUnmarshaller.class);
            EventStreamUtils eventStreamUtils = EventStreamUtils.create(poetExtensions, opModel);
            ClassName eventStreamBaseClass = eventStreamUtils.eventStreamBaseClass();
            builder
                .add("\n\n$T<$T> eventResponseHandler = $L.createResponseHandler(new $T()" +
                     "                                   .withPayloadJson($L)" +
                     "                                   .withHasStreamingSuccessResponse($L), "
                     + "$T.builder()",
                     HttpResponseHandler.class,
                     WildcardTypeName.subtypeOf(eventStreamBaseClass),
                     protocolFactory,
                     JsonOperationMetadata.class,
                     true,
                     false,
                     ClassName.get(EventStreamTaggedUnionPojoSupplier.class));

            eventStreamUtils.getEventStreamMembers()
                            .forEach(m -> {
                                builder.add(".addSdkPojoSupplier(\"$L\", $T::builder)\n",
                                            m.getC2jName(), poetExtensions.getModelClass(m.getName()));
                            });
            builder.add(".defaultSdkPojoSupplier(() -> $T.UNKNOWN)\n"
                        + ".build());\n", eventStreamUtils.eventStreamBaseClass());
=======
                        !opModel.getHasBlobMemberAsPayload(),
                        opModel.hasStreamingOutput(),
                        unmarshaller);
>>>>>>> 39d1eeba
        }
        return builder.build();
    }

    @Override
    public CodeBlock errorResponseHandler(OperationModel opModel) {
        String protocolFactory = protocolFactoryLiteral(opModel);

        return CodeBlock
            .builder()
            .add("\n\n$T<$T> errorResponseHandler = createErrorResponseHandler($L);",
                 HttpResponseHandler.class, AwsServiceException.class, protocolFactory)
            .build();
    }

    @Override
    public CodeBlock executionHandler(OperationModel opModel) {
        TypeName responseType = getPojoResponseType(opModel);
        ClassName requestType = poetExtensions.getModelClass(opModel.getInput().getVariableType());
        ClassName marshaller = poetExtensions.getRequestTransformClass(opModel.getInputShape().getShapeName() + "Marshaller");


        final CodeBlock.Builder codeBlock = CodeBlock
            .builder()
            .add("\n\nreturn clientHandler.execute(new $T<$T, $T>()\n" +
                 ".withResponseHandler($N)\n" +
                 ".withErrorResponseHandler($N)\n" +
                 ".withInput($L)\n",
                 ClientExecutionParams.class,
                 requestType,
                 responseType,
                 "responseHandler",
                 "errorResponseHandler",
                 opModel.getInput().getVariableName());

        if (opModel.hasStreamingInput()) {
            codeBlock.add(".withMarshaller(new $T(new $T(protocolFactory), requestBody))",
                          ParameterizedTypeName.get(ClassName.get(StreamingRequestMarshaller.class), requestType),
                          marshaller);
        } else {
            codeBlock.add(".withMarshaller(new $T(protocolFactory))", marshaller);
        }

        return codeBlock.add("$L);", opModel.hasStreamingOutput() ? ", responseTransformer" : "")
                        .build();
    }

    @Override
    public CodeBlock asyncExecutionHandler(IntermediateModel intermediateModel, OperationModel opModel) {
        final boolean isRestJson = isRestJson(intermediateModel);
        TypeName pojoResponseType = getPojoResponseType(opModel);
        ClassName requestType = poetExtensions.getModelClass(opModel.getInput().getVariableType());
        ClassName marshaller = poetExtensions.getRequestTransformClass(opModel.getInputShape().getShapeName() + "Marshaller");

        String asyncRequestBody = opModel.hasStreamingInput() ? ".withAsyncRequestBody(requestBody)"
                                                              : "";
        CodeBlock.Builder builder = CodeBlock.builder();
        if (opModel.hasEventStreamOutput()) {
            ShapeModel shapeModel = EventStreamUtils.getEventStreamInResponse(opModel.getOutputShape());
            ClassName eventStreamBaseClass = poetExtensions.getModelClassFromShape(shapeModel);
            ParameterizedTypeName transformerType = ParameterizedTypeName.get(
                ClassName.get(EventStreamAsyncResponseTransformer.class), pojoResponseType, eventStreamBaseClass);
            builder.addStatement("$1T<$2T> future = new $1T<>()",
                                 ClassName.get(CompletableFuture.class),
                                 ClassName.get(Void.class));
            builder.add("$T asyncResponseTransformer = $T.<$T, $T>builder()\n" +
                        "     .eventStreamResponseHandler(asyncResponseHandler)\n"
                        + "   .eventResponseHandler(eventResponseHandler)\n"
                        + "   .initialResponseHandler(responseHandler)\n"
                        + "   .exceptionResponseHandler(errorResponseHandler)\n"
                        + "   .future(future)\n"
                        + "   .executor(executor)\n"
                        + "   .serviceName(serviceName())\n"
                        + "   .build();",
                        transformerType,
                        ClassName.get(EventStreamAsyncResponseTransformer.class),
                        pojoResponseType,
                        eventStreamBaseClass);

            if (isRestJson) {
                builder.add(restAsyncResponseTransformer(pojoResponseType, eventStreamBaseClass));
            }
        }

        boolean isStreaming = opModel.hasStreamingOutput() || opModel.hasEventStreamOutput();
        String protocolFactory = protocolFactoryLiteral(opModel);
        String customerResponseHandler = opModel.hasEventStreamOutput() ? "asyncResponseHandler" : "asyncResponseTransformer";
        builder.add("\n\n$L clientHandler.execute(new $T<$T, $T>()\n" +
                    ".withMarshaller(new $T($L))\n" +
                    "$L" +
                    "$L" +
                    ".withResponseHandler($L)\n" +
                    ".withErrorResponseHandler(errorResponseHandler)\n" +
                    asyncRequestBody +
                    ".withInput($L)$L)$L;",
                    // If the operation has an event stream output we use a different future so we don't return the one
                    // from the client.
                    opModel.hasEventStreamOutput() ? "" : "return",
                    ClientExecutionParams.class,
                    requestType,
                    opModel.hasEventStreamOutput() && !isRestJson ? SdkResponse.class : pojoResponseType,
                    marshaller,
                    protocolFactory,
                    opModel.hasEventStreamInput() ? CodeBlock.builder()
                                                             .add(".withAsyncRequestBody($T.fromPublisher(adapted))",
                                                                  AsyncRequestBody.class)
                                                             .build()
                                                             .toString()
                                                  : "",
                    opModel.hasEventStreamInput() && opModel.hasEventStreamOutput() ? CodeBlock
                        .builder().add(".withFullDuplex(true)").build() : "",
                    opModel.hasEventStreamOutput() && !isRestJson ? "voidResponseHandler" : "responseHandler",
                    opModel.getInput().getVariableName(),
                    asyncResponseTransformerVariable(isStreaming, isRestJson, opModel),
                    whenCompleteBody(opModel, customerResponseHandler));
        if (opModel.hasEventStreamOutput()) {
            builder.addStatement("return future");
        }
        return builder.build();
    }

    private String asyncResponseTransformerVariable(boolean isStreaming, boolean isRestJson, OperationModel opModel) {
        if (isStreaming) {
            if (opModel.hasEventStreamOutput() && isRestJson) {
                return  ", restAsyncResponseTransformer";
            } else {
                return  ", asyncResponseTransformer";
            }
        }
        return "";
    }

    /**
     * For Rest services, we need to use the {@link RestEventStreamAsyncResponseTransformer} instead of
     * {@link EventStreamAsyncResponseTransformer} class. This method has the code to create a restAsyncResponseTransformer
     * variable.
     *
     * @param pojoResponseType Type of operation response shape
     * @param eventStreamBaseClass Class name for the base class of all events in the operation
     */
    private CodeBlock restAsyncResponseTransformer(TypeName pojoResponseType, ClassName eventStreamBaseClass) {
        ParameterizedTypeName restTransformerType = ParameterizedTypeName.get(
            ClassName.get(RestEventStreamAsyncResponseTransformer.class), pojoResponseType, eventStreamBaseClass);
        return CodeBlock.builder()
                        .add("$T restAsyncResponseTransformer = $T.<$T, $T>builder()\n"
                             + ".eventStreamAsyncResponseTransformer(asyncResponseTransformer)\n"
                             + ".eventStreamResponseHandler(asyncResponseHandler)\n"
                             + ".build();",
                             restTransformerType,
                             ClassName.get(RestEventStreamAsyncResponseTransformer.class),
                             pojoResponseType,
                             eventStreamBaseClass)
                        .build();
    }


    /**
     * For streaming operations we need to notify the response handler or response transformer on exception so
     * we add a .whenComplete to the future.
     *
     * @param operationModel Op model.
     * @param responseHandlerName Variable name of response handler customer passed in.
     * @return whenComplete to append to future.
     */
    private String whenCompleteBody(OperationModel operationModel, String responseHandlerName) {
        if (operationModel.hasEventStreamOutput()) {
            return eventStreamOutputWhenComplete(responseHandlerName);
        } else if (operationModel.hasStreamingOutput()) {
            return streamingOutputWhenComplete(responseHandlerName);
        } else {
            // Non streaming can just return the future as is
            return "";
        }
    }

    /**
     * Need to notify the response handler/response transformer if the future is completed exceptionally.
     *
     * @param responseHandlerName Variable name of response handler customer passed in.
     * @return whenComplete to append to future.
     */
    private String streamingOutputWhenComplete(String responseHandlerName) {
        return String.format(".whenComplete((r, e) -> {%n"
                             + "     if (e != null) {%n"
                             + "         %s.exceptionOccurred(e);%n"
                             + "     }%n"
                             + "})", responseHandlerName);
    }

    /**
     * For event streaming our future notification is a bit complicated. We create a different future that is not tied
     * to the lifecycle of the wire request. Successful completion of the future is signalled in
     * {@link EventStreamAsyncResponseTransformer}. Failure is notified via the normal future (the one returned by the client
     * handler).
     *
     * @param responseHandlerName Variable name of response handler customer passed in.
     * @return whenComplete to append to future.
     */
    private String eventStreamOutputWhenComplete(String responseHandlerName) {
        return String.format(".whenComplete((r, e) -> {%n"
                             + "     if (e != null) {%n"
                             + "         try {"
                             + "             %s.exceptionOccurred(e);%n"
                             + "         } finally {"
                             + "             future.completeExceptionally(e);"
                             + "         }"
                             + "     }%n"
                             + "})", responseHandlerName);
    }

    /**
     * Gets the POJO response type for the operation.
     *
     * @param opModel Operation to get response type for.
     */
    private TypeName getPojoResponseType(OperationModel opModel) {
        return poetExtensions.getModelClass(opModel.getReturnType().getReturnType());
    }

    @Override
    public Optional<MethodSpec> createErrorResponseHandler() {
        ClassName httpResponseHandler = ClassName.get(HttpResponseHandler.class);
        ClassName sdkBaseException = ClassName.get(AwsServiceException.class);
        TypeName responseHandlerOfException = ParameterizedTypeName.get(httpResponseHandler, sdkBaseException);

        return Optional.of(MethodSpec.methodBuilder("createErrorResponseHandler")
                                     .addParameter(AwsJsonProtocolFactory.class, "protocolFactory")
                                     .returns(responseHandlerOfException)
                                     .addModifiers(Modifier.PRIVATE)
                                     .addStatement("return protocolFactory.createErrorResponseHandler(new $T())",
                                                   JsonErrorResponseMetadata.class)
                                     .build());
    }

    @Override
    public List<CodeBlock> errorUnmarshallers(IntermediateModel model) {
        List<ShapeModel> exceptions = model.getShapes().values().stream()
                                           .filter(s -> s.getShapeType().equals(ShapeType.Exception))
                                           .collect(Collectors.toList());

        return exceptions.stream().map(s -> {
            ClassName exceptionClass = poetExtensions.getModelClass(s.getShapeName());
            return CodeBlock.builder().add(".addErrorMetadata(new $T().withErrorCode($S).withModeledClass($T.class))",
                                           JsonErrorShapeMetadata.class,
                                           s.getErrorCode(),
                                           exceptionClass)
                            .build();
        }).collect(Collectors.toList());
    }

    private String protocolEnumName(software.amazon.awssdk.codegen.model.intermediate.Protocol protocol) {
        switch (protocol) {
            case CBOR:
            case ION:
            case AWS_JSON:
                return AWS_JSON.name();
            default:
                return protocol.name();
        }
    }

    private ClassName baseExceptionClassName(IntermediateModel model) {
        String exceptionPath = model.getSdkModeledExceptionBaseFqcn()
                                    .substring(0, model.getSdkModeledExceptionBaseFqcn().lastIndexOf("."));

        return ClassName.get(exceptionPath, model.getSdkModeledExceptionBaseClassName());
    }

    /**
     * Add responseHandlers for event streaming operations
     */
    private void responseHandlersForEventStreaming(OperationModel opModel, ClassName unmarshaller, TypeName pojoResponseType,
                                                   String protocolFactory, CodeBlock.Builder builder) {
        builder.add("\n\n$T<$T> responseHandler = new $T($L.createResponseHandler(new $T()" +
                    "                                    .withPayloadJson($L)" +
                    "                                    .withHasStreamingSuccessResponse($L), new $T()));",
                    HttpResponseHandler.class,
                    pojoResponseType,
                    AttachHttpMetadataResponseHandler.class,
                    protocolFactory,
                    JsonOperationMetadata.class,
                    !opModel.getHasBlobMemberAsPayload(),
                    opModel.hasStreamingOutput(),
                    unmarshaller);

        builder.add("\n\n$T<$T> voidResponseHandler = $L.createResponseHandler(new $T()" +
                    "                                   .withPayloadJson(false)" +
                    "                                   .withHasStreamingSuccessResponse(true), new $T());",
                    HttpResponseHandler.class,
                    SdkResponse.class,
                    protocolFactory,
                    JsonOperationMetadata.class,
                    VoidJsonUnmarshaller.class);

        ShapeModel eventStream = EventStreamUtils.getEventStreamInResponse(opModel.getOutputShape());
        ClassName eventStreamBaseClass = poetExtensions.getModelClassFromShape(eventStream);
        builder
            .add("\n\n$T<$T> eventResponseHandler = $L.createResponseHandler(new $T()" +
                 "                                   .withPayloadJson($L)" +
                 "                                   .withHasStreamingSuccessResponse($L), "
                 + "$T.builder()",
                 HttpResponseHandler.class,
                 WildcardTypeName.subtypeOf(eventStreamBaseClass),
                 protocolFactory,
                 JsonOperationMetadata.class,
                 true,
                 false,
                 ClassName.get(EventStreamTaggedUnionJsonUnmarshaller.class));
        EventStreamUtils.getEvents(eventStream)
                        .forEach(shape -> {
                            String unmarshallerClassName = shape.getVariable().getVariableType() + "Unmarshaller";
                            builder.add(".putUnmarshaller(\"$L\", $T.getInstance())\n",
                                        shape.getC2jName(),
                                        poetExtensions.getTransformClass(unmarshallerClassName));
                        });
        builder.add(".defaultUnmarshaller((in) -> $T.UNKNOWN)\n"
                    + ".build());\n", eventStreamBaseClass);
    }

    private String protocolFactoryLiteral(OperationModel opModel) {
        // TODO Fix once below kinesis TODO is done
        if (opModel.hasEventStreamInput() && opModel.hasEventStreamOutput()) {
            return "protocolFactory";

            // TODO remove this once kinesis supports CBOR for event streaming
        } else if (opModel.hasEventStreamOutput()) {
            return "jsonProtocolFactory";
        }

        return "protocolFactory";
    }

    private boolean isRestJson(IntermediateModel model) {
        return Protocol.REST_JSON.equals(model.getMetadata().getProtocol());
    }
}<|MERGE_RESOLUTION|>--- conflicted
+++ resolved
@@ -30,12 +30,8 @@
 import java.util.stream.Collectors;
 import javax.lang.model.element.Modifier;
 import software.amazon.awssdk.awscore.eventstream.EventStreamAsyncResponseTransformer;
-<<<<<<< HEAD
 import software.amazon.awssdk.awscore.eventstream.EventStreamTaggedUnionPojoSupplier;
-=======
-import software.amazon.awssdk.awscore.eventstream.EventStreamTaggedUnionJsonUnmarshaller;
 import software.amazon.awssdk.awscore.eventstream.RestEventStreamAsyncResponseTransformer;
->>>>>>> 39d1eeba
 import software.amazon.awssdk.awscore.exception.AwsServiceException;
 import software.amazon.awssdk.awscore.protocol.json.AwsJsonProtocol;
 import software.amazon.awssdk.awscore.protocol.json.AwsJsonProtocolFactory;
@@ -53,11 +49,11 @@
 import software.amazon.awssdk.core.client.handler.AttachHttpMetadataResponseHandler;
 import software.amazon.awssdk.core.client.handler.ClientExecutionParams;
 import software.amazon.awssdk.core.http.HttpResponseHandler;
+import software.amazon.awssdk.core.protocol.VoidSdkResponse;
 import software.amazon.awssdk.core.protocol.json.JsonClientMetadata;
 import software.amazon.awssdk.core.protocol.json.JsonErrorResponseMetadata;
 import software.amazon.awssdk.core.protocol.json.JsonErrorShapeMetadata;
 import software.amazon.awssdk.core.protocol.json.JsonOperationMetadata;
-import software.amazon.awssdk.core.protocol.json.VoidJsonUnmarshaller;
 import software.amazon.awssdk.core.runtime.transform.StreamingRequestMarshaller;
 
 public class JsonProtocolSpec implements ProtocolSpec {
@@ -112,72 +108,23 @@
 
     @Override
     public CodeBlock responseHandler(IntermediateModel model, OperationModel opModel) {
-<<<<<<< HEAD
-        // TODO for rest-json we need to use the real response handler since response members will be bound to headers, for
-        // aws-json we need to have a dummy response handler since the response members will be in the initial-response
-        // event message
-        TypeName pojoResponseType = getPojoResponseType(opModel);
-
-        // TODO remove this once kinesis supports CBOR for event streaming
-        String protocolFactory = opModel.hasEventStreamOutput() ? "jsonProtocolFactory" : "protocolFactory";
-        CodeBlock.Builder builder = CodeBlock
-            .builder()
-            .add("\n\n$T<$T> responseHandler = $L.createResponseHandler(new $T()" +
-                 "                                   .withPayloadJson($L)" +
-                 "                                   .withHasStreamingSuccessResponse($L), $T::builder);",
-                 HttpResponseHandler.class,
-                 pojoResponseType,
-                 protocolFactory,
-                 JsonOperationMetadata.class,
-                 !opModel.getHasBlobMemberAsPayload(),
-                 opModel.hasStreamingOutput(),
-                 pojoResponseType);
-=======
-        ClassName unmarshaller = getUnmarshallerType(opModel);
         TypeName pojoResponseType = getPojoResponseType(opModel);
 
         String protocolFactory = protocolFactoryLiteral(opModel);
         CodeBlock.Builder builder = CodeBlock.builder();
->>>>>>> 39d1eeba
         if (opModel.hasEventStreamOutput()) {
-            responseHandlersForEventStreaming(opModel, unmarshaller, pojoResponseType, protocolFactory, builder);
+            responseHandlersForEventStreaming(opModel, pojoResponseType, protocolFactory, builder);
         } else {
             builder.add("\n\n$T<$T> responseHandler = $L.createResponseHandler(new $T()" +
                         "                                   .withPayloadJson($L)" +
-                        "                                   .withHasStreamingSuccessResponse($L), new $T());",
+                        "                                   .withHasStreamingSuccessResponse($L), $T::builder);",
                         HttpResponseHandler.class,
                         pojoResponseType,
                         protocolFactory,
                         JsonOperationMetadata.class,
-<<<<<<< HEAD
-                        VoidJsonUnmarshaller.class);
-            EventStreamUtils eventStreamUtils = EventStreamUtils.create(poetExtensions, opModel);
-            ClassName eventStreamBaseClass = eventStreamUtils.eventStreamBaseClass();
-            builder
-                .add("\n\n$T<$T> eventResponseHandler = $L.createResponseHandler(new $T()" +
-                     "                                   .withPayloadJson($L)" +
-                     "                                   .withHasStreamingSuccessResponse($L), "
-                     + "$T.builder()",
-                     HttpResponseHandler.class,
-                     WildcardTypeName.subtypeOf(eventStreamBaseClass),
-                     protocolFactory,
-                     JsonOperationMetadata.class,
-                     true,
-                     false,
-                     ClassName.get(EventStreamTaggedUnionPojoSupplier.class));
-
-            eventStreamUtils.getEventStreamMembers()
-                            .forEach(m -> {
-                                builder.add(".addSdkPojoSupplier(\"$L\", $T::builder)\n",
-                                            m.getC2jName(), poetExtensions.getModelClass(m.getName()));
-                            });
-            builder.add(".defaultSdkPojoSupplier(() -> $T.UNKNOWN)\n"
-                        + ".build());\n", eventStreamUtils.eventStreamBaseClass());
-=======
                         !opModel.getHasBlobMemberAsPayload(),
                         opModel.hasStreamingOutput(),
-                        unmarshaller);
->>>>>>> 39d1eeba
+                        pojoResponseType);
         }
         return builder.build();
     }
@@ -449,11 +396,11 @@
     /**
      * Add responseHandlers for event streaming operations
      */
-    private void responseHandlersForEventStreaming(OperationModel opModel, ClassName unmarshaller, TypeName pojoResponseType,
+    private void responseHandlersForEventStreaming(OperationModel opModel, TypeName pojoResponseType,
                                                    String protocolFactory, CodeBlock.Builder builder) {
         builder.add("\n\n$T<$T> responseHandler = new $T($L.createResponseHandler(new $T()" +
                     "                                    .withPayloadJson($L)" +
-                    "                                    .withHasStreamingSuccessResponse($L), new $T()));",
+                    "                                    .withHasStreamingSuccessResponse($L), $T::builder));",
                     HttpResponseHandler.class,
                     pojoResponseType,
                     AttachHttpMetadataResponseHandler.class,
@@ -461,16 +408,16 @@
                     JsonOperationMetadata.class,
                     !opModel.getHasBlobMemberAsPayload(),
                     opModel.hasStreamingOutput(),
-                    unmarshaller);
+                    pojoResponseType);
 
         builder.add("\n\n$T<$T> voidResponseHandler = $L.createResponseHandler(new $T()" +
                     "                                   .withPayloadJson(false)" +
-                    "                                   .withHasStreamingSuccessResponse(true), new $T());",
+                    "                                   .withHasStreamingSuccessResponse(true), $T::builder);",
                     HttpResponseHandler.class,
                     SdkResponse.class,
                     protocolFactory,
                     JsonOperationMetadata.class,
-                    VoidJsonUnmarshaller.class);
+                    VoidSdkResponse.class);
 
         ShapeModel eventStream = EventStreamUtils.getEventStreamInResponse(opModel.getOutputShape());
         ClassName eventStreamBaseClass = poetExtensions.getModelClassFromShape(eventStream);
@@ -485,15 +432,11 @@
                  JsonOperationMetadata.class,
                  true,
                  false,
-                 ClassName.get(EventStreamTaggedUnionJsonUnmarshaller.class));
+                 ClassName.get(EventStreamTaggedUnionPojoSupplier.class));
         EventStreamUtils.getEvents(eventStream)
-                        .forEach(shape -> {
-                            String unmarshallerClassName = shape.getVariable().getVariableType() + "Unmarshaller";
-                            builder.add(".putUnmarshaller(\"$L\", $T.getInstance())\n",
-                                        shape.getC2jName(),
-                                        poetExtensions.getTransformClass(unmarshallerClassName));
-                        });
-        builder.add(".defaultUnmarshaller((in) -> $T.UNKNOWN)\n"
+                        .forEach(m -> builder.add(".putSdkPojoSupplier(\"$L\", $T::builder)\n",
+                                                  m.getC2jName(), poetExtensions.getModelClass(m.getC2jName())));
+        builder.add(".defaultSdkPojoSupplier(() -> $T.UNKNOWN)\n"
                     + ".build());\n", eventStreamBaseClass);
     }
 
