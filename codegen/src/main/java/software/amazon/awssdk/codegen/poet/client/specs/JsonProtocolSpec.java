/*
 * Copyright Amazon.com, Inc. or its affiliates. All Rights Reserved.
 *
 * Licensed under the Apache License, Version 2.0 (the "License").
 * You may not use this file except in compliance with the License.
 * A copy of the License is located at
 *
 *  http://aws.amazon.com/apache2.0
 *
 * or in the "license" file accompanying this file. This file is distributed
 * on an "AS IS" BASIS, WITHOUT WARRANTIES OR CONDITIONS OF ANY KIND, either
 * express or implied. See the License for the specific language governing
 * permissions and limitations under the License.
 */

package software.amazon.awssdk.codegen.poet.client.specs;

import static software.amazon.awssdk.codegen.model.intermediate.Protocol.AWS_JSON;

import com.squareup.javapoet.ClassName;
import com.squareup.javapoet.CodeBlock;
import com.squareup.javapoet.FieldSpec;
import com.squareup.javapoet.MethodSpec;
import com.squareup.javapoet.ParameterizedTypeName;
import com.squareup.javapoet.TypeName;
import com.squareup.javapoet.TypeVariableName;
import com.squareup.javapoet.WildcardTypeName;
import java.util.Optional;
import java.util.concurrent.CompletableFuture;
import javax.lang.model.element.Modifier;
import software.amazon.awssdk.awscore.eventstream.EventStreamAsyncResponseTransformer;
import software.amazon.awssdk.awscore.eventstream.EventStreamTaggedUnionPojoSupplier;
import software.amazon.awssdk.awscore.eventstream.RestEventStreamAsyncResponseTransformer;
import software.amazon.awssdk.awscore.exception.AwsServiceException;
import software.amazon.awssdk.codegen.model.config.customization.MetadataConfig;
import software.amazon.awssdk.codegen.model.intermediate.IntermediateModel;
import software.amazon.awssdk.codegen.model.intermediate.Metadata;
import software.amazon.awssdk.codegen.model.intermediate.OperationModel;
import software.amazon.awssdk.codegen.model.intermediate.Protocol;
import software.amazon.awssdk.codegen.model.intermediate.ShapeModel;
import software.amazon.awssdk.codegen.poet.PoetExtension;
import software.amazon.awssdk.codegen.poet.client.traits.HttpChecksumRequiredTrait;
import software.amazon.awssdk.codegen.poet.client.traits.HttpChecksumTrait;
<<<<<<< HEAD
=======
import software.amazon.awssdk.codegen.poet.client.traits.NoneAuthTypeRequestTrait;
import software.amazon.awssdk.codegen.poet.client.traits.RequestCompressionTrait;
>>>>>>> 074d7a4f
import software.amazon.awssdk.codegen.poet.eventstream.EventStreamUtils;
import software.amazon.awssdk.codegen.poet.model.EventStreamSpecHelper;
import software.amazon.awssdk.core.SdkPojoBuilder;
import software.amazon.awssdk.core.SdkResponse;
import software.amazon.awssdk.core.async.AsyncRequestBody;
import software.amazon.awssdk.core.async.AsyncResponseTransformer;
import software.amazon.awssdk.core.client.handler.AttachHttpMetadataResponseHandler;
import software.amazon.awssdk.core.client.handler.ClientExecutionParams;
import software.amazon.awssdk.core.http.HttpResponseHandler;
import software.amazon.awssdk.core.protocol.VoidSdkResponse;
import software.amazon.awssdk.protocols.cbor.AwsCborProtocolFactory;
import software.amazon.awssdk.protocols.json.AwsJsonProtocol;
import software.amazon.awssdk.protocols.json.AwsJsonProtocolFactory;
import software.amazon.awssdk.protocols.json.BaseAwsJsonProtocolFactory;
import software.amazon.awssdk.protocols.json.JsonOperationMetadata;
import software.amazon.awssdk.utils.CompletableFutureUtils;

public class JsonProtocolSpec implements ProtocolSpec {

    private final PoetExtension poetExtensions;
    private final IntermediateModel model;

    public JsonProtocolSpec(PoetExtension poetExtensions, IntermediateModel model) {
        this.poetExtensions = poetExtensions;
        this.model = model;
    }

    @Override
    public FieldSpec protocolFactory(IntermediateModel model) {
        return FieldSpec.builder(protocolFactoryClass(), "protocolFactory")
                        .addModifiers(Modifier.PRIVATE, Modifier.FINAL).build();
    }

    @Override
    public MethodSpec initProtocolFactory(IntermediateModel model) {
        ClassName baseException = baseExceptionClassName(model);
        Metadata metadata = model.getMetadata();
        ParameterizedTypeName upperBound = ParameterizedTypeName.get(ClassName.get(BaseAwsJsonProtocolFactory.Builder.class),
                                                                     TypeVariableName.get("T"));
        TypeVariableName typeVariableName = TypeVariableName.get("T", upperBound);

        MethodSpec.Builder methodSpec =
            MethodSpec.methodBuilder("init")
                      .addTypeVariable(typeVariableName)
                      .addParameter(typeVariableName, "builder")
                      .returns(typeVariableName)
                      .addModifiers(Modifier.PRIVATE)
                      .addCode("return builder\n")
                      .addCode(".clientConfiguration(clientConfiguration)\n")
                      .addCode(".defaultServiceExceptionSupplier($T::builder)\n", baseException)
                      .addCode(".protocol($T.$L)\n", AwsJsonProtocol.class, protocolEnumName(metadata.getProtocol()))
                      .addCode(".protocolVersion($S)\n", metadata.getJsonVersion())
                      .addCode("$L", customErrorCodeFieldName());

        String contentType = Optional.ofNullable(model.getCustomizationConfig().getCustomServiceMetadata())
                .map(MetadataConfig::getContentType)
                .orElse(metadata.getContentType());

        if (contentType != null) {
            methodSpec.addCode(".contentType($S)", contentType);
        }

        if (metadata.getAwsQueryCompatible() != null) {
            methodSpec.addCode("$L", hasAwsQueryCompatible());
        }

        registerModeledExceptions(model, poetExtensions).forEach(methodSpec::addCode);
        methodSpec.addCode(";");

        return methodSpec.build();
    }

    private CodeBlock customErrorCodeFieldName() {
        return model.getCustomizationConfig().getCustomErrorCodeFieldName() == null ?
               CodeBlock.builder().build() :
               CodeBlock.of(".customErrorCodeFieldName($S)", model.getCustomizationConfig().getCustomErrorCodeFieldName());
    }

    private CodeBlock hasAwsQueryCompatible() {
        return CodeBlock.of(".hasAwsQueryCompatible($L)", model.getMetadata().getAwsQueryCompatible() != null);
    }

    private Class<?> protocolFactoryClass() {
        if (model.getMetadata().isCborProtocol()) {
            return AwsCborProtocolFactory.class;
        } else {
            return AwsJsonProtocolFactory.class;
        }
    }

    @Override
    public CodeBlock responseHandler(IntermediateModel model, OperationModel opModel) {
        TypeName pojoResponseType = getPojoResponseType(opModel, poetExtensions);

        String protocolFactory = protocolFactoryLiteral(model, opModel);
        CodeBlock.Builder builder =
            CodeBlock.builder()
                     .add("$T operationMetadata = $T.builder()\n", JsonOperationMetadata.class, JsonOperationMetadata.class)
                     .add(".hasStreamingSuccessResponse($L)\n", opModel.hasStreamingOutput())
                     .add(".isPayloadJson($L)\n", !opModel.getHasBlobMemberAsPayload())
                     .add(".build();");

        if (opModel.hasEventStreamOutput()) {
            responseHandlersForEventStreaming(opModel, pojoResponseType, protocolFactory, builder);
        } else {
            builder.add("\n\n$T<$T> responseHandler = $L.createResponseHandler(operationMetadata, $T::builder);",
                        HttpResponseHandler.class,
                        pojoResponseType,
                        protocolFactory,
                        pojoResponseType);
        }
        return builder.build();
    }

    @Override
    public Optional<CodeBlock> errorResponseHandler(OperationModel opModel) {
        String protocolFactory = protocolFactoryLiteral(model, opModel);

        return Optional.of(
            CodeBlock.builder()
                     .add("\n\n$T<$T> errorResponseHandler = createErrorResponseHandler($L, operationMetadata);",
                          HttpResponseHandler.class, AwsServiceException.class, protocolFactory)
                     .build());
    }

    @Override
    public CodeBlock executionHandler(OperationModel opModel) {
        TypeName responseType = getPojoResponseType(opModel, poetExtensions);
        ClassName requestType = poetExtensions.getModelClass(opModel.getInput().getVariableType());
        ClassName marshaller = poetExtensions.getRequestTransformClass(opModel.getInputShape().getShapeName() + "Marshaller");

        CodeBlock.Builder codeBlock =
            CodeBlock.builder()
                     .add("\n\nreturn clientHandler.execute(new $T<$T, $T>()\n",
                          ClientExecutionParams.class, requestType, responseType)
                     .add(".withOperationName(\"$N\")\n", opModel.getOperationName())
                     .add(".withResponseHandler(responseHandler)\n")
                     .add(".withErrorResponseHandler(errorResponseHandler)\n")
                     .add(hostPrefixExpression(opModel))
                     .add(discoveredEndpoint(opModel))
                     .add(credentialType(opModel, model))
                     .add(".withInput($L)\n", opModel.getInput().getVariableName())
                     .add(".withMetricCollector(apiCallMetricCollector)")
                     .add(HttpChecksumRequiredTrait.putHttpChecksumAttribute(opModel))
<<<<<<< HEAD
                     .add(HttpChecksumTrait.create(opModel));
=======
                     .add(HttpChecksumTrait.create(opModel))
                     .add(NoneAuthTypeRequestTrait.create(opModel))
                     .add(RequestCompressionTrait.create(opModel, model));
>>>>>>> 074d7a4f

        if (opModel.hasStreamingInput()) {
            codeBlock.add(".withRequestBody(requestBody)")
                     .add(".withMarshaller($L)", syncStreamingMarshaller(model, opModel, marshaller));
        } else {
            codeBlock.add(".withMarshaller(new $T(protocolFactory))", marshaller);
        }

        return codeBlock.add("$L);", opModel.hasStreamingOutput() ? ", responseTransformer" : "")
                        .build();
    }

    @Override
    public CodeBlock asyncExecutionHandler(IntermediateModel intermediateModel, OperationModel opModel) {
        boolean isRestJson = isRestJson(intermediateModel);
        TypeName pojoResponseType = getPojoResponseType(opModel, poetExtensions);
        ClassName requestType = poetExtensions.getModelClass(opModel.getInput().getVariableType());
        ClassName marshaller = poetExtensions.getRequestTransformClass(opModel.getInputShape().getShapeName() + "Marshaller");

        String asyncRequestBody = opModel.hasStreamingInput() ? ".withAsyncRequestBody(requestBody)"
                                                              : "";
        CodeBlock.Builder builder = CodeBlock.builder();
        if (opModel.hasEventStreamOutput()) {
            ShapeModel shapeModel = EventStreamUtils.getEventStreamInResponse(opModel.getOutputShape());
            ClassName eventStreamBaseClass = poetExtensions.getModelClassFromShape(shapeModel);
            ParameterizedTypeName transformerType = ParameterizedTypeName.get(
                ClassName.get(EventStreamAsyncResponseTransformer.class), pojoResponseType, eventStreamBaseClass);

            builder.add("$1T<$2T> future = new $1T<>();", ClassName.get(CompletableFuture.class), ClassName.get(Void.class))
                   .add("$T asyncResponseTransformer = $T.<$T, $T>builder()\n",
                        transformerType, ClassName.get(EventStreamAsyncResponseTransformer.class), pojoResponseType,
                        eventStreamBaseClass)
                   .add(".eventStreamResponseHandler(asyncResponseHandler)\n")
                   .add(".eventResponseHandler(eventResponseHandler)\n")
                   .add(".initialResponseHandler(responseHandler)\n")
                   .add(".exceptionResponseHandler(errorResponseHandler)\n")
                   .add(".future(future)\n")
                   .add(".executor(executor)\n")
                   .add(".serviceName(serviceName())\n")
                   .add(".build();");

            if (isRestJson) {
                builder.add(restAsyncResponseTransformer(pojoResponseType, eventStreamBaseClass));
            }
        }

        boolean isStreaming = opModel.hasStreamingOutput() || opModel.hasEventStreamOutput();
        String protocolFactory = protocolFactoryLiteral(intermediateModel, opModel);
        TypeName responseType = opModel.hasEventStreamOutput() && !isRestJson ? ClassName.get(SdkResponse.class)
                                                                              : pojoResponseType;
        TypeName executeFutureValueType = executeFutureValueType(opModel, poetExtensions);

        builder.add("\n\n$T<$T> executeFuture = ", CompletableFuture.class, executeFutureValueType)
               .add(opModel.getEndpointDiscovery() != null ? "endpointFuture.thenCompose(cachedEndpoint -> " : "")
               .add("clientHandler.execute(new $T<$T, $T>()\n", ClientExecutionParams.class, requestType, responseType)
               .add(".withOperationName(\"$N\")\n", opModel.getOperationName())
               .add(".withMarshaller($L)\n", asyncMarshaller(model, opModel, marshaller, protocolFactory))
               .add(asyncRequestBody(opModel))
               .add(fullDuplex(opModel))
               .add(hasInitialRequestEvent(opModel, isRestJson))
               .add(".withResponseHandler($L)\n", responseHandlerName(opModel, isRestJson))
               .add(".withErrorResponseHandler(errorResponseHandler)\n")
               .add(".withMetricCollector(apiCallMetricCollector)\n")
               .add(hostPrefixExpression(opModel))
               .add(discoveredEndpoint(opModel))
               .add(credentialType(opModel, model))
               .add(asyncRequestBody)
               .add(HttpChecksumRequiredTrait.putHttpChecksumAttribute(opModel))
               .add(HttpChecksumTrait.create(opModel))
<<<<<<< HEAD
               .add(".withInput($L)$L)",
                    opModel.getInput().getVariableName(), asyncResponseTransformerVariable(isStreaming, isRestJson, opModel))
               .add(opModel.getEndpointDiscovery() != null ? ");" : ";");
=======
               .add(NoneAuthTypeRequestTrait.create(opModel))
               .add(RequestCompressionTrait.create(opModel, model))
               .add(".withInput($L)$L);",
                    opModel.getInput().getVariableName(), asyncResponseTransformerVariable(isStreaming, isRestJson, opModel));
>>>>>>> 074d7a4f

        if (opModel.hasStreamingOutput()) {
            builder.addStatement("$T<$T, ReturnT> finalAsyncResponseTransformer = asyncResponseTransformer",
                                 AsyncResponseTransformer.class,
                                 pojoResponseType);
        }
        String customerResponseHandler = opModel.hasEventStreamOutput() ?
                                         "asyncResponseHandler" : "finalAsyncResponseTransformer";
        String whenComplete = whenCompleteBody(opModel, customerResponseHandler);
        if (!whenComplete.isEmpty()) {
            String whenCompletedFutureName = "whenCompleted";
            builder.addStatement("$T<$T> $N = $N$L", CompletableFuture.class, executeFutureValueType,
                    whenCompletedFutureName, "executeFuture", whenComplete);
            builder.addStatement("executeFuture = $T.forwardExceptionTo($N, executeFuture)",
                    CompletableFutureUtils.class, whenCompletedFutureName);
        }
        if (opModel.hasEventStreamOutput()) {
            builder.addStatement("return $T.forwardExceptionTo(future, executeFuture)", CompletableFutureUtils.class);
        } else {
            builder.addStatement("return executeFuture");
        }
        return builder.build();
    }

    private String responseHandlerName(OperationModel opModel, boolean isRestJson) {
        return opModel.hasEventStreamOutput() && !isRestJson ? "voidResponseHandler"
                                                             : "responseHandler";
    }

    private CodeBlock fullDuplex(OperationModel opModel) {
        return opModel.hasEventStreamInput() && opModel.hasEventStreamOutput() ? CodeBlock.of(".withFullDuplex(true)")
                                                                               : CodeBlock.of("");
    }

    private CodeBlock hasInitialRequestEvent(OperationModel opModel, boolean isRestJson) {
        return opModel.hasEventStreamInput() && !isRestJson ? CodeBlock.of(".withInitialRequestEvent(true)")
                                                            : CodeBlock.of("");
    }

    private CodeBlock asyncRequestBody(OperationModel opModel) {
        return opModel.hasEventStreamInput() ? CodeBlock.of(".withAsyncRequestBody($T.fromPublisher(adapted))",
                                                            AsyncRequestBody.class)
                                             : CodeBlock.of("");
    }

    private String asyncResponseTransformerVariable(boolean isStreaming, boolean isRestJson, OperationModel opModel) {
        if (isStreaming) {
            if (opModel.hasEventStreamOutput() && isRestJson) {
                return ", restAsyncResponseTransformer";
            } else {
                return ", asyncResponseTransformer";
            }
        }
        return "";
    }

    /**
     * For Rest services, we need to use the {@link RestEventStreamAsyncResponseTransformer} instead of
     * {@link EventStreamAsyncResponseTransformer} class. This method has the code to create a restAsyncResponseTransformer
     * variable.
     *
     * @param pojoResponseType Type of operation response shape
     * @param eventStreamBaseClass Class name for the base class of all events in the operation
     */
    private CodeBlock restAsyncResponseTransformer(TypeName pojoResponseType, ClassName eventStreamBaseClass) {
        ParameterizedTypeName restTransformerType = ParameterizedTypeName.get(
            ClassName.get(RestEventStreamAsyncResponseTransformer.class), pojoResponseType, eventStreamBaseClass);
        return CodeBlock.builder()
                        .add("$T restAsyncResponseTransformer = $T.<$T, $T>builder()\n",
                             restTransformerType, ClassName.get(RestEventStreamAsyncResponseTransformer.class), pojoResponseType,
                             eventStreamBaseClass)
                        .add(".eventStreamAsyncResponseTransformer(asyncResponseTransformer)\n")
                        .add(".eventStreamResponseHandler(asyncResponseHandler)\n")
                        .add(".build();")
                        .build();
    }


    /**
     * For streaming operations we need to notify the response handler or response transformer on exception so
     * we add a .whenComplete to the future.
     *
     * @param operationModel Op model.
     * @param responseHandlerName Variable name of response handler customer passed in.
     * @return whenComplete to append to future.
     */
    private String whenCompleteBody(OperationModel operationModel, String responseHandlerName) {
        if (operationModel.hasEventStreamOutput()) {
            return eventStreamOutputWhenComplete(responseHandlerName);
        } else if (operationModel.hasStreamingOutput()) {
            return streamingOutputWhenComplete(responseHandlerName);
        } else {
            // Non streaming can just return the future as is
            return publishMetricsWhenComplete();
        }
    }

    /**
     * For event streaming our future notification is a bit complicated. We create a different future that is not tied
     * to the lifecycle of the wire request. Successful completion of the future is signalled in
     * {@link EventStreamAsyncResponseTransformer}. Failure is notified via the normal future (the one returned by the client
     * handler).
     *
     *
     * @param responseHandlerName Variable name of response handler customer passed in.
     * @return whenComplete to append to future.
     */
    private String eventStreamOutputWhenComplete(String responseHandlerName) {
        return String.format(".whenComplete((r, e) -> {%n"
                             + "     if (e != null) {%n"
                             + "         try {"
                             + "             %s.exceptionOccurred(e);%n"
                             + "         } finally {"
                             + "             future.completeExceptionally(e);"
                             + "         }"
                             + "     }"
                             + "%s"
                             + "})", responseHandlerName, publishMetrics());
    }


    @Override
    public Optional<MethodSpec> createErrorResponseHandler() {
        ClassName httpResponseHandler = ClassName.get(HttpResponseHandler.class);
        ClassName sdkBaseException = ClassName.get(AwsServiceException.class);
        TypeName responseHandlerOfException = ParameterizedTypeName.get(httpResponseHandler, sdkBaseException);

        return Optional.of(MethodSpec.methodBuilder("createErrorResponseHandler")
                                     .addParameter(BaseAwsJsonProtocolFactory.class, "protocolFactory")
                                     .addParameter(JsonOperationMetadata.class, "operationMetadata")
                                     .returns(responseHandlerOfException)
                                     .addModifiers(Modifier.PRIVATE)
                                     .addStatement("return protocolFactory.createErrorResponseHandler(operationMetadata)")
                                     .build());
    }

    private String protocolEnumName(software.amazon.awssdk.codegen.model.intermediate.Protocol protocol) {
        switch (protocol) {
            case CBOR:
            case AWS_JSON:
                return AWS_JSON.name();
            default:
                return protocol.name();
        }
    }

    private ClassName baseExceptionClassName(IntermediateModel model) {
        String exceptionPath = model.getSdkModeledExceptionBaseFqcn()
                                    .substring(0, model.getSdkModeledExceptionBaseFqcn().lastIndexOf('.'));

        return ClassName.get(exceptionPath, model.getSdkModeledExceptionBaseClassName());
    }

    /**
     * Add responseHandlers for event streaming operations
     */
    private void responseHandlersForEventStreaming(OperationModel opModel, TypeName pojoResponseType,
                                                   String protocolFactory, CodeBlock.Builder builder) {
        builder.add("\n\n$T<$T> responseHandler = new $T($L.createResponseHandler(operationMetadata, $T::builder));",
                    HttpResponseHandler.class,
                    pojoResponseType,
                    AttachHttpMetadataResponseHandler.class,
                    protocolFactory,
                    pojoResponseType);

        builder.add("\n\n$T<$T> voidResponseHandler = $L.createResponseHandler($T.builder()\n" +
                    "                                   .isPayloadJson(false)\n" +
                    "                                   .hasStreamingSuccessResponse(true)\n" +
                    "                                   .build(), $T::builder);",
                    HttpResponseHandler.class,
                    SdkResponse.class,
                    protocolFactory,
                    JsonOperationMetadata.class,
                    VoidSdkResponse.class);

        ShapeModel eventStream = EventStreamUtils.getEventStreamInResponse(opModel.getOutputShape());
        ClassName eventStreamBaseClass = poetExtensions.getModelClassFromShape(eventStream);
        builder
            .add("\n\n$T<$T> eventResponseHandler = $L.createResponseHandler($T.builder()\n" +
                 "                                   .isPayloadJson(true)\n" +
                 "                                   .hasStreamingSuccessResponse(false)\n" +
                 "                                   .build(), $T.builder()",
                 HttpResponseHandler.class,
                 WildcardTypeName.subtypeOf(eventStreamBaseClass),
                 protocolFactory,
                 JsonOperationMetadata.class,
                 ClassName.get(EventStreamTaggedUnionPojoSupplier.class));

        EventStreamSpecHelper eventStreamSpecHelper = new EventStreamSpecHelper(eventStream, model);
        EventStreamUtils.getEventMembers(eventStream)
                        .forEach(m -> {
                            String builderMethod = eventStreamSpecHelper.eventBuilderMethodName(m);
                            builder.add(".putSdkPojoSupplier($S, $T::$N)",
                                        m.getC2jName(), eventStreamBaseClass, builderMethod);
                        });
        builder.add(".defaultSdkPojoSupplier(() -> new $T($T.UNKNOWN))\n"
                    + ".build());\n", SdkPojoBuilder.class, eventStreamBaseClass);
    }

    private String protocolFactoryLiteral(IntermediateModel model, OperationModel opModel) {
        // TODO remove this once kinesis supports CBOR for event streaming
        if ("Kinesis".equals(model.getMetadata().getServiceId()) && opModel.hasEventStreamOutput()) {
            return "jsonProtocolFactory";
        }

        return "protocolFactory";
    }

    private boolean isRestJson(IntermediateModel model) {
        return model.getMetadata().getProtocol() == Protocol.REST_JSON;
    }
}<|MERGE_RESOLUTION|>--- conflicted
+++ resolved
@@ -41,11 +41,7 @@
 import software.amazon.awssdk.codegen.poet.PoetExtension;
 import software.amazon.awssdk.codegen.poet.client.traits.HttpChecksumRequiredTrait;
 import software.amazon.awssdk.codegen.poet.client.traits.HttpChecksumTrait;
-<<<<<<< HEAD
-=======
-import software.amazon.awssdk.codegen.poet.client.traits.NoneAuthTypeRequestTrait;
 import software.amazon.awssdk.codegen.poet.client.traits.RequestCompressionTrait;
->>>>>>> 074d7a4f
 import software.amazon.awssdk.codegen.poet.eventstream.EventStreamUtils;
 import software.amazon.awssdk.codegen.poet.model.EventStreamSpecHelper;
 import software.amazon.awssdk.core.SdkPojoBuilder;
@@ -190,13 +186,7 @@
                      .add(".withInput($L)\n", opModel.getInput().getVariableName())
                      .add(".withMetricCollector(apiCallMetricCollector)")
                      .add(HttpChecksumRequiredTrait.putHttpChecksumAttribute(opModel))
-<<<<<<< HEAD
-                     .add(HttpChecksumTrait.create(opModel));
-=======
-                     .add(HttpChecksumTrait.create(opModel))
-                     .add(NoneAuthTypeRequestTrait.create(opModel))
                      .add(RequestCompressionTrait.create(opModel, model));
->>>>>>> 074d7a4f
 
         if (opModel.hasStreamingInput()) {
             codeBlock.add(".withRequestBody(requestBody)")
@@ -266,16 +256,10 @@
                .add(asyncRequestBody)
                .add(HttpChecksumRequiredTrait.putHttpChecksumAttribute(opModel))
                .add(HttpChecksumTrait.create(opModel))
-<<<<<<< HEAD
+               .add(RequestCompressionTrait.create(opModel, model))
                .add(".withInput($L)$L)",
                     opModel.getInput().getVariableName(), asyncResponseTransformerVariable(isStreaming, isRestJson, opModel))
                .add(opModel.getEndpointDiscovery() != null ? ");" : ";");
-=======
-               .add(NoneAuthTypeRequestTrait.create(opModel))
-               .add(RequestCompressionTrait.create(opModel, model))
-               .add(".withInput($L)$L);",
-                    opModel.getInput().getVariableName(), asyncResponseTransformerVariable(isStreaming, isRestJson, opModel));
->>>>>>> 074d7a4f
 
         if (opModel.hasStreamingOutput()) {
             builder.addStatement("$T<$T, ReturnT> finalAsyncResponseTransformer = asyncResponseTransformer",
