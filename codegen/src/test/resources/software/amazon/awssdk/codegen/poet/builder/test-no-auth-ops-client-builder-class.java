--- conflicted
+++ resolved
@@ -25,11 +25,8 @@
 import software.amazon.awssdk.core.signer.Signer;
 import software.amazon.awssdk.identity.spi.IdentityProvider;
 import software.amazon.awssdk.identity.spi.IdentityProviders;
-<<<<<<< HEAD
 import software.amazon.awssdk.identity.spi.TokenIdentity;
-=======
 import software.amazon.awssdk.protocols.json.internal.unmarshall.SdkClientJsonProtocolAdvancedOption;
->>>>>>> 817193b8
 import software.amazon.awssdk.regions.ServiceMetadataAdvancedOption;
 import software.amazon.awssdk.retries.api.RetryStrategy;
 import software.amazon.awssdk.services.database.endpoints.DatabaseEndpointProvider;
@@ -58,7 +55,6 @@
 
     @Override
     protected final SdkClientConfiguration mergeServiceDefaults(SdkClientConfiguration config) {
-<<<<<<< HEAD
         return config.merge(c -> c
             .option(SdkClientOption.ENDPOINT_PROVIDER, defaultEndpointProvider())
             .option(SdkAdvancedClientOption.SIGNER, defaultSigner())
@@ -67,11 +63,6 @@
                         p -> TokenUtils.toSdkTokenProvider(p.get(AwsClientOption.TOKEN_IDENTITY_PROVIDER)))
             .option(AwsClientOption.TOKEN_IDENTITY_PROVIDER, defaultTokenProvider())
             .option(SdkAdvancedClientOption.TOKEN_SIGNER, defaultTokenSigner()));
-=======
-        return config.merge(c -> c.option(SdkClientOption.ENDPOINT_PROVIDER, defaultEndpointProvider())
-                .option(SdkAdvancedClientOption.SIGNER, defaultSigner())
-                .option(SdkClientOption.CRC32_FROM_COMPRESSED_DATA_ENABLED, false));
->>>>>>> 817193b8
     }
 
     @Override
@@ -81,7 +72,7 @@
         endpointInterceptors.add(new DatabaseRequestSetEndpointInterceptor());
         ClasspathInterceptorChainFactory interceptorFactory = new ClasspathInterceptorChainFactory();
         List<ExecutionInterceptor> interceptors = interceptorFactory
-                .getInterceptors("software/amazon/awssdk/services/database/execution.interceptors");
+            .getInterceptors("software/amazon/awssdk/services/database/execution.interceptors");
         List<ExecutionInterceptor> additionalInterceptors = new ArrayList<>();
         interceptors = CollectionUtils.mergeLists(endpointInterceptors, interceptors);
         interceptors = CollectionUtils.mergeLists(interceptors, additionalInterceptors);
@@ -188,14 +179,10 @@
 
     protected static void validateClientOptions(SdkClientConfiguration c) {
         Validate.notNull(c.option(SdkAdvancedClientOption.SIGNER),
-<<<<<<< HEAD
                          "The 'overrideConfiguration.advancedOption[SIGNER]' must be configured in the client builder.");
         Validate.notNull(c.option(SdkAdvancedClientOption.TOKEN_SIGNER),
                          "The 'overrideConfiguration.advancedOption[TOKEN_SIGNER]' must be configured in the client builder.");
         Validate.notNull(c.option(AwsClientOption.TOKEN_IDENTITY_PROVIDER),
                          "The 'tokenProvider' must be configured in the client builder.");
-=======
-                "The 'overrideConfiguration.advancedOption[SIGNER]' must be configured in the client builder.");
->>>>>>> 817193b8
     }
 }