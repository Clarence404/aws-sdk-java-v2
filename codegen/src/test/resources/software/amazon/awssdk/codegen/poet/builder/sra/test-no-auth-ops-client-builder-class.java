--- conflicted
+++ resolved
@@ -62,21 +62,14 @@
 
     @Override
     protected final SdkClientConfiguration mergeServiceDefaults(SdkClientConfiguration config) {
-<<<<<<< HEAD
         return config.merge(c -> c
             .option(SdkClientOption.ENDPOINT_PROVIDER, defaultEndpointProvider())
-            .option(SdkClientOption.AUTH_SCHEME_PROVIDER, defaultAuthSchemeProvider())
+            .option(SdkClientOption.AUTH_SCHEME_PROVIDER, defaultAuthSchemeProvider(config))
             .option(SdkClientOption.AUTH_SCHEMES, authSchemes())
             .option(SdkClientOption.CRC32_FROM_COMPRESSED_DATA_ENABLED, false)
             .lazyOption(AwsClientOption.TOKEN_PROVIDER,
                         p -> TokenUtils.toSdkTokenProvider(p.get(AwsClientOption.TOKEN_IDENTITY_PROVIDER)))
             .option(AwsClientOption.TOKEN_IDENTITY_PROVIDER, defaultTokenProvider()));
-=======
-        return config.merge(c -> c.option(SdkClientOption.ENDPOINT_PROVIDER, defaultEndpointProvider())
-                                  .option(SdkClientOption.AUTH_SCHEME_PROVIDER, defaultAuthSchemeProvider(config))
-                                  .option(SdkClientOption.AUTH_SCHEMES, authSchemes())
-                                  .option(SdkClientOption.CRC32_FROM_COMPRESSED_DATA_ENABLED, false));
->>>>>>> a0094edb
     }
 
     @Override
