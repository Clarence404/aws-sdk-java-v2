--- conflicted
+++ resolved
@@ -165,14 +165,6 @@
         </dependency>
         <dependency>
             <groupId>software.amazon.awssdk</groupId>
-<<<<<<< HEAD
-            <artifactId>apache-client</artifactId>
-            <version>${awsjavasdk.version}</version>
-        </dependency>
-        <dependency>
-            <groupId>software.amazon.awssdk</groupId>
-=======
->>>>>>> 45f630d8
             <artifactId>protocol-tests</artifactId>
             <version>${awsjavasdk.version}</version>
             <scope>compile</scope>
