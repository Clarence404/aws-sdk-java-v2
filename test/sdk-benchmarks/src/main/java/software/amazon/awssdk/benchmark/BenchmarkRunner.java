/*
 * Copyright Amazon.com, Inc. or its affiliates. All Rights Reserved.
 *
 * Licensed under the Apache License, Version 2.0 (the "License").
 * You may not use this file except in compliance with the License.
 * A copy of the License is located at
 *
 *  http://aws.amazon.com/apache2.0
 *
 * or in the "license" file accompanying this file. This file is distributed
 * on an "AS IS" BASIS, WITHOUT WARRANTIES OR CONDITIONS OF ANY KIND, either
 * express or implied. See the License for the specific language governing
 * permissions and limitations under the License.
 */

package software.amazon.awssdk.benchmark;

import static software.amazon.awssdk.benchmark.utils.BenchmarkConstant.OBJECT_MAPPER;

import java.io.IOException;
import java.io.OutputStream;
import java.nio.file.Files;
import java.nio.file.Path;
import java.nio.file.Paths;
import java.util.ArrayList;
import java.util.Arrays;
import java.util.Collection;
import java.util.List;
import java.util.stream.Collectors;
import org.apache.commons.cli.CommandLine;
import org.apache.commons.cli.CommandLineParser;
import org.apache.commons.cli.DefaultParser;
import org.apache.commons.cli.Options;
import org.apache.commons.cli.ParseException;
import org.openjdk.jmh.results.RunResult;
import org.openjdk.jmh.runner.Runner;
import org.openjdk.jmh.runner.RunnerException;
import org.openjdk.jmh.runner.options.ChainedOptionsBuilder;
import org.openjdk.jmh.runner.options.OptionsBuilder;
import software.amazon.awssdk.benchmark.apicall.MetricsEnabledBenchmark;
import software.amazon.awssdk.benchmark.apicall.httpclient.async.AwsCrtClientBenchmark;
import software.amazon.awssdk.benchmark.apicall.httpclient.async.NettyHttpClientH1Benchmark;
import software.amazon.awssdk.benchmark.apicall.httpclient.async.NettyHttpClientH2Benchmark;
import software.amazon.awssdk.benchmark.apicall.httpclient.sync.ApacheHttpClientBenchmark;
import software.amazon.awssdk.benchmark.apicall.httpclient.sync.UrlConnectionHttpClientBenchmark;
import software.amazon.awssdk.benchmark.apicall.protocol.Ec2ProtocolBenchmark;
import software.amazon.awssdk.benchmark.apicall.protocol.JsonProtocolBenchmark;
import software.amazon.awssdk.benchmark.apicall.protocol.QueryProtocolBenchmark;
import software.amazon.awssdk.benchmark.apicall.protocol.XmlProtocolBenchmark;
import software.amazon.awssdk.benchmark.coldstart.V2DefaultClientCreationBenchmark;
import software.amazon.awssdk.benchmark.coldstart.V2OptimizedClientCreationBenchmark;
import software.amazon.awssdk.benchmark.enhanced.dynamodb.EnhancedClientDeleteV1MapperComparisonBenchmark;
import software.amazon.awssdk.benchmark.enhanced.dynamodb.EnhancedClientGetOverheadBenchmark;
import software.amazon.awssdk.benchmark.enhanced.dynamodb.EnhancedClientGetV1MapperComparisonBenchmark;
import software.amazon.awssdk.benchmark.enhanced.dynamodb.EnhancedClientPutOverheadBenchmark;
import software.amazon.awssdk.benchmark.enhanced.dynamodb.EnhancedClientPutV1MapperComparisonBenchmark;
import software.amazon.awssdk.benchmark.enhanced.dynamodb.EnhancedClientQueryV1MapperComparisonBenchmark;
import software.amazon.awssdk.benchmark.enhanced.dynamodb.EnhancedClientScanV1MapperComparisonBenchmark;
import software.amazon.awssdk.benchmark.enhanced.dynamodb.EnhancedClientUpdateV1MapperComparisonBenchmark;
import software.amazon.awssdk.benchmark.stats.SdkBenchmarkResult;
import software.amazon.awssdk.benchmark.utils.BenchmarkProcessorOutput;
import software.amazon.awssdk.utils.Logger;


public class BenchmarkRunner {

    private static final List<String> PROTOCOL_BENCHMARKS = Arrays.asList(
        Ec2ProtocolBenchmark.class.getSimpleName(), JsonProtocolBenchmark.class.getSimpleName(),
        QueryProtocolBenchmark.class.getSimpleName(), XmlProtocolBenchmark.class.getSimpleName());

    private static final List<String> ASYNC_BENCHMARKS = Arrays.asList(
        NettyHttpClientH2Benchmark.class.getSimpleName(),
        NettyHttpClientH1Benchmark.class.getSimpleName(),
        AwsCrtClientBenchmark.class.getSimpleName());

    private static final List<String> SYNC_BENCHMARKS = Arrays.asList(
        ApacheHttpClientBenchmark.class.getSimpleName(),
        UrlConnectionHttpClientBenchmark.class.getSimpleName());

    private static final List<String> COLD_START_BENCHMARKS = Arrays.asList(
        V2OptimizedClientCreationBenchmark.class.getSimpleName(),
        V2DefaultClientCreationBenchmark.class.getSimpleName());

    private static final List<String> MAPPER_BENCHMARKS = Arrays.asList(
            EnhancedClientGetOverheadBenchmark.class.getSimpleName(),
            EnhancedClientPutOverheadBenchmark.class.getSimpleName(),
            EnhancedClientGetV1MapperComparisonBenchmark.class.getSimpleName(),
            EnhancedClientPutV1MapperComparisonBenchmark.class.getSimpleName(),
            EnhancedClientUpdateV1MapperComparisonBenchmark.class.getSimpleName(),
            EnhancedClientDeleteV1MapperComparisonBenchmark.class.getSimpleName(),
            EnhancedClientScanV1MapperComparisonBenchmark.class.getSimpleName(),
            EnhancedClientQueryV1MapperComparisonBenchmark.class.getSimpleName()
    );

    private static final List<String> METRIC_BENCHMARKS = Arrays.asList(MetricsEnabledBenchmark.class.getSimpleName());

    private static final Logger log = Logger.loggerFor(BenchmarkRunner.class);

    private final List<String> benchmarksToRun;
    private final BenchmarkResultProcessor resultProcessor;
    private final BenchmarkRunnerOptions options;

    private BenchmarkRunner(List<String> benchmarksToRun, BenchmarkRunnerOptions options) {
        this.benchmarksToRun = benchmarksToRun;
        this.resultProcessor = new BenchmarkResultProcessor();
        this.options = options;
    }

<<<<<<< HEAD
    public static void main(String... args) throws RunnerException, JsonProcessingException {
        System.out.println("No-op benchmarks for testing.");
=======
    public static void main(String... args) throws Exception {
        List<String> benchmarksToRun = new ArrayList<>();
        benchmarksToRun.addAll(SYNC_BENCHMARKS);
        benchmarksToRun.addAll(ASYNC_BENCHMARKS);
        benchmarksToRun.addAll(PROTOCOL_BENCHMARKS);
        benchmarksToRun.addAll(COLD_START_BENCHMARKS);

        log.info(() -> "Skipping tests, to reduce benchmark times: \n" + MAPPER_BENCHMARKS + "\n" + METRIC_BENCHMARKS);

        BenchmarkRunner runner = new BenchmarkRunner(benchmarksToRun, parseOptions(args));

        runner.runBenchmark();
>>>>>>> c526f019
    }

    private void runBenchmark() throws RunnerException {
        log.info(() -> "Running with options: " + options);

        ChainedOptionsBuilder optionsBuilder = new OptionsBuilder();

        benchmarksToRun.forEach(optionsBuilder::include);

        log.info(() -> "Starting to run: " + benchmarksToRun);

        Collection<RunResult> results = new Runner(optionsBuilder.build()).run();

        BenchmarkProcessorOutput processedResults = resultProcessor.processBenchmarkResult(results);
        List<String> failedResults = processedResults.getFailedBenchmarks();

        if (options.outputPath != null) {
            log.info(() -> "Writing results to " + options.outputPath);
            writeResults(processedResults, options.outputPath);
        }

        if (options.check && !failedResults.isEmpty()) {
            log.info(() -> "Failed perf regression tests: " + failedResults);
            throw new RuntimeException("Perf regression tests failed: " + failedResults);
        }
    }

    private static BenchmarkRunnerOptions parseOptions(String[] args) throws ParseException {
        Options cliOptions = new Options();
        cliOptions.addOption("o", "output", true,
                                     "The path to write the benchmark results to.");
        cliOptions.addOption("c", "check", false,
                             "If specified, exit with error code 1 if the results are not within the baseline.");

        CommandLineParser parser = new DefaultParser();
        CommandLine cmdLine = parser.parse(cliOptions, args);

        BenchmarkRunnerOptions options = new BenchmarkRunnerOptions()
            .check(cmdLine.hasOption("c"));

        if (cmdLine.hasOption("o")) {
            options.outputPath(Paths.get(cmdLine.getOptionValue("o")));
        }

        return options;
    }

    private static void writeResults(BenchmarkProcessorOutput output, Path outputPath) {
        List<SdkBenchmarkResult> results = output.getBenchmarkResults().values().stream().collect(Collectors.toList());
        try (OutputStream os = Files.newOutputStream(outputPath)) {
            OBJECT_MAPPER.writeValue(os, results);
        } catch (IOException e) {
            log.error(() -> "Failed to write the results to " + outputPath, e);
            throw new RuntimeException(e);
        }
    }

    private static class BenchmarkRunnerOptions {
        private Path outputPath;
        private boolean check;

        public BenchmarkRunnerOptions outputPath(Path outputPath) {
            this.outputPath = outputPath;
            return this;
        }

        public BenchmarkRunnerOptions check(boolean check) {
            this.check = check;
            return this;
        }

        @Override
        public String toString() {
            return "BenchmarkRunnerOptions{" +
                   "outputPath=" + outputPath +
                   ", check=" + check +
                   '}';
        }
    }
}<|MERGE_RESOLUTION|>--- conflicted
+++ resolved
@@ -65,8 +65,10 @@
 public class BenchmarkRunner {
 
     private static final List<String> PROTOCOL_BENCHMARKS = Arrays.asList(
-        Ec2ProtocolBenchmark.class.getSimpleName(), JsonProtocolBenchmark.class.getSimpleName(),
-        QueryProtocolBenchmark.class.getSimpleName(), XmlProtocolBenchmark.class.getSimpleName());
+        // Ec2ProtocolBenchmark.class.getSimpleName(),
+        // JsonProtocolBenchmark.class.getSimpleName(),
+        // QueryProtocolBenchmark.class.getSimpleName(),
+        XmlProtocolBenchmark.class.getSimpleName());
 
     private static final List<String> ASYNC_BENCHMARKS = Arrays.asList(
         NettyHttpClientH2Benchmark.class.getSimpleName(),
@@ -106,23 +108,18 @@
         this.options = options;
     }
 
-<<<<<<< HEAD
-    public static void main(String... args) throws RunnerException, JsonProcessingException {
-        System.out.println("No-op benchmarks for testing.");
-=======
     public static void main(String... args) throws Exception {
         List<String> benchmarksToRun = new ArrayList<>();
-        benchmarksToRun.addAll(SYNC_BENCHMARKS);
-        benchmarksToRun.addAll(ASYNC_BENCHMARKS);
+        // benchmarksToRun.addAll(SYNC_BENCHMARKS);
+        // benchmarksToRun.addAll(ASYNC_BENCHMARKS);
         benchmarksToRun.addAll(PROTOCOL_BENCHMARKS);
-        benchmarksToRun.addAll(COLD_START_BENCHMARKS);
+        // benchmarksToRun.addAll(COLD_START_BENCHMARKS);
 
         log.info(() -> "Skipping tests, to reduce benchmark times: \n" + MAPPER_BENCHMARKS + "\n" + METRIC_BENCHMARKS);
 
         BenchmarkRunner runner = new BenchmarkRunner(benchmarksToRun, parseOptions(args));
 
         runner.runBenchmark();
->>>>>>> c526f019
     }
 
     private void runBenchmark() throws RunnerException {
