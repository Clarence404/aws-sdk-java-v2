--- conflicted
+++ resolved
@@ -20,11 +20,7 @@
     <parent>
         <artifactId>aws-sdk-java-pom</artifactId>
         <groupId>software.amazon.awssdk</groupId>
-<<<<<<< HEAD
-        <version>2.25.47-SNAPSHOT</version>
-=======
         <version>2.25.69-SNAPSHOT</version>
->>>>>>> 9be3d6f6
         <relativePath>../../pom.xml</relativePath>
     </parent>
     <modelVersion>4.0.0</modelVersion>
