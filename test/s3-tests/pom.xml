<?xml version="1.0" encoding="UTF-8"?>
<!--
  ~ Copyright Amazon.com, Inc. or its affiliates. All Rights Reserved.
  ~
  ~ Licensed under the Apache License, Version 2.0 (the "License").
  ~ You may not use this file except in compliance with the License.
  ~ A copy of the License is located at
  ~
  ~  http://aws.amazon.com/apache2.0
  ~
  ~ or in the "license" file accompanying this file. This file is distributed
  ~ on an "AS IS" BASIS, WITHOUT WARRANTIES OR CONDITIONS OF ANY KIND, either
  ~ express or implied. See the License for the specific language governing
  ~ permissions and limitations under the License.
  -->

<project xmlns="http://maven.apache.org/POM/4.0.0"
         xmlns:xsi="http://www.w3.org/2001/XMLSchema-instance"
         xsi:schemaLocation="http://maven.apache.org/POM/4.0.0 http://maven.apache.org/xsd/maven-4.0.0.xsd">
    <parent>
        <artifactId>aws-sdk-java-pom</artifactId>
        <groupId>software.amazon.awssdk</groupId>
        <version>2.31.66-SNAPSHOT</version>
        <relativePath>../../pom.xml</relativePath>
    </parent>
    <modelVersion>4.0.0</modelVersion>

    <artifactId>s3-tests</artifactId>
    <name>AWS Java SDK :: Test :: S3 Tests</name>
    <description>Testing package for additional S3 and S3 Control testing.</description>
    <dependencyManagement>
        <dependencies>
            <dependency>
                <groupId>software.amazon.awssdk</groupId>
                <artifactId>bom-internal</artifactId>
                <version>${project.version}</version>
                <type>pom</type>
                <scope>import</scope>
            </dependency>
        </dependencies>
    </dependencyManagement>

    <dependencies>
        <dependency>
            <groupId>software.amazon.awssdk.crt</groupId>
            <artifactId>aws-crt</artifactId>
            <version>${awscrt.version}</version>
            <scope>test</scope>
        </dependency>
        <dependency>
            <groupId>software.amazon.awssdk</groupId>
            <artifactId>auth</artifactId>
            <version>${awsjavasdk.version}</version>
            <scope>test</scope>
        </dependency>
        <dependency>
            <groupId>software.amazon.awssdk</groupId>
            <artifactId>http-client-spi</artifactId>
            <version>${awsjavasdk.version}</version>
            <scope>test</scope>
        </dependency>
        <dependency>
            <groupId>software.amazon.awssdk</groupId>
            <artifactId>regions</artifactId>
            <version>${awsjavasdk.version}</version>
            <scope>test</scope>
        </dependency>
        <dependency>
            <groupId>software.amazon.awssdk</groupId>
            <artifactId>sdk-core</artifactId>
            <version>${awsjavasdk.version}</version>
            <scope>test</scope>
        </dependency>
        <dependency>
            <groupId>software.amazon.awssdk</groupId>
            <artifactId>utils</artifactId>
            <version>${awsjavasdk.version}</version>
            <scope>test</scope>
        </dependency>
        <dependency>
            <groupId>software.amazon.awssdk</groupId>
            <artifactId>s3</artifactId>
            <version>${awsjavasdk.version}</version>
            <scope>test</scope>
        </dependency>
        <dependency>
            <groupId>software.amazon.awssdk</groupId>
            <artifactId>s3control</artifactId>
            <version>${awsjavasdk.version}</version>
            <scope>test</scope>
        </dependency>
        <dependency>
            <groupId>software.amazon.awssdk</groupId>
            <artifactId>sts</artifactId>
            <version>${awsjavasdk.version}</version>
            <scope>test</scope>
        </dependency>
        <dependency>
            <groupId>software.amazon.awssdk</groupId>
            <artifactId>aws-core</artifactId>
            <version>${awsjavasdk.version}</version>
            <scope>test</scope>
        </dependency>
        <dependency>
            <groupId>org.assertj</groupId>
            <artifactId>assertj-core</artifactId>
            <scope>test</scope>
        </dependency>
        <dependency>
            <groupId>org.mockito</groupId>
            <artifactId>mockito-core</artifactId>
            <scope>test</scope>
        </dependency>
        <dependency>
            <groupId>org.junit.jupiter</groupId>
            <artifactId>junit-jupiter</artifactId>
            <scope>test</scope>
        </dependency>
        <dependency>
            <groupId>org.apache.logging.log4j</groupId>
            <artifactId>log4j-api</artifactId>
            <scope>test</scope>
        </dependency>
        <dependency>
            <groupId>org.apache.logging.log4j</groupId>
            <artifactId>log4j-core</artifactId>
            <scope>test</scope>
        </dependency>
        <dependency>
            <groupId>org.apache.logging.log4j</groupId>
            <artifactId>log4j-1.2-api</artifactId>
            <version>${log4j.version}</version>
            <scope>test</scope>
        </dependency>
        <dependency>
            <groupId>org.apache.logging.log4j</groupId>
            <artifactId>log4j-slf4j-impl</artifactId>
            <scope>test</scope>
        </dependency>
        <dependency>
            <groupId>io.reactivex.rxjava2</groupId>
            <artifactId>rxjava</artifactId>
            <scope>test</scope>
        </dependency>
        <dependency>
            <groupId>software.amazon.awssdk</groupId>
            <artifactId>checksums</artifactId>
            <version>${awsjavasdk.version}</version>
            <scope>test</scope>
        </dependency>
        <dependency>
            <groupId>software.amazon.awssdk</groupId>
            <artifactId>http-auth-aws-crt</artifactId>
            <version>${awsjavasdk.version}</version>
            <scope>test</scope>
        </dependency>
        <dependency>
            <groupId>software.amazon.awssdk</groupId>
            <artifactId>s3-transfer-manager</artifactId>
            <version>${awsjavasdk.version}</version>
            <scope>test</scope>
        </dependency>
        <dependency>
            <groupId>org.eclipse.jetty</groupId>
            <artifactId>jetty-servlet</artifactId>
            <scope>test</scope>
        </dependency>
        <dependency>
            <groupId>org.eclipse.jetty</groupId>
            <artifactId>jetty-server</artifactId>
            <scope>test</scope>
        </dependency>
<<<<<<< HEAD
        <dependency>
            <groupId>software.amazon.awssdk</groupId>
            <artifactId>test-utils</artifactId>
            <version>${project.version}</version>
            <scope>test</scope>
        </dependency>
=======
>>>>>>> db01a337
    </dependencies>

    <build>
        <plugins>
            <plugin>
                <groupId>org.apache.maven.plugins</groupId>
                <artifactId>maven-compiler-plugin</artifactId>
            </plugin>
            <!-- Disable spotbugs for this test module to speed up the build. -->
            <plugin>
                <groupId>com.github.spotbugs</groupId>
                <artifactId>spotbugs-maven-plugin</artifactId>
                <configuration>
                    <skip>true</skip>
                </configuration>
            </plugin>
            <!-- Disable dependency check for this test module to speed up the build. -->
            <plugin>
                <groupId>org.apache.maven.plugins</groupId>
                <artifactId>maven-dependency-plugin</artifactId>
                <version>${maven-dependency-plugin.version}</version>
                <configuration>
                    <failOnWarning>false</failOnWarning>
                    <ignoreNonCompile>false</ignoreNonCompile>
                </configuration>
            </plugin>

        </plugins>
    </build>
</project><|MERGE_RESOLUTION|>--- conflicted
+++ resolved
@@ -170,15 +170,12 @@
             <artifactId>jetty-server</artifactId>
             <scope>test</scope>
         </dependency>
-<<<<<<< HEAD
         <dependency>
             <groupId>software.amazon.awssdk</groupId>
             <artifactId>test-utils</artifactId>
             <version>${project.version}</version>
             <scope>test</scope>
         </dependency>
-=======
->>>>>>> db01a337
     </dependencies>
 
     <build>
