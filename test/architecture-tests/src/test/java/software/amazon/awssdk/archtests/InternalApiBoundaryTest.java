/*
 * Copyright Amazon.com, Inc. or its affiliates. All Rights Reserved.
 *
 * Licensed under the Apache License, Version 2.0 (the "License").
 * You may not use this file except in compliance with the License.
 * A copy of the License is located at
 *
 *  http://aws.amazon.com/apache2.0
 *
 * or in the "license" file accompanying this file. This file is distributed
 * on an "AS IS" BASIS, WITHOUT WARRANTIES OR CONDITIONS OF ANY KIND, either
 * express or implied. See the License for the specific language governing
 * permissions and limitations under the License.
 */

package software.amazon.awssdk.archtests;

import static com.tngtech.archunit.lang.syntax.ArchRuleDefinition.noClasses;

import com.tngtech.archunit.core.domain.JavaClass;
import com.tngtech.archunit.core.domain.JavaClasses;
import com.tngtech.archunit.core.importer.ClassFileImporter;
import com.tngtech.archunit.core.importer.ImportOption;
import com.tngtech.archunit.lang.ArchCondition;
import com.tngtech.archunit.lang.ArchRule;
import com.tngtech.archunit.lang.ConditionEvents;
import com.tngtech.archunit.lang.SimpleConditionEvent;
import com.tngtech.archunit.library.freeze.FreezingArchRule;
import java.util.Arrays;
import java.util.HashSet;
import java.util.Set;
import java.util.stream.Collectors;
import org.junit.jupiter.api.Test;
import software.amazon.awssdk.awscore.internal.AwsProtocolMetadata;
import software.amazon.awssdk.awscore.internal.AwsServiceProtocol;
import software.amazon.awssdk.core.internal.interceptor.trait.RequestCompression;
import software.amazon.awssdk.core.internal.util.MetricUtils;
import software.amazon.awssdk.core.internal.waiters.WaiterAttribute;
import software.amazon.awssdk.http.auth.aws.internal.signer.util.ChecksumUtil;
import software.amazon.awssdk.utils.internal.EnumUtils;
import software.amazon.awssdk.utils.internal.SystemSettingUtils;

/**
 * Ensure classes annotated with SdkInternalApis are not accessible outside the module.
 */
public class InternalApiBoundaryTest {

    /**
     * Suppressions for internal APIs used in generated code to avoid having to update archunit_store for new services.
     * Unfortunately, we can't change the following because it may break people :(
     * <p>
     * DO NOT ADD NEW EXCEPTIONS suppression
     */
    private static final Set<Class<?>> ALLOWED_INTERNAL_API_ACROSS_MODULE_SUPPRESSION = new HashSet<>(
        Arrays.asList(WaiterAttribute.class, RequestCompression.class, RequestCompression.Builder.class, EnumUtils.class,
<<<<<<< HEAD
                      AwsServiceProtocol.class, AwsProtocolMetadata.class, MetricUtils.class, SystemSettingUtils.class));
=======
                      AwsServiceProtocol.class, AwsProtocolMetadata.class, MetricUtils.class, ChecksumUtil.class));
>>>>>>> 0d20192f

    @Test
    void internalApi_shouldNotUsedAcrossModule() {
        JavaClasses importedClasses = new ClassFileImporter()
            .withImportOptions(Arrays.asList(
                new ImportOption.Predefined.DoNotIncludeTests()))
            .importPackages("software.amazon.awssdk");

        ArchRule rule =
            FreezingArchRule.freeze(noClasses().should(new UseInternalApisFromDifferentModule()))
                            .as("Use internal APIs from a different module");
        rule.check(importedClasses);
    }

    private static final class UseInternalApisFromDifferentModule extends ArchCondition<JavaClass> {
        public UseInternalApisFromDifferentModule() {
            super("Internal APIs are used across modules");
        }

        @Override
        public void check(JavaClass item, ConditionEvents events) {
            Set<JavaClass> directDependenciesFromSelf =
                item.getDirectDependenciesFromSelf().stream().map(dependency -> dependency.getTargetClass()).collect(Collectors.toSet());
            String packageName = item.getPackageName();
            for (JavaClass dependencyTargetClass : directDependenciesFromSelf) {
                String dependencyPackageName = dependencyTargetClass.getPackageName();

                boolean allowListed =
                    ALLOWED_INTERNAL_API_ACROSS_MODULE_SUPPRESSION.stream()
                                                                  .anyMatch(clazz -> dependencyTargetClass.getSimpleName().equals(clazz.getSimpleName()));

                if (allowListed || dependencyPackageName.equals(packageName)) {
                    continue;
                }

                if (JavaClass.Predicates.resideInAPackage("software.amazon.awssdk..internal..").test(dependencyTargetClass)) {
                    if (!ArchUtils.resideInSameRootPackage(packageName, dependencyPackageName)) {
                        String errorMessage = String.format("%s depends on an internal API from a different module (%s)",
                                                            item.getDescription(),
                                                            dependencyTargetClass.getDescription());
                        events.add(SimpleConditionEvent.satisfied(item, errorMessage));
                    }
                }
            }
        }
    }
}<|MERGE_RESOLUTION|>--- conflicted
+++ resolved
@@ -17,6 +17,7 @@
 
 import static com.tngtech.archunit.lang.syntax.ArchRuleDefinition.noClasses;
 
+import com.tngtech.archunit.core.domain.Dependency;
 import com.tngtech.archunit.core.domain.JavaClass;
 import com.tngtech.archunit.core.domain.JavaClasses;
 import com.tngtech.archunit.core.importer.ClassFileImporter;
@@ -36,9 +37,7 @@
 import software.amazon.awssdk.core.internal.interceptor.trait.RequestCompression;
 import software.amazon.awssdk.core.internal.util.MetricUtils;
 import software.amazon.awssdk.core.internal.waiters.WaiterAttribute;
-import software.amazon.awssdk.http.auth.aws.internal.signer.util.ChecksumUtil;
 import software.amazon.awssdk.utils.internal.EnumUtils;
-import software.amazon.awssdk.utils.internal.SystemSettingUtils;
 
 /**
  * Ensure classes annotated with SdkInternalApis are not accessible outside the module.
@@ -53,11 +52,8 @@
      */
     private static final Set<Class<?>> ALLOWED_INTERNAL_API_ACROSS_MODULE_SUPPRESSION = new HashSet<>(
         Arrays.asList(WaiterAttribute.class, RequestCompression.class, RequestCompression.Builder.class, EnumUtils.class,
-<<<<<<< HEAD
-                      AwsServiceProtocol.class, AwsProtocolMetadata.class, MetricUtils.class, SystemSettingUtils.class));
-=======
-                      AwsServiceProtocol.class, AwsProtocolMetadata.class, MetricUtils.class, ChecksumUtil.class));
->>>>>>> 0d20192f
+                      AwsServiceProtocol.class, AwsProtocolMetadata.class, MetricUtils.class, SystemSettingUtils.class,
+                      ChecksumUtil.class));
 
     @Test
     void internalApi_shouldNotUsedAcrossModule() {
