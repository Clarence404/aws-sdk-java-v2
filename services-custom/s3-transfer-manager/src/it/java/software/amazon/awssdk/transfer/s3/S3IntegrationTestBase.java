--- conflicted
+++ resolved
@@ -68,14 +68,9 @@
         Log.initLoggingToStdout(Log.LogLevel.Warn);
         System.setProperty("aws.crt.debugnative", "true");
         s3 = s3ClientBuilder().build();
-<<<<<<< HEAD
-        // TODO - enable multipart once TransferListener fixed for MultipartClient
-        s3Async = s3AsyncClientBuilder().build();
-=======
         s3Async = s3AsyncClientBuilder()
             .multipartEnabled(true)
             .build();
->>>>>>> 51221362
         s3CrtAsync = S3CrtAsyncClient.builder()
                                      .credentialsProvider(CREDENTIALS_PROVIDER_CHAIN)
                                      .region(DEFAULT_REGION)
