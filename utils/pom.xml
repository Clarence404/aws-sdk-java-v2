<?xml version="1.0" encoding="UTF-8"?>
<!--
  ~ Copyright Amazon.com, Inc. or its affiliates. All Rights Reserved.
  ~
  ~ Licensed under the Apache License, Version 2.0 (the "License").
  ~ You may not use this file except in compliance with the License.
  ~ A copy of the License is located at
  ~
  ~  http://aws.amazon.com/apache2.0
  ~
  ~ or in the "license" file accompanying this file. This file is distributed
  ~ on an "AS IS" BASIS, WITHOUT WARRANTIES OR CONDITIONS OF ANY KIND, either
  ~ express or implied. See the License for the specific language governing
  ~ permissions and limitations under the License.
  -->

<project xmlns="http://maven.apache.org/POM/4.0.0"
         xmlns:xsi="http://www.w3.org/2001/XMLSchema-instance"
         xsi:schemaLocation="http://maven.apache.org/POM/4.0.0 http://maven.apache.org/xsd/maven-4.0.0.xsd">
    <parent>
        <artifactId>aws-sdk-java-pom</artifactId>
        <groupId>software.amazon.awssdk</groupId>
<<<<<<< HEAD
        <version>2.31.65-SNAPSHOT</version>
=======
        <version>2.31.68-SNAPSHOT</version>
>>>>>>> 078cd751
    </parent>
    <modelVersion>4.0.0</modelVersion>

    <artifactId>utils</artifactId>

    <name>AWS Java SDK :: Utilities</name>

    <dependencyManagement>
        <dependencies>
            <dependency>
                <groupId>software.amazon.awssdk</groupId>
                <artifactId>bom-internal</artifactId>
                <version>${project.version}</version>
                <type>pom</type>
                <scope>import</scope>
            </dependency>
        </dependencies>
    </dependencyManagement>

    <dependencies>
        <dependency>
            <groupId>org.reactivestreams</groupId>
            <artifactId>reactive-streams</artifactId>
        </dependency>
        <dependency>
            <groupId>software.amazon.awssdk</groupId>
            <artifactId>annotations</artifactId>
            <version>${awsjavasdk.version}</version>
        </dependency>
        <dependency>
            <groupId>org.slf4j</groupId>
            <artifactId>slf4j-api</artifactId>
        </dependency>
        <dependency>
            <groupId>org.junit.jupiter</groupId>
            <artifactId>junit-jupiter</artifactId>
            <scope>test</scope>
        </dependency>
        <dependency>
            <groupId>org.junit.vintage</groupId>
            <artifactId>junit-vintage-engine</artifactId>
            <scope>test</scope>
        </dependency>
        <dependency>
            <groupId>org.hamcrest</groupId>
            <artifactId>hamcrest-all</artifactId>
            <scope>test</scope>
        </dependency>
        <dependency>
            <groupId>org.hamcrest</groupId>
            <artifactId>hamcrest-core</artifactId>
            <scope>test</scope>
        </dependency>
        <dependency>
            <groupId>org.mockito</groupId>
            <artifactId>mockito-core</artifactId>
            <scope>test</scope>
        </dependency>
        <dependency>
            <groupId>org.mockito</groupId>
            <artifactId>mockito-junit-jupiter</artifactId>
            <scope>test</scope>
        </dependency>
        <dependency>
            <groupId>org.assertj</groupId>
            <artifactId>assertj-core</artifactId>
            <scope>test</scope>
        </dependency>
        <dependency>
            <groupId>commons-io</groupId>
            <artifactId>commons-io</artifactId>
            <scope>test</scope>
        </dependency>
        <dependency>
            <groupId>org.reactivestreams</groupId>
            <artifactId>reactive-streams-tck</artifactId>
            <scope>test</scope>
        </dependency>
        <dependency>
            <groupId>org.apache.logging.log4j</groupId>
            <artifactId>log4j-api</artifactId>
            <scope>test</scope>
        </dependency>
        <dependency>
            <groupId>org.apache.logging.log4j</groupId>
            <artifactId>log4j-core</artifactId>
            <scope>test</scope>
        </dependency>
        <dependency>
            <groupId>org.apache.logging.log4j</groupId>
            <artifactId>log4j-slf4j-impl</artifactId>
            <scope>test</scope>
        </dependency>
        <dependency>
            <groupId>org.slf4j</groupId>
            <artifactId>jcl-over-slf4j</artifactId>
            <scope>test</scope>
            <version>${slf4j.version}</version>
        </dependency>
        <dependency>
            <groupId>commons-lang</groupId>
            <artifactId>commons-lang</artifactId>
            <scope>test</scope>
        </dependency>
        <dependency>
            <groupId>io.reactivex.rxjava2</groupId>
            <artifactId>rxjava</artifactId>
            <scope>test</scope>
        </dependency>
    </dependencies>

    <build>
        <plugins>
            <plugin>
                <groupId>org.apache.maven.plugins</groupId>
                <artifactId>maven-jar-plugin</artifactId>
                <configuration>
                    <archive>
                        <manifestEntries>
                            <Automatic-Module-Name>software.amazon.awssdk.utils</Automatic-Module-Name>
                        </manifestEntries>
                    </archive>
                </configuration>
            </plugin>
        </plugins>
    </build>

</project><|MERGE_RESOLUTION|>--- conflicted
+++ resolved
@@ -20,11 +20,7 @@
     <parent>
         <artifactId>aws-sdk-java-pom</artifactId>
         <groupId>software.amazon.awssdk</groupId>
-<<<<<<< HEAD
-        <version>2.31.65-SNAPSHOT</version>
-=======
         <version>2.31.68-SNAPSHOT</version>
->>>>>>> 078cd751
     </parent>
     <modelVersion>4.0.0</modelVersion>
 
