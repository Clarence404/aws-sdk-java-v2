 #### 👋 _Looking for changelogs for older versions? You can find them in the [changelogs](./changelogs) directory._
<<<<<<< HEAD
=======
# __2.31.67__ __2025-06-19__
## __AWS Lambda__
  - ### Features
    - Support Schema Registry feature for Kafka Event Source Mapping. Customers can now configure a Schema Registry to enable schema validation and filtering for Avro, Protobuf, and JSON-formatted events in Lambda for Kafka Event Source.

## __Amazon Bedrock__
  - ### Features
    - This release of the SDK has the API and documentation for the createcustommodel API. This feature lets you copy a trained model into Amazon Bedrock for inference.

## __Amazon SageMaker Service__
  - ### Features
    - This release introduces alternative support for utilizing CFN templates from S3 for SageMaker Projects.

## __EMR Serverless__
  - ### Features
    - This release adds the capability to enable IAM IdentityCenter Trusted Identity Propagation for users running Interactive Sessions on EMR Serverless Applications.

## __Payment Cryptography Control Plane__
  - ### Features
    - Additional support for managing HMAC keys that adheres to changes documented in X9.143-2021 and provides better interoperability for key import/export

## __Payment Cryptography Data Plane__
  - ### Features
    - Additional support for managing HMAC keys that adheres to changes documented in X9.143-2021 and provides better interoperability for key import/export

# __2.31.66__ __2025-06-18__
## __AWS AI Ops__
  - ### Features
    - This is the initial SDK release for Amazon AI Operations (AIOps). AIOps is a generative AI-powered assistant that helps you respond to incidents in your system by scanning your system's telemetry and quickly surface suggestions that might be related to your issue.

## __AWS S3__
  - ### Features
    - Adds the ability to presign HeadObject and HeadBucket requests with the S3 Presigner
        - Contributed by: [@tmccombs](https://github.com/tmccombs)

## __AWS SDK for Java v2__
  - ### Features
    - Adding a new method of constructing ARNs without exceptions as control flow
    - Updated endpoint and partition metadata.

## __Amazon CloudWatch Logs__
  - ### Features
    - Added CloudWatch Logs Transformer support for converting CloudTrail, VPC Flow, EKS Audit, AWS WAF and Route53 Resolver logs to OCSF v1.1 format.

## __Amazon SageMaker Service__
  - ### Features
    - Add support for p6-b200 instance type for SageMaker Hyperpod

## __Amazon Simple Storage Service__
  - ### Features
    - Added support for renaming objects within the same bucket using the new RenameObject API.

## __Auto Scaling__
  - ### Features
    - Add IncludeInstances parameter to DescribeAutoScalingGroups API

## __Contributors__
Special thanks to the following contributors to this release: 

[@tmccombs](https://github.com/tmccombs)
# __2.31.65__ __2025-06-17__
## __AWS Backup__
  - ### Features
    - AWS Backup is adding support for integration of its logically air-gapped vaults with the AWS Organizations Multi-party approval capability.

## __AWS Certificate Manager__
  - ### Features
    - Adds support for Exportable Public Certificates

## __AWS Database Migration Service__
  - ### Features
    - Add "Virtual" field to Data Provider as well as "S3Path" and "S3AccessRoleArn" fields to DataProvider settings

## __AWS Multi-party Approval__
  - ### Features
    - This release enables customers to create Multi-party approval teams and approval requests to protect supported operations.

## __AWS Network Firewall__
  - ### Features
    - Release of Active Threat Defense in Network Firewall

## __AWS Organizations__
  - ### Features
    - Add support for policy operations on the SECURITYHUB_POLICY policy type.

## __AWS SDK for Java V2__
  - ### Bugfixes
    - Fix a bug in ConstructorCache when classes are GC'ed but not removed from cache

## __AWS Security Token Service__
  - ### Features
    - The AWS Security Token Service APIs AssumeRoleWithSAML and AssumeRoleWithWebIdentity can now be invoked without pre-configured AWS credentials in the SDK configuration.

## __AWS SecurityHub__
  - ### Features
    - Adds operations, structures, and exceptions required for public preview release of Security Hub V2.

## __AWS WAFV2__
  - ### Features
    - AWS WAF can now suggest protection packs for you based on the application information you provide when you create a webACL.

## __Access Analyzer__
  - ### Features
    - We are launching a new analyzer type, internal access analyzer. The new analyzer will generate internal access findings, which help customers understand who within their AWS organization or AWS Account has access to their critical AWS resources.

## __Amazon Bedrock__
  - ### Features
    - This release of the SDK has the API and documentation for the createcustommodel API. This feature lets you copy a trained model into Amazon Bedrock for inference.

## __Amazon GuardDuty__
  - ### Features
    - Adding support for extended threat detection for EKS Audit Logs and EKS Runtime Monitoring.

## __Inspector2__
  - ### Features
    - Add Code Repository Scanning as part of AWS InspectorV2

>>>>>>> 078cd751
# __2.31.64__ __2025-06-16__
## __AWS Network Firewall__
  - ### Features
    - You can now create firewalls using a Transit Gateway instead of a VPC, resulting in a TGW attachment.

## __AWS SDK for Java v2__
  - ### Features
    - Add tracking of RequestBody/ResponseTransfromer implementations used in UserAgent.

## __Amazon Bedrock__
  - ### Features
    - This release of the SDK has the API and documentation for the createcustommodel API. This feature lets you copy a Amazon SageMaker trained Amazon Nova model into Amazon Bedrock for inference.

## __Amazon Elastic Container Registry__
  - ### Features
    - The `DescribeImageScanning` API now includes `lastInUseAt` and `InUseCount` fields that can be used to prioritize vulnerability remediation for images that are actively being used.

## __Amazon SageMaker Service__
  - ### Features
    - This release 1) adds a new S3DataType Converse for SageMaker training 2)adds C8g R7gd M8g C6in P6 P6e instance type for SageMaker endpoint 3) adds m7i, r7i, c7i instance type for SageMaker Training and Processing.

# __2.31.63__ __2025-06-12__
## __AWS IoT FleetWise__
  - ### Features
    - Add new status READY_FOR_CHECKIN used for vehicle synchronisation

## __AWS Key Management Service__
  - ### Features
    - AWS KMS announces the support of ML-DSA key pairs that creates post-quantum safe digital signatures.

## __AWS Parallel Computing Service__
  - ### Features
    - Fixed regex patterns for ARN fields.

## __Amazon API Gateway__
  - ### Features
    - Documentation updates for Amazon API Gateway

## __Amazon EC2 Container Service__
  - ### Features
    - This Amazon ECS release supports updating the capacityProviderStrategy parameter in update-service.

## __AmazonApiGatewayV2__
  - ### Features
    - Documentation updates for Amazon API Gateway

## __AmazonConnectCampaignServiceV2__
  - ### Features
    - Added PutInstanceCommunicationLimits and GetInstanceCommunicationLimits APIs

## __EMR Serverless__
  - ### Features
    - This release adds support for retrieval of the optional executionIamPolicy field in the GetJobRun API response.

# __2.31.62__ __2025-06-11__
## __AWS Control Catalog__
  - ### Features
    - Introduced ListControlMappings API that retrieves control mappings. Added control aliases and governed resources fields in GetControl and ListControls APIs. New filtering capability in ListControls API, with implementation identifiers and implementation types.

## __AWS Network Manager__
  - ### Features
    - Add support for public DNS hostname resolution to private IP addresses across Cloud WAN-managed VPCs. Add support for security group referencing across Cloud WAN-managed VPCs.

## __AWS SDK for Java v2__
  - ### Features
    - Updated endpoint and partition metadata.

  - ### Bugfixes
    - Deprecated DefaultCredentialsProvider.create() since it creates Singleton instance
        - Contributed by: [@jencymaryjoseph](https://github.com/jencymaryjoseph)

## __AWS WAFV2__
  - ### Features
    - WAF now provides two DDoS protection options: resource-level monitoring for Application Load Balancers and the AWSManagedRulesAntiDDoSRuleSet managed rule group for CloudFront distributions.

## __Amazon Elastic Kubernetes Service__
  - ### Features
    - Release for EKS Pod Identity Cross Account feature and disableSessionTags flag.

## __Amazon Lex Model Building V2__
  - ### Features
    - Add support for the Assisted NLU feature to improve bot performance

## __Amazon Relational Database Service__
  - ### Features
    - Updates Amazon RDS documentation for Amazon RDS for Db2 cross-Region replicas in standby mode.

## __Contributors__
Special thanks to the following contributors to this release: 

[@jencymaryjoseph](https://github.com/jencymaryjoseph)
# __2.31.61__ __2025-06-10__
## __AWS SDK for Java v2__
  - ### Features
    - Updated endpoint and partition metadata.

## __Amazon GameLift Streams__
  - ### Features
    - Documentation updates for Amazon GameLift Streams to address formatting errors, correct resource ID examples, and update links to other guides

# __2.31.60__ __2025-06-09__
## __AWS AppSync__
  - ### Features
    - Deprecate `atRestEncryptionEnabled` and `transitEncryptionEnabled` attributes in `CreateApiCache` action. Encryption is always enabled for new caches.

## __AWS Cost Explorer Service__
  - ### Features
    - Support dual-stack endpoints for ce api

## __AWS Marketplace Catalog Service__
  - ### Features
    - The ListEntities API now supports the EntityID, LastModifiedDate, ProductTitle, and Visibility filters for machine learning products. You can also sort using all of those filters.

## __AWS SDK for Java v2__
  - ### Features
    - Adds support for configuring bearer auth using a token sourced from the environment for services with the `enableEnvironmentBearerToken` customization flag.
    - Updated Region class generation to use Partitions.json instead of the Endpoints.json and removed the hardcoded global regions.
    - Updated endpoint and partition metadata.

## __Amazon Connect Customer Profiles__
  - ### Features
    - This release introduces capability of Profile Explorer, using correct ingestion timestamp & using historical data for computing calculated attributes, and new standard objects for T&H as part of Amazon Connect Customer Profiles service.

## __Amazon Elastic Compute Cloud__
  - ### Features
    - Release to support Elastic VMware Service (Amazon EVS) Subnet and Amazon EVS Network Interface Types.

## __Amazon Elastic File System__
  - ### Features
    - Added support for Internet Protocol Version 6 (IPv6) on EFS Service APIs and mount targets.

## __Amazon WorkSpaces Thin Client__
  - ### Features
    - Add ConflictException to UpdateEnvironment API

# __2.31.59__ __2025-06-06__
## __AWS Key Management Service__
  - ### Features
    - Remove unpopulated KeyMaterialId from Encrypt Response

## __AWS SDK for Java v2__
  - ### Features
    - Add support for protocols field in service model
    - Updated endpoint and partition metadata.

  - ### Bugfixes
    - Fix expiration in past warning during profile credential loading.

## __Agents for Amazon Bedrock Runtime__
  - ### Features
    - This release introduces the `PromptCreationConfigurations` input parameter, which includes fields to control prompt population for `InvokeAgent` or `InvokeInlineAgent` requests.

## __Amazon Rekognition__
  - ### Features
    - Adds support for defining an ordered preference list of different Rekognition Face Liveness challenge types when calling CreateFaceLivenessSession.

## __Amazon Relational Database Service__
  - ### Features
    - Include Global Cluster Identifier in DBCluster if the DBCluster is a Global Cluster Member.

## __Amazon Route 53__
  - ### Features
    - Amazon Route 53 now supports the Asia Pacific (Taipei) Region (ap-east-2) for latency records, geoproximity records, and private DNS for Amazon VPCs in that region.

## __Amazon S3 Tables__
  - ### Features
    - S3 Tables now supports getting details about a table via its table ARN.

# __2.31.58__ __2025-06-05__
## __AWS Billing and Cost Management Pricing Calculator__
  - ### Features
    - Updating the minimum for List APIs to be 1 (instead of 0)

## __AWS CloudFormation__
  - ### Features
    - Add new warning type 'EXCLUDED_PROPERTIES'

## __AWS Key Management Service__
  - ### Features
    - AWS KMS announces the support for on-demand rotation of symmetric-encryption KMS keys with imported key material (EXTERNAL origin).

## __AWS SDK for Java v2__
  - ### Features
    - Added ability to configure preferred authentication schemes when multiple auth options are available.
    - Updated endpoint and partition metadata.

## __AWS WAFV2__
  - ### Features
    - AWS WAF adds support for ASN-based traffic filtering and support for ASN-based rate limiting.

## __Amazon DynamoDB Enhanced Client__
  - ### Bugfixes
    - Fixed DynamoDbEnhancedClient DefaultDynamoDbAsyncTable::createTable() to create secondary indices that are defined on annotations of the POJO class, similar to DefaultDynamoDbTable::createTable().

# __2.31.57__ __2025-06-04__
## __AWS Amplify__
  - ### Features
    - Update documentation for cacheConfig in CreateApp API

## __AWS Elemental MediaConvert__
  - ### Features
    - This release includes support for embedding and signing C2PA content credentials in MP4 outputs.

## __AWS Invoicing__
  - ### Features
    - Added new Invoicing ListInvoiceSummaries API Operation

## __AWS MediaConnect__
  - ### Features
    - This release updates the DescribeFlow API to show peer IP addresses. You can now identify the peer IP addresses of devices connected to your sources and outputs. This helps you to verify and troubleshoot your flow's active connections.

## __AWS Network Firewall__
  - ### Features
    - You can now monitor flow and alert log metrics from the Network Firewall console.

## __AWS SDK for Java v2__
  - ### Features
    - Updated endpoint and partition metadata.

## __Amazon Elastic VMware Service__
  - ### Features
    - Amazon Elastic VMware Service (Amazon EVS) allows you to run VMware Cloud Foundation (VCF) directly within your Amazon VPC including simplified self-managed migration experience with guided workflow in AWS console or via AWS CLI, get full access to their VCF deployment and VCF license portability.

## __Amazon SageMaker Service__
  - ### Features
    - Added support for p6-b200 instance type in SageMaker Training Jobs and Training Plans.

## __Amazon Transcribe Service__
  - ### Features
    - AWS Healthscribe now supports new templates for the clinical note summary: BIRP, SIRP, DAP, BEHAVIORAL_SOAP, and PHYSICAL_SOAP

## __Amazon Transcribe Streaming Service__
  - ### Features
    - AWS Healthscribe now supports new templates for the clinical note summary: BIRP, SIRP, DAP, BEHAVIORAL_SOAP, and PHYSICAL_SOAP

## __S3 Transfer Manager__
  - ### Bugfixes
    - DownloadFilter type incompatability methods overriden from extended interface
        - Contributed by: [@jencymaryjoseph](https://github.com/jencymaryjoseph)

## __Contributors__
Special thanks to the following contributors to this release: 

[@jencymaryjoseph](https://github.com/jencymaryjoseph)
# __2.31.56__ __2025-06-03__
## __AWS S3 Event Notifications__
  - ### Bugfixes
    - Fixed parsing of S3 event notifications to allow eventTime to be null when eventName is not
        - Contributed by: [@reifiedbeans](https://github.com/reifiedbeans)

## __AWS SDK for Java v2__
  - ### Bugfixes
    - Fix NPE in `ProfileFileSupplier.defaultSupplier` when both credentials and config files do not exist.

## __Amazon API Gateway__
  - ### Features
    - Adds support to set the routing mode for a custom domain name.

## __AmazonApiGatewayV2__
  - ### Features
    - Adds support to create routing rules and set the routing mode for a custom domain name.

## __EMR Serverless__
  - ### Features
    - AWS EMR Serverless: Adds a new option in the CancelJobRun API in EMR 7.9.0+, to cancel a job with grace period. This feature is enabled by default with a 120-second grace period for streaming jobs and is not enabled by default for batch jobs.

## __Contributors__
Special thanks to the following contributors to this release: 

[@reifiedbeans](https://github.com/reifiedbeans)
# __2.31.55__ __2025-06-02__
## __AWS Backup__
  - ### Features
    - You can now subscribe to Amazon SNS notifications and Amazon EventBridge events for backup indexing. You can now receive notifications when a backup index is created, deleted, or fails to create, enhancing your ability to monitor and track your backup operations.

## __AWS Compute Optimizer__
  - ### Features
    - This release enables AWS Compute Optimizer to analyze Amazon Aurora database clusters and generate Aurora I/O-Optimized recommendations.

## __AWS EntityResolution__
  - ### Features
    - Add support for generating match IDs in near real-time.

## __AWS Parallel Computing Service__
  - ### Features
    - Introduces SUSPENDING and SUSPENDED states for clusters, compute node groups, and queues.

## __AWS SDK for Java v2__
  - ### Features
    - Improve the endpoint rules performance by directly passing the needed params instead of using a POJO to keep track of them.
    - Updated endpoint and partition metadata.

## __Agents for Amazon Bedrock__
  - ### Features
    - This release adds the Agent Lifecycle Paused State feature to Amazon Bedrock agents. By using an agent's alias, you can temporarily suspend agent operations during maintenance, updates, or other situations.

## __Amazon Athena__
  - ### Features
    - Add support for the managed query result in the workgroup APIs. The managed query result configuration enables users to store query results to Athena owned storage.

## __Amazon EC2 Container Service__
  - ### Features
    - Updates Amazon ECS documentation to include note for upcoming default log driver mode change.

## __Amazon Elastic Kubernetes Service__
  - ### Features
    - Add support for filtering ListInsights API calls on MISCONFIGURATION insight category

## __Cost Optimization Hub__
  - ### Features
    - Support recommendations for Aurora instance and Aurora cluster storage.

## __Synthetics__
  - ### Features
    - Support for Java runtime handler pattern.

# __2.31.54__ __2025-05-30__
## __AWS SDK for Java v2__
  - ### Features
    - Updated endpoint and partition metadata.

## __Amazon SageMaker Service__
  - ### Features
    - Release new parameter CapacityReservationConfig in ProductionVariant

## __EMR Serverless__
  - ### Features
    - This release adds the capability for users to specify an optional Execution IAM policy in the StartJobRun action. The resulting permissions assumed by the job run is the intersection of the permissions in the Execution Role and the specified Execution IAM Policy.

# __2.31.53__ __2025-05-29__
## __AWS Amplify__
  - ### Features
    - Add support for customizable build instance sizes. CreateApp and UpdateApp operations now accept a new JobConfig parameter composed of BuildComputeType.

## __AWS Billing and Cost Management Pricing Calculator__
  - ### Features
    - Add AFTER_DISCOUNTS_AND_COMMITMENTS to Workload Estimate Rate Type. Set ListWorkLoadEstimateUsage maxResults range to minimum of 0 and maximum of 300.

## __AWS CloudTrail__
  - ### Features
    - CloudTrail Feature Release: Support for Enriched Events with Configurable Context for Event Data Store

## __AWS Data Exchange__
  - ### Features
    - This release adds Tag support for Event Action resource, through which customers can create event actions with Tags and retrieve event actions with Tags.

## __AWS DataSync__
  - ### Features
    - AgentArns field is made optional for Object Storage and Azure Blob location create requests. Location credentials are now managed via Secrets Manager, and may be encrypted with service managed or customer managed keys. Authentication is now optional for Azure Blob locations.

## __Amazon Connect Service__
  - ### Features
    - Amazon Connect Service Feature: Email Recipient Limit Increase

## __Amazon FSx__
  - ### Features
    - FSx API changes to support the public launch of new Intelligent Tiering storage class on Amazon FSx for Lustre

## __Amazon Interactive Video Service RealTime__
  - ### Features
    - IVS Real-Time now offers customers the participant replication that allow customers to copy a participant from one stage to another.

## __Amazon SageMaker Service__
  - ### Features
    - Add maintenance status field to DescribeMlflowTrackingServer API response

## __Amazon Simple Storage Service__
  - ### Features
    - Adding checksum support for S3 PutBucketOwnershipControls API.

## __AmazonMWAA__
  - ### Features
    - Amazon MWAA now lets you choose a worker replacement strategy when updating an environment. This release adds two worker replacement strategies: FORCED (default), which stops workers immediately, and GRACEFUL, which allows workers to finish current tasks before shutting down.

## __Auto Scaling__
  - ### Features
    - Add support for "apple" CpuManufacturer in ABIS

# __2.31.52__ __2025-05-28__
## __AWS Network Firewall__
  - ### Features
    - You can now use VPC endpoint associations to create multiple firewall endpoints for a single firewall.

## __AWS SDK for Java v2__
  - ### Features
    - Updated endpoint and partition metadata.

## __Amazon Elastic Compute Cloud__
  - ### Features
    - Enable the option to automatically delete underlying Amazon EBS snapshots when deregistering Amazon Machine Images (AMIs)

## __Amazon EventBridge__
  - ### Features
    - Allow for more than 2 characters for location codes in EventBridge ARNs

## __Cost Optimization Hub__
  - ### Features
    - This release allows customers to modify their preferred commitment term and payment options.

## __Synthetics__
  - ### Features
    - Add support to change ephemeral storage. Add a new field "TestResult" under CanaryRunStatus.

# __2.31.51__ __2025-05-27__
## __AWS Cost Explorer Service__
  - ### Features
    - This release introduces Cost Comparison feature (GetCostAndUsageComparisons, GetCostComparisonDrivers) allowing you find cost variations across multiple dimensions and identify key drivers of spending changes.

## __AWSDeadlineCloud__
  - ### Features
    - AWS Deadline Cloud service-managed fleets now support storage profiles. With storage profiles, you can map file paths between a workstation and the worker hosts running the job.

## __Amazon Elastic Compute Cloud__
  - ### Features
    - This release adds three features - option to store AWS Site-to-Site VPN pre-shared keys in AWS Secrets Manager, GetActiveVpnTunnelStatus API to check the in-use VPN algorithms, and SampleType option in GetVpnConnectionDeviceSampleConfiguration API to get recommended sample configs for VPN devices.

# __2.31.50__ __2025-05-23__
## __AWS SDK for Java v2__
  - ### Features
    - Updated endpoint and partition metadata.

  - ### Bugfixes
    - Fix CompletableFuture hanging when RetryStrategy/MetricsCollector raise errors

## __Amazon Elastic Compute Cloud__
  - ### Features
    - This release adds support for the C7i-flex, M7i-flex, I7i, I7ie, I8g, P6-b200, Trn2, C8gd, M8gd and R8gd instances

## __Netty NIO HTTP Client__
  - ### Bugfixes
    - Enable Netty HTTP header validation when connecting with proxy

## __Security Incident Response__
  - ### Features
    - Update PrincipalId pattern documentation to reflect what user should receive back from the API call

# __2.31.49__ __2025-05-22__
## __AWS Audit Manager__
  - ### Features
    - With this release, the AssessmentControl description field has been deprecated, as of May 19, 2025. Additionally, the UpdateAssessment API can now return a ServiceQuotaExceededException when applicable service quotas are exceeded.

## __AWS Glue__
  - ### Features
    - This release supports additional ConversionSpec parameter as part of IntegrationPartition Structure in CreateIntegrationTableProperty API. This parameter is referred to apply appropriate column transformation for columns that are used for timestamp based partitioning

## __AWS SDK for Java v2__
  - ### Bugfixes
    - Update non-streaming error unmarshalling to properly unmarshall exceptions to their expected types.

## __Amazon Aurora DSQL__
  - ### Features
    - Features: support for customer managed encryption keys

## __Amazon Prometheus Service__
  - ### Features
    - Add QueryLoggingConfiguration APIs for Amazon Managed Prometheus

# __2.31.48__ __2025-05-21__
## __AWS SDK for Java v2__
  - ### Features
    - Updated endpoint and partition metadata.

## __Agents for Amazon Bedrock Runtime__
  - ### Features
    - Amazon Bedrock introduces asynchronous flows (in preview), which let you run flows for longer durations and yield control so that your application can perform other tasks and you don't have to actively monitor the flow's progress.

## __Amazon CloudWatch__
  - ### Features
    - Adds support for setting up Contributor Insight rules on logs transformed via Logs Transformation feature.

## __Amazon Elastic Compute Cloud__
  - ### Features
    - Release of Dualstack and Ipv6-only EC2 Public DNS hostnames

## __Application Auto Scaling__
  - ### Features
    - Doc only update that addresses a customer reported issue.

## __Partner Central Selling API__
  - ### Features
    - Modified validation to allow expectedCustomerSpend array with zero elements in Partner Opportunity operations.

# __2.31.47__ __2025-05-20__
## __AWS DataSync__
  - ### Features
    - Remove Discovery APIs from the DataSync service

## __AWS Glue__
  - ### Features
    - Enhanced AWS Glue ListConnectionTypes API Model with additional metadata fields.

## __AWS SDK for Java v2__
  - ### Features
    - Updated endpoint and partition metadata.

## __Amazon Elastic Compute Cloud__
  - ### Features
    - This release expands the ModifyInstanceMaintenanceOptions API to enable or disable instance migration during customer-initiated reboots for EC2 Scheduled Reboot Events.

## __Amazon Relational Database Service__
  - ### Features
    - This release introduces the new DescribeDBMajorEngineVersions API for describing the properties of specific major versions of database engines.

## __CloudWatch Observability Access Manager__
  - ### Features
    - Add IncludeTags field to GetLink, GetSink and UpdateLink API

## __Inspector2__
  - ### Features
    - This release adds GetClustersForImage API and filter updates as part of the mapping of container images to running containers feature.

# __2.31.46__ __2025-05-19__
## __AWS Elemental MediaPackage v2__
  - ### Features
    - This release adds support for DVB-DASH, EBU-TT-D subtitle format, and non-compacted manifests for DASH in MediaPackage v2 Origin Endpoints.

## __AWS SDK for Java v2__
  - ### Features
    - Updated endpoint and partition metadata.

## __Amazon Aurora DSQL__
  - ### Features
    - CreateMultiRegionCluster and DeleteMultiRegionCluster APIs removed

## __Amazon Elastic Compute Cloud__
  - ### Features
    - This release includes new APIs for System Integrity Protection (SIP) configuration and automated root volume ownership delegation for EC2 Mac instances.

# __2.31.45__ __2025-05-16__
## __AWS CodePipeline__
  - ### Features
    - CodePipeline now supports new API ListDeployActionExecutionTargets that lists the deployment target details for deploy action executions.

## __AWS Glue__
  - ### Features
    - Changes include (1) Excel as S3 Source type and XML and Tableau's Hyper as S3 Sink types, (2) targeted number of partitions parameter in S3 sinks and (3) new compression types in CSV/JSON and Parquet S3 sinks.

## __AWS SDK for Java v2__
  - ### Features
    - Updated endpoint and partition metadata.

  - ### Bugfixes
    - Fix a regression for the JSON REST protocol for which an structure explicit payload member was set to the empty object instead of null

## __Amazon EC2 Container Service__
  - ### Features
    - This is an Amazon ECs documentation only release to support the change of the container exit "reason" field from 255 characters to 1024 characters.

## __Amazon EMR__
  - ### Features
    - Added APIs for managing Application UIs: Access Persistent (serverless) UIs via CreatePersistentAppUI DescribePersistentAppUI & GetPersistentAppUIPresignedURL, and Cluster-based UIs through GetOnClusterAppUIPresignedURL. Supports Yarn, Spark History, and TEZ interfaces.

## __Amazon Neptune__
  - ### Features
    - This release adds Global Cluster Switchover capability which enables you to change your global cluster's primary AWS Region, the region that serves writes, while preserving the replication between all regions in the global cluster.

## __Data Automation for Amazon Bedrock__
  - ### Features
    - Add support for VIDEO modality to BlueprintType enum.

## __Runtime for Amazon Bedrock Data Automation__
  - ### Features
    - Add AssetProcessingConfiguration for video segment to InputConfiguration

## __Service Quotas__
  - ### Features
    - This release introduces CreateSupportCase operation to SDK.

# __2.31.44__ __2025-05-15__
## __AWS CodeBuild__
  - ### Features
    - AWS CodeBuild now supports Docker Server capability

## __AWS Control Tower__
  - ### Features
    - Updated the descriptions for the AWS Control Tower Baseline APIs to make them more intuitive.

## __AWS Database Migration Service__
  - ### Features
    - Introduces Data Resync feature to describe-table-statistics and IAM database authentication for MariaDB, MySQL, and PostgreSQL.

## __AWS Parallel Computing Service__
  - ### Features
    - This release adds support for Slurm accounting. For more information, see the Slurm accounting topic in the AWS PCS User Guide. Slurm accounting is supported for Slurm 24.11 and later. This release also adds 24.11 as a valid value for the version parameter of the Scheduler data type.

## __AWS SDK for Java v2__
  - ### Features
    - Small optimization for endpoint rules. Lazily compile the region pattern instead of parsing it every time. This will pay the penalty of parsing it just once at the cost of using a bit more of memory to keep the parsed pattern.

## __Agents for Amazon Bedrock__
  - ### Features
    - Amazon Bedrock Flows introduces DoWhile loops nodes, parallel node executions, and enhancements to knowledge base nodes.

## __Amazon WorkSpaces__
  - ### Features
    - Added the new AlwaysOn running mode for WorkSpaces Pools. Customers can now choose between AlwaysOn (for instant access, with hourly usage billing regardless of connection status), or AutoStop (to optimize cost, with a brief startup delay) for their pools.

# __2.31.43__ __2025-05-14__
## __AWS Elemental MediaConvert__
  - ### Features
    - This update enables cropping for video overlays and adds a new STL to Teletext upconversion toggle to preserve styling.

## __Amazon CloudWatch Logs__
  - ### Features
    - This release adds a new API "ListLogGroups" and an improvement in API "DescribeLogGroups"

## __Amazon Cognito Identity Provider__
  - ### Features
    - Add exceptions to WebAuthn operations.

## __Amazon Kinesis Firehose__
  - ### Features
    - This release adds catalogARN support for s3 tables multi-catalog catalogARNs.

# __2.31.42__ __2025-05-13__
## __AWS Control Tower__
  - ### Features
    - AWS Control Tower now reports the inheritance drift status for EnabledBaselines through the GetEnabledBaseline and ListEnabledBaselines APIs. You can now filter EnabledBaselines by their enablement and drift status using the ListEnabledBaselines API to view accounts and OUs that require attention.

## __AWS License Manager__
  - ### Features
    - Add Tagging feature to resources in the Managed Entitlements service. License and Grant resources can now be tagged.

## __Agents for Amazon Bedrock Runtime__
  - ### Features
    - Changes for enhanced metadata in trace

## __Amazon Aurora DSQL__
  - ### Features
    - CreateMultiRegionClusters and DeleteMultiRegionClusters APIs marked as deprecated. Introduced new multi-Region clusters creation experience through multiRegionProperties parameter in CreateCluster API.

## __Amazon Bedrock__
  - ### Features
    - Enable cross-Region inference for Amazon Bedrock Guardrails by using the crossRegionConfig parameter when calling the CreateGuardrail or UpdateGuardrail operation.

## __Amazon EC2 Container Service__
  - ### Features
    - This release extends functionality for Amazon EBS volumes attached to Amazon ECS tasks by adding support for the new EBS volumeInitializationRate parameter in ECS RunTask/StartTask/CreateService/UpdateService APIs.

# __2.31.41__ __2025-05-12__
## __AWS Elemental MediaLive__
  - ### Features
    - Add support to the AV1 rate control mode

## __AWS Identity and Access Management__
  - ### Features
    - Updating the endpoint list for the Identity and access management (IAM) service

## __AWS MediaTailor__
  - ### Features
    - Documenting that EnabledLoggingStrategies is always present in responses of PlaybackConfiguration read operations.

## __AWS S3 Control__
  - ### Features
    - Updates to support S3 Express zonal endpoints for directory buckets in AWS CLI

## __AWS SDK for Java v2__
  - ### Features
    - Updated endpoint and partition metadata.

  - ### Bugfixes
    - Add `@Mutable` and `@NotThreadSafe` to model Builders

## __AWS Supply Chain__
  - ### Features
    - Launch new AWS Supply Chain public APIs for DataIntegrationEvent, DataIntegrationFlowExecution and DatasetNamespace. Also add more capabilities to existing public APIs to support direct dataset event publish, data deduplication in DataIntegrationFlow, partition specification of custom datasets.

## __AWSDeadlineCloud__
  - ### Features
    - AWS Deadline Cloud service-managed fleets now support configuration scripts. Configuration scripts make it easy to install additional software, like plugins and packages, onto a worker.

## __Amazon Elastic Compute Cloud__
  - ### Features
    - EC2 - Adding support for AvailabilityZoneId

## __Amazon SageMaker Service__
  - ### Features
    - No API changes from previous release. This release migrated the model to Smithy keeping all features unchanged.

# __2.31.40__ __2025-05-09__
## __AWS SDK for Java v2__
  - ### Features
    - Updated endpoint and partition metadata.

## __Amazon Athena__
  - ### Features
    - Minor API documentation updates

## __Amazon CloudWatch Logs__
  - ### Features
    - We are pleased to announce limit increases to our grok processor logs transformation feature. Now you can define 20 Grok patterns in their configurations, with an expanded total pattern matching limit of 512 characters.

## __Amazon WorkSpaces__
  - ### Features
    - Remove parameter EnableWorkDocs from WorkSpacesServiceModel due to end of support of Amazon WorkDocs service.

## __Synthetics__
  - ### Features
    - Add support to retry a canary automatically after schedule run failures. Users can enable this feature by configuring the RetryConfig field when calling the CreateCanary or UpdateCanary API. Also includes changes in GetCanary and GetCanaryRuns to support retrieving retry configurations.

# __2.31.39__ __2025-05-08__
## __AWS CodePipeline__
  - ### Features
    - Add support for Secrets Manager and Plaintext environment variable types in Commands action

## __AWS Glue__
  - ### Features
    - This new release supports customizable RefreshInterval for all Saas ZETL integrations from 15 minutes to 6 days.

## __AWS SDK for Java v2__
  - ### Features
    - Updated endpoint and partition metadata.

## __AWS Single Sign-On Admin__
  - ### Features
    - Update PutPermissionBoundaryToPermissionSet API's managedPolicyArn pattern to allow valid ARN only. Update ApplicationName to allow white spaces.

## __Amazon CloudFront__
  - ### Features
    - Doc-only update for CloudFront. These changes include customer-reported issues.

## __Amazon Elastic Compute Cloud__
  - ### Features
    - Launching the feature to support ENA queues offering flexibility to support multiple queues per Enhanced Network Interface (ENI)

## __Amazon GuardDuty__
  - ### Features
    - Updated description of a data structure.

# __2.31.38__ __2025-05-07__
## __AWS Elemental MediaLive__
  - ### Features
    - Enables Updating Anywhere Settings on a MediaLive Anywhere Channel.

## __AWS SDK for Java v2__
  - ### Features
    - Updated endpoint and partition metadata.

## __Amazon Elastic Compute Cloud__
  - ### Features
    - This release adds API support for Path Component Exclusion (Filter Out ARN) for Reachability Analyzer

## __Amazon SageMaker Service__
  - ### Features
    - SageMaker AI Studio users can now migrate to SageMaker Unified Studio, which offers a unified web-based development experience that integrates AWS data, analytics, artificial intelligence (AI), and machine learning (ML) services, as well as additional tools and resource

## __EC2 Image Builder__
  - ### Features
    - Updated the CreateImageRecipeRequest ParentImage description to include all valid values as updated with the SSM Parameters project.

## __Synthetics__
  - ### Features
    - Add support to test a canary update by invoking a dry run of a canary. This behavior can be used via the new StartCanaryDryRun API along with new fields in UpdateCanary to apply dry run changes. Also includes changes in GetCanary and GetCanaryRuns to support retrieving dry run configurations.

# __2.31.37__ __2025-05-06__
## __AWS SDK for Java v2__
  - ### Features
    - Updated endpoint and partition metadata.

  - ### Bugfixes
    - Fix Smithy RPC v2 CBOR URI resolution allowing custom URIs.
        - Contributed by: [@kstich](https://github.com/kstich)

## __AWS Service Catalog__
  - ### Features
    - ServiceCatalog's APIs (DeleteServiceAction, DisassociateServiceActionFromProvisioningArtifact, AssociateServiceActionWithProvisioningArtifact) now throw InvalidParametersException when IdempotencyToken is invalid.

## __Amazon Elastic Compute Cloud__
  - ### Features
    - This release adds support for Amazon EBS Provisioned Rate for Volume Initialization, which lets you specify a volume initialization rate to ensure that your EBS volumes are initialized in a predictable amount of time.

## __Amazon Timestream Query__
  - ### Features
    - Add dualstack endpoints support and correct us-gov-west-1 FIPS endpoint.

## __Amazon Timestream Write__
  - ### Features
    - Add dualstack endpoints support.

## __Contributors__
Special thanks to the following contributors to this release: 

[@kstich](https://github.com/kstich)
# __2.31.36__ __2025-05-05__
## __AWS CRT-based S3 Client__
  - ### Bugfixes
    - Fixed "Connection pool shut down" error thrown when a default AWS CRT-based S3 client is created and closed per request. See [#5881](https://github.com/aws/aws-sdk-java-v2/issues/5881)

## __AWS Device Farm__
  - ### Features
    - Add an optional parameter to the GetDevicePoolCompatibility API to pass in project information to check device pool compatibility.

## __AWS Elemental MediaConvert__
  - ### Features
    - This release adds an optional sidecar per-frame video quality metrics report and an ALL_PCM option for audio selectors. It also changes the data type for Probe API response fields related to video and audio bitrate from integer to double.

## __AWS SDK for Java v2__
  - ### Features
    - Updated endpoint and partition metadata.

  - ### Bugfixes
    - Allow default values for non-builtIn endpoint params

## __Amazon DataZone__
  - ### Features
    - This release adds a new authorization policy to control the usage of custom AssetType when creating an Asset. Customer can now add new grant(s) of policyType USE_ASSET_TYPE for custom AssetTypes to apply authorization policy to projects members and domain unit owners.

## __Amazon EC2 Container Service__
  - ### Features
    - Add support to roll back an In_Progress ECS Service Deployment

## __Amazon Elastic Compute Cloud__
  - ### Features
    - This update introduces API operations to manage and create local gateway VIF and VIF groups. It also includes API operations to describe Outpost LAGs and service link VIFs.

# __2.31.35__ __2025-05-02__
## __AWS Directory Service__
  - ### Features
    - Doc only update - fixed typos.

## __AWS SDK for Java V2__
  - ### Bugfixes
    - Add synchronization around use of JDT code formatter to prevent NPE/race condition during code generation.

## __AWS SDK for Java v2__
  - ### Features
    - Updated endpoint and partition metadata.

## __Amazon Kinesis__
  - ### Features
    - Marking ResourceARN as required for Amazon Kinesis Data Streams APIs TagResource, UntagResource, and ListTagsForResource.

## __Data Automation for Amazon Bedrock__
  - ### Features
    - Added support for Custom output and blueprints for AUDIO data types.

# __2.31.34__ __2025-05-01__
## __AWS SDK for Java v2__
  - ### Features
    - Updated endpoint and partition metadata.

## __Amazon AppConfig__
  - ### Features
    - Adding waiter support for deployments and environments; documentation updates

## __Amazon Connect Service__
  - ### Features
    - This release adds the following fields to DescribeContact: DisconnectReason, AgentInitiatedHoldDuration, AfterContactWorkStartTimestamp, AfterContactWorkEndTimestamp, AfterContactWorkDuration, StateTransitions, Recordings, ContactDetails, ContactEvaluations, Attributes

## __Amazon SageMaker Service__
  - ### Features
    - Feature - Adding support for Scheduled and Rolling Update Software in Sagemaker Hyperpod.

## __Amazon Verified Permissions__
  - ### Features
    - Amazon Verified Permissions / Features : Adds support for tagging policy stores.

# __2.31.33__ __2025-04-30__
## __AWS Clean Rooms Service__
  - ### Features
    - This release adds support for ProtectedQuery results to be delivered to more than one collaboration member via the new distribute output configuration in StartProtectedQuery.

## __AWS SDK for Java v2__
  - ### Features
    - Updated endpoint and partition metadata.

## __AWSDeadlineCloud__
  - ### Features
    - Adds support for tag management on workers and tag inheritance from fleets to their associated workers.

## __Agents for Amazon Bedrock__
  - ### Features
    - Features: Add inline code node to prompt flow

## __Agents for Amazon Bedrock Runtime__
  - ### Features
    - Support for Custom Orchestration within InlineAgents

## __Amazon Bedrock__
  - ### Features
    - You can now specify a cross region inference profile as a teacher model for the CreateModelCustomizationJob API. Additionally, the GetModelCustomizationJob API has been enhanced to return the sub-task statuses of a customization job within the StatusDetails response field.

## __Amazon CloudWatch Logs__
  - ### Features
    - CloudWatch Logs supports "DELIVERY" log class. This log class is used only for delivering AWS Lambda logs to Amazon S3 or Amazon Data Firehose.

## __Amazon Elastic Compute Cloud__
  - ### Features
    - Launch of cost distribution feature for IPAM owners to distribute costs to internal teams.

## __Amazon Elastic Container Registry__
  - ### Features
    - Adds dualstack support for Amazon Elastic Container Registry (Amazon ECR).

## __Amazon Elastic Container Registry Public__
  - ### Features
    - Adds dualstack support for Amazon Elastic Container Registry Public (Amazon ECR Public).

## __MailManager__
  - ### Features
    - Introducing new RuleSet rule PublishToSns action, which allows customers to publish email notifications to an Amazon SNS topic. New PublishToSns action enables customers to easily integrate their email workflows via Amazon SNS, allowing them to notify other systems about important email events.

# __2.31.32__ __2025-04-29__
## __AWS SDK for Java v2__
  - ### Features
    - Updated endpoint and partition metadata.

  - ### Bugfixes
    - Fix timestamp unmarshalling off-by-one errors
        - Contributed by: [@brandondahler](https://github.com/brandondahler)

## __AWS SSM-GUIConnect__
  - ### Features
    - This release adds API support for the connection recording GUI Connect feature of AWS Systems Manager

## __Amazon Connect Cases__
  - ### Features
    - Introduces CustomEntity as part of the UserUnion data type. This field is used to indicate the entity who is performing the API action.

## __Amazon Kinesis__
  - ### Features
    - Amazon KDS now supports tagging and attribute-based access control (ABAC) for enhanced fan-out consumers.

## __Amazon Pinpoint SMS Voice V2__
  - ### Features
    - AWS End User Messaging has added MONITOR and FILTER functionality to SMS Protect.

## __Amazon SageMaker Metrics Service__
  - ### Features
    - SageMaker Metrics Service now supports FIPS endpoint in all US and Canada Commercial regions.

## __Amazon SageMaker Service__
  - ### Features
    - Introduced support for P5en instance types on SageMaker Studio for JupyterLab and CodeEditor applications.

## __Amazon Simple Storage Service__
  - ### Features
    - Added LegacyMd5Plugin to perform MD5 checksums for operations that require checksum

## __Amazon Simple Systems Manager (SSM)__
  - ### Features
    - This release adds support for just-In-time node access in AWS Systems Manager. Just-in-time node access enables customers to move towards zero standing privileges by requiring operators to request access and obtain approval before remotely connecting to nodes managed by the SSM Agent.

## __QBusiness__
  - ### Features
    - Add support for anonymous user access for Q Business applications

## __Contributors__
Special thanks to the following contributors to this release: 

[@brandondahler](https://github.com/brandondahler)
# __2.31.31__ __2025-04-28__
## __AWS Certificate Manager__
  - ### Features
    - Add support for file-based HTTP domain control validation, available through Amazon CloudFront.

## __AWS SDK for Java v2__
  - ### Features
    - Updated endpoint and partition metadata.

## __Amazon Bedrock Runtime__
  - ### Features
    - This release adds native h2 support for the bedrock runtime API, the support is only limited to SDKs that support h2 requests natively.

## __Amazon CloudFront__
  - ### Features
    - Add distribution tenant, connection group, and multi-tenant distribution APIs to the CloudFront SDK.

## __Amazon DynamoDB__
  - ### Features
    - Doc only update for GSI descriptions.

## __EC2 Image Builder__
  - ### Features
    - Add integration with SSM Parameter Store to Image Builder.

# __2.31.30__ __2025-04-25__
## __AWS Marketplace Deployment Service__
  - ### Features
    - Doc only update for the AWS Marketplace Deployment Service that fixes several customer-reported issues.

## __AWS SDK for Java v2__
  - ### Features
    - Updated endpoint and partition metadata.

## __Amazon Bedrock Runtime__
  - ### Features
    - You can now reference images and documents stored in Amazon S3 when using InvokeModel and Converse APIs with Amazon Nova Lite and Nova Pro. This enables direct integration of S3-stored multimedia assets in your model requests without manual downloading or base64 encoding.

## __Amazon EC2 Container Service__
  - ### Features
    - Documentation only release for Amazon ECS.

# __2.31.29__ __2025-04-24__
## __AWS App Runner__
  - ### Features
    - AWS App Runner adds Node.js 22 runtime.

## __AWS AppSync__
  - ### Features
    - Add data source support to Event APIs

## __AWS CodeBuild__
  - ### Features
    - Remove redundant validation check.

## __AWS Parallel Computing Service__
  - ### Features
    - Documentation-only update: added valid values for the version property of the Scheduler and SchedulerRequest data types.

## __Amazon DynamoDB__
  - ### Features
    - Add support for ARN-sourced account endpoint generation for TransactWriteItems. This will generate account endpoints for DynamoDB TransactWriteItems requests using ARN-sourced account ID when available.

## __Amazon EC2 Container Service__
  - ### Features
    - Documentation only release for Amazon ECS

## __Amazon Relational Database Service__
  - ### Features
    - This Amazon RDS release adds support for managed master user passwords for Oracle CDBs.

## __Data Automation for Amazon Bedrock__
  - ### Features
    - Added support for modality routing and modality enablement on CreateDataAutomationProject and UpdateDataAutomationProject APIs

# __2.31.28__ __2025-04-23__
## __AWS CodeBuild__
  - ### Features
    - Add support for custom instance type for reserved capacity fleets

## __AWS Resource Explorer__
  - ### Features
    - Documentation-only update for CreateView option correction

## __AWS SDK for Java v2__
  - ### Features
    - Updated endpoint and partition metadata.

## __Amazon EC2 Container Service__
  - ### Features
    - Add support to roll back an In_Progress ECS Service Deployment

# __2.31.27__ __2025-04-22__
## __AWS Account__
  - ### Features
    - AWS Account Management now supports account name update via IAM principals.

## __AWS EntityResolution__
  - ### Features
    - To expand support for matching records using digital identifiers with TransUnion

## __AWS S3 Control__
  - ### Features
    - Fix endpoint resolution test cases

## __Amazon Cognito Identity Provider__
  - ### Features
    - This release adds refresh token rotation.

## __Amazon Elastic Compute Cloud__
  - ### Features
    - Added support for ClientRouteEnforcementOptions flag in CreateClientVpnEndpoint and ModifyClientVpnEndpoint requests and DescribeClientVpnEndpoints responses

## __Amazon S3 Transfer Manager__
  - ### Features
    - Add support for etag validation in resumableFileDownload: restart paused downloads when etag does not match

## __AmazonMQ__
  - ### Features
    - You can now delete Amazon MQ broker configurations using the DeleteConfiguration API. For more information, see Configurations in the Amazon MQ API Reference.

## __Redshift Serverless__
  - ### Features
    - Provides new and updated API members to support the Redshift Serverless reservations feature.

# __2.31.26__ __2025-04-21__
## __AWS ARC - Zonal Shift__
  - ### Features
    - Updates to documentation and exception types for Zonal Autoshift

## __AWS Budgets__
  - ### Features
    - Releasing the new Budget FilterExpression and Metrics fields to support more granular filtering options. These new fields are intended to replace CostFilters and CostTypes, which are deprecated as of 2025/18/04.

## __AWS MediaTailor__
  - ### Features
    - Added support for Recurring Prefetch and Traffic Shaping on both Single and Recurring Prefetch. ListPrefetchSchedules now return single prefetchs by default and can be provided scheduleType of SINGLE, RECURRING, AND ALL.

## __AWS SecurityHub__
  - ### Features
    - Minor documentation update for the GetConfigurationPolicyAssociation example

## __Amazon Kinesis Firehose__
  - ### Features
    - Documentation update regarding the number of streams you can create using the CreateDeliveryStream API.

## __QBusiness__
  - ### Features
    - The CheckDocumentAccess API for Amazon Q Business is a self-service debugging API that allows administrators to verify document access permissions and review Access Control List (ACL) configurations.

# __2.31.25__ __2025-04-18__
## __AWS SDK for Java v2__
  - ### Features
    - Updated endpoint and partition metadata.

## __Amazon Q Connect__
  - ### Features
    - This release adds support for the following capabilities: Chunking generative answer replies from Amazon Q in Connect. Integration support for the use of additional LLM models with Amazon Q in Connect.

## __Amazon SageMaker Service__
  - ### Features
    - This release adds a new Neuron driver option in InferenceAmiVersion parameter for ProductionVariant. Additionally, it adds support for fetching model lifecycle status in the ListModelPackages API. Users can now use this API to view the lifecycle stage of models that have been shared with them.

## __Service Quotas__
  - ### Features
    - Add new optional SupportCaseAllowed query parameter to the RequestServiceQuotaIncrease API

# __2.31.24__ __2025-04-17__
## __AWS IoT FleetWise__
  - ### Features
    - We've added stricter parameter validations to AWS IoT FleetWise signal catalog, model manifest, and decoder manifest APIs.

## __AWS SDK for Java v2__
  - ### Features
    - Updated endpoint and partition metadata.

## __Access Analyzer__
  - ### Features
    - Added new resource types to evaluate for public access in resource policies and added support for S3 directory bucket access points.

## __Amazon Bedrock__
  - ### Features
    - With this release, Bedrock Evaluation will now support custom metrics for evaluation.

## __Amazon Connect Service__
  - ### Features
    - This release adds following capabilities to Contact Lens Rules APIs 1/ 'ASSIGN_SLA' action and '$.Case.TemplateId' comparison value for 'OnCaseCreate' and 'OnCaseUpdate' event sources 2/ 'OnSlaBreach' Cases event source which supports '$.RelatedItem.SlaConfiguration.Name' comparison value

## __Amazon EC2 Container Service__
  - ### Features
    - Adds a new AccountSetting - defaultLogDriverMode for ECS.

## __Amazon MemoryDB__
  - ### Features
    - Added support for IPv6 and dual stack for Valkey and Redis clusters. Customers can now launch new Valkey and Redis clusters with IPv6 and dual stack networking support.

## __Amazon Omics__
  - ### Features
    - Add versioning for HealthOmics workflows

## __Amazon Prometheus Service__
  - ### Features
    - Add Workspace Configuration APIs for Amazon Prometheus

## __Auto Scaling__
  - ### Features
    - Doc only update for EC2 Auto Scaling.

# __2.31.23__ __2025-04-16__
## __AWS Resource Groups__
  - ### Features
    - Resource Groups: TagSyncTasks can be created with ResourceQuery

## __AWS SDK for Java v2__
  - ### Features
    - Updated endpoint and partition metadata.

  - ### Bugfixes
    - Compile v2 migration OpenRewrite recipes with `-parameters`
        - Contributed by: [@greg-at-moderne](https://github.com/greg-at-moderne)

## __AWS Service Catalog__
  - ### Features
    - Updated default value for the access-level-filter in SearchProvisionedProducts API to Account. For access to userLevel or roleLevel, the user must provide access-level-filter parameter.

## __Amazon Aurora DSQL__
  - ### Features
    - Added GetClusterEndpointService API. The new API allows retrieving endpoint service name specific to a cluster.

## __Amazon Connect Cases__
  - ### Features
    - This feature provides capabilities to help track and meet service level agreements (SLAs) on cases programmatically. It allows configuring a new related item of type `Sla` on a case using CreateRelatedItem API and provides the ability to search for this new related item using SearchRelatedItems API.

## __Amazon Elastic Kubernetes Service__
  - ### Features
    - Added support for new AL2023 ARM64 NVIDIA AMIs to the supported AMITypes.

## __Amazon EventBridge__
  - ### Features
    - Adding support for KmsKeyIdentifer in CreateConnection, UpdateConnection and DescribeConnection APIs

## __Amazon S3 Tables__
  - ### Features
    - S3 Tables now supports setting encryption configurations on table buckets and tables. Encryption configurations can use server side encryption using AES256 or KMS customer-managed keys.

## __Contributors__
Special thanks to the following contributors to this release: 

[@greg-at-moderne](https://github.com/greg-at-moderne)
# __2.31.22__ __2025-04-14__
## __AWS EntityResolution__
  - ### Features
    - This is to add new metrics to our GetIdMappingJob API and also update uniqueId naming for batchDeleteUniqueIds API to be more accurate

## __AWS SDK for Java v2__
  - ### Features
    - Updated endpoint and partition metadata.

  - ### Bugfixes
    - Restored the 2.13.x changelog file.

## __Tax Settings__
  - ### Features
    - Indonesia SOR Tax Registration Launch

# __2.31.21__ __2025-04-11__
## __AWS Marketplace Entitlement Service__
  - ### Features
    - Add support for Marketplace Entitlement Service dual-stack endpoints for CN and GOV regions

## __AWS Parallel Computing Service__
  - ### Features
    - Changed the minimum length of clusterIdentifier, computeNodeGroupIdentifier, and queueIdentifier to 3.

## __AWS SDK for Java v2__
  - ### Features
    - Update `aws-crt` to `0.38.1`.
    - Updated endpoint and partition metadata.

## __AWSMarketplace Metering__
  - ### Features
    - Add support for Marketplace Metering Service dual-stack endpoints for CN regions

## __Amazon Connect Contact Lens__
  - ### Features
    - Making sentiment optional for ListRealtimeContactAnalysisSegments Response depending on conversational analytics configuration

## __Amazon DataZone__
  - ### Features
    - Raise hard limit of authorized principals per SubscriptionTarget from 10 to 20.

## __Amazon Detective__
  - ### Features
    - Add support for Detective DualStack endpoints

## __Amazon DynamoDB__
  - ### Features
    - Doc only update for API descriptions.

## __Amazon Verified Permissions__
  - ### Features
    - Adds deletion protection support to policy stores. Deletion protection is disabled by default, can be enabled via the CreatePolicyStore or UpdatePolicyStore APIs, and is visible in GetPolicyStore.

# __2.31.20__ __2025-04-10__
## __AWS Elemental MediaLive__
  - ### Features
    - AWS Elemental MediaLive / Features : Add support for CMAF Ingest CaptionLanguageMappings, TimedMetadataId3 settings, and Link InputResolution.

## __AWS SDK for Java v2__
  - ### Features
    - Updated endpoint and partition metadata.

## __AWSMainframeModernization__
  - ### Features
    - Introduce three new APIs: CreateDataSetExportTask, GetDataSetExportTask and ListDataSetExportHistory. Add support for batch restart for Blu Age applications.

## __Amazon ElastiCache__
  - ### Features
    - AWS ElastiCache SDK now supports using MemcachedUpgradeConfig parameter with ModifyCacheCluster API to enable updating Memcached cache node types. Please refer to updated AWS ElastiCache public documentation for detailed information on API usage and implementation.

## __Amazon QuickSight__
  - ### Features
    - Add support to analysis and sheet level highlighting in QuickSight.

## __Application Auto Scaling__
  - ### Features
    - Application Auto Scaling now supports horizontal scaling for Elasticache Memcached self-designed clusters using target tracking scaling policies and scheduled scaling.

## __QBusiness__
  - ### Features
    - Adds functionality to enable/disable a new Q Business Hallucination Reduction feature. If enabled, Q Business will detect and attempt to remove Hallucinations from certain Chat requests.

# __2.31.19__ __2025-04-09__
## __AWS Control Catalog__
  - ### Features
    - The GetControl API now surfaces a control's Severity, CreateTime, and Identifier for a control's Implementation. The ListControls API now surfaces a control's Behavior, Severity, CreateTime, and Identifier for a control's Implementation.

## __AWS Glue__
  - ### Features
    - The TableOptimizer APIs in AWS Glue now return the DpuHours field in each TableOptimizerRun, providing clients visibility to the DPU-hours used for billing in managed Apache Iceberg table compaction optimization.

## __AWS Ground Station__
  - ### Features
    - Support tagging Agents and adjust input field validations

## __AWS SDK for Java v2__
  - ### Features
    - Updated endpoint and partition metadata.

## __AWS Transfer Family__
  - ### Features
    - This launch includes 2 enhancements to SFTP connectors user-experience: 1) Customers can self-serve concurrent connections setting for their connectors, and 2) Customers can discover the public host key of remote servers using their SFTP connectors.

## __Amazon DynamoDB__
  - ### Features
    - Documentation update for secondary indexes and Create_Table.

# __2.31.18__ __2025-04-08__
## __AWS Cost Explorer Service__
  - ### Features
    - This release supports Pagination traits on Cost Anomaly Detection APIs.

## __AWS IoT FleetWise__
  - ### Features
    - This release adds the option to update the strategy of state templates already associated to a vehicle, without the need to remove and re-add them.

## __AWS SDK for Java v2__
  - ### Features
    - Updated endpoint and partition metadata.

## __AWS SecurityHub__
  - ### Features
    - Documentation updates for AWS Security Hub.

## __AWS Storage Gateway__
  - ### Features
    - Added new ActiveDirectoryStatus value, ListCacheReports paginator, and support for longer pagination tokens.

## __Amazon Bedrock Runtime__
  - ### Features
    - This release introduces our latest bedrock runtime API, InvokeModelWithBidirectionalStream. The API supports both input and output streams and is supported by only HTTP2.0.

## __Cost Optimization Hub__
  - ### Features
    - This release adds resource type "MemoryDbReservedInstances" and resource type "DynamoDbReservedCapacity" to the GetRecommendation, ListRecommendations, and ListRecommendationSummaries APIs to support new MemoryDB and DynamoDB RI recommendations.

## __Tax Settings__
  - ### Features
    - Uzbekistan Launch on TaxSettings Page

# __2.31.17__ __2025-04-07__
## __AWS CodeBuild__
  - ### Features
    - AWS CodeBuild now offers an enhanced debugging experience.

## __AWS Elemental MediaLive__
  - ### Features
    - AWS Elemental MediaLive now supports SDI inputs to MediaLive Anywhere Channels in workflows that use AWS SDKs.

## __AWS Glue__
  - ### Features
    - Add input validations for multiple Glue APIs

## __AWS Transfer Family__
  - ### Features
    - This launch enables customers to manage contents of their remote directories, by deleting old files or moving files to archive folders in remote servers once they have been retrieved. Customers will be able to automate the process using event-driven architecture.

## __Amazon Bedrock__
  - ### Features
    - New options for how to handle harmful content detected by Amazon Bedrock Guardrails.

## __Amazon Bedrock Runtime__
  - ### Features
    - New options for how to handle harmful content detected by Amazon Bedrock Guardrails.

## __Amazon Personalize__
  - ### Features
    - Add support for eventsConfig for CreateSolution, UpdateSolution, DescribeSolution, DescribeSolutionVersion. Add support for GetSolutionMetrics to return weighted NDCG metrics when eventsConfig is enabled for the solution.

# __2.31.16__ __2025-04-04__
## __AWS Directory Service Data__
  - ### Features
    - Doc only update - fixed broken links.

## __AWS S3 Control__
  - ### Features
    - Updated max size of Prefixes parameter of Scope data type.

## __AWS SDK for Java v2__
  - ### Features
    - Updated endpoint and partition metadata.

## __Amazon Elastic Compute Cloud__
  - ### Features
    - Doc-only updates for Amazon EC2

## __Amazon EventBridge__
  - ### Features
    - Amazon EventBridge adds support for customer-managed keys on Archives and validations for two fields: eventSourceArn and kmsKeyIdentifier.

# __2.31.15__ __2025-04-03__
## __AWS SDK for Java v2__
  - ### Features
    - Updated endpoint and partition metadata.

## __Agents for Amazon Bedrock__
  - ### Features
    - Added optional "customMetadataField" for Amazon Aurora knowledge bases, allowing single-column metadata. Also added optional "textIndexName" for MongoDB Atlas knowledge bases, enabling hybrid search support.

## __Amazon Chime SDK Voice__
  - ### Features
    - Added FOC date as an attribute of PhoneNumberOrder, added AccessDeniedException as a possible return type of ValidateE911Address

## __Amazon OpenSearch Service__
  - ### Features
    - Improve descriptions for various API commands and data types.

## __Amazon Route 53__
  - ### Features
    - Added us-gov-east-1 and us-gov-west-1 as valid Latency Based Routing regions for change-resource-record-sets.

## __Amazon SageMaker Service__
  - ### Features
    - Adds support for i3en, m7i, r7i instance types for SageMaker Hyperpod

## __Amazon Simple Email Service__
  - ### Features
    - This release enables customers to provide attachments in the SESv2 SendEmail and SendBulkEmail APIs.

## __Amazon Transcribe Service__
  - ### Features
    - This Feature Adds Support for the "zh-HK" Locale for Batch Operations

## __MailManager__
  - ### Features
    - Add support for Dual_Stack and PrivateLink types of IngressPoint. For configuration requests, SES Mail Manager will now accept both IPv4/IPv6 dual-stack endpoints and AWS PrivateLink VPC endpoints for email receiving.

# __2.31.14__ __2025-04-02__
## __AWS CodeBuild__
  - ### Features
    - This release adds support for environment type WINDOWS_SERVER_2022_CONTAINER in ProjectEnvironment

## __AWS Elemental MediaLive__
  - ### Features
    - Added support for SMPTE 2110 inputs when running a channel in a MediaLive Anywhere cluster. This feature enables ingestion of SMPTE 2110-compliant video, audio, and ancillary streams by reading SDP files that AWS Elemental MediaLive can retrieve from a network source.

## __AWS SDK for Java v2__
  - ### Features
    - Updated endpoint and partition metadata.

## __Amazon CloudWatch Application Signals__
  - ### Features
    - Application Signals now supports creating Service Level Objectives on service dependencies. Users can now create or update SLOs on discovered service dependencies to monitor their standard application metrics.

## __Amazon EC2 Container Service__
  - ### Features
    - This is an Amazon ECS documentation only update to address various tickets.

## __Amazon Elastic Container Registry__
  - ### Features
    - Fix for customer issues related to AWS account ID and size limitation for token.

## __Amazon Lex Model Building V2__
  - ### Features
    - Release feature of errorlogging for lex bot, customer can config this feature in bot version to generate log for error exception which helps debug

# __2.31.13__ __2025-04-01__
## __AWS Clean Rooms Service__
  - ### Features
    - This release adds support for updating the analytics engine of a collaboration.

## __AWS SDK for Java v2__
  - ### Features
    - Updated endpoint and partition metadata.

## __Amazon SageMaker Service__
  - ### Features
    - Added tagging support for SageMaker notebook instance lifecycle configurations

# __2.31.12__ __2025-03-31__
## __AWS Marketplace Entitlement Service__
  - ### Features
    - Add support for Marketplace Entitlement Service dual-stack endpoints.

## __AWS Outposts__
  - ### Features
    - Enabling Asset Level Capacity Management feature, which allows customers to create a Capacity Task for a single Asset on their active Outpost.

## __AWS S3 Control__
  - ### Features
    - Amazon S3 adds support for S3 Access Points for directory buckets in AWS Dedicated Local Zones

## __AWS SDK for Java v2__
  - ### Features
    - Updated endpoint and partition metadata.

## __AWS Transfer Family__
  - ### Features
    - Add WebAppEndpointPolicy support for WebApps

## __AWSDeadlineCloud__
  - ### Features
    - With this release you can use a new field to specify the search term match type. Search term match types currently support fuzzy and contains matching.

## __Amazon Bedrock Runtime__
  - ### Features
    - Add Prompt Caching support to Converse and ConverseStream APIs

## __Amazon DynamoDB Enhanced Client__
  - ### Features
    - Use String instead of Select enum for ProjectionExpression to support future values

## __Amazon Elastic Compute Cloud__
  - ### Features
    - Release VPC Route Server, a new feature allowing dynamic routing in VPCs.

## __Amazon Elastic Kubernetes Service__
  - ### Features
    - Add support for updating RemoteNetworkConfig for hybrid nodes on EKS UpdateClusterConfig API

## __Amazon Simple Email Service__
  - ### Features
    - Add dual-stack support to global endpoints.

## __Amazon Simple Storage Service__
  - ### Features
    - Amazon S3 adds support for S3 Access Points for directory buckets in AWS Dedicated Local Zones

# __2.31.11__ __2025-03-28__
## __AWS CRT-based S3 Client__
  - ### Bugfixes
    - Fixed an issue in the AWS CRT-based S3 client where a GetObject request with `AsyncResponseTransformer#toBlockingInputStream` may hang if request failed mid streaming

## __AWS CodeBuild__
  - ### Features
    - This release adds support for cacheNamespace in ProjectCache

## __AWS Network Manager__
  - ### Features
    - Add support for NetworkManager Dualstack endpoints.

## __AWS SDK for Java v2__
  - ### Features
    - Updated endpoint and partition metadata.

## __AWSMarketplace Metering__
  - ### Features
    - Add support for Marketplace Metering Service dual-stack endpoints.

## __Amazon API Gateway__
  - ### Features
    - Adds support for setting the IP address type to allow dual-stack or IPv4 address types to invoke your APIs or domain names.

## __Amazon Bedrock Runtime__
  - ### Features
    - Launching Multi-modality Content Filter for Amazon Bedrock Guardrails.

## __Amazon EC2 Container Service__
  - ### Features
    - This is an Amazon ECS documentation only release that addresses tickets.

## __Amazon QuickSight__
  - ### Features
    - RLS permission dataset with userAs: RLS_RULES flag, Q in QuickSight/Threshold Alerts/Schedules/Snapshots in QS embedding, toggle dataset refresh email alerts via API, transposed table with options: column width, type and index, toggle Q&A on dashboards, Oracle Service Name when creating data source.

## __Amazon SageMaker Service__
  - ### Features
    - TransformAmiVersion for Batch Transform and SageMaker Search Service Aggregate Search API Extension

## __AmazonApiGatewayV2__
  - ### Features
    - Adds support for setting the IP address type to allow dual-stack or IPv4 address types to invoke your APIs or domain names.

## __Payment Cryptography Control Plane__
  - ### Features
    - The service adds support for transferring AES-256 and other keys between the service and other service providers and HSMs. This feature uses ECDH to derive a one-time key transport key to enable these secure key exchanges.

# __2.31.10__ __2025-03-27__
## __AWS Batch__
  - ### Features
    - This release will enable two features: Firelens log driver, and Execute Command on Batch jobs on ECS. Both features will be passed through to ECS.

## __AWS Billing and Cost Management Pricing Calculator__
  - ### Features
    - Added standaloneAccountRateTypeSelections for GetPreferences and UpdatePreferences APIs. Added STALE enum value to status attribute in GetBillScenario and UpdateBillScenario APIs.

## __AWS CloudFormation__
  - ### Features
    - Adding support for the new parameter "ScanFilters" in the CloudFormation StartResourceScan API. When this parameter is included, the StartResourceScan API will initiate a scan limited to the resource types specified by the parameter.

## __AWS Identity and Access Management__
  - ### Features
    - Update IAM dual-stack endpoints for BJS, IAD and PDT partitions

## __AWS SDK for Java v2__
  - ### Features
    - Updated endpoint and partition metadata.

## __AWS SSO OIDC__
  - ### Features
    - This release adds AwsAdditionalDetails in the CreateTokenWithIAM API response.

## __Agents for Amazon Bedrock Runtime__
  - ### Features
    - bedrock flow now support node action trace.

## __Amazon DataZone__
  - ### Features
    - This release adds new action type of Create Listing Changeset for the Metadata Enforcement Rule feature.

## __Amazon Elastic Kubernetes Service__
  - ### Features
    - Added support for BOTTLEROCKET FIPS AMIs to AMI types in US regions.

## __Amazon GameLift__
  - ### Features
    - Amazon GameLift Servers add support for additional instance types.

## __Amazon SageMaker Service__
  - ### Features
    - add: recovery mode for SageMaker Studio apps

# __2.31.9__ __2025-03-26__
## __AWS ARC - Zonal Shift__
  - ### Features
    - Add new shiftType field for ARC zonal shifts.

## __AWS Direct Connect__
  - ### Features
    - With this release, AWS Direct Connect allows you to tag your Direct Connect gateways. Tags are metadata that you can create and use to manage your Direct Connect gateways. For more information about tagging, see AWS Tagging Strategies.

## __AWS Elemental MediaConvert__
  - ### Features
    - This release adds a configurable Quality Level setting for the top rendition of Auto ABR jobs

## __AWS MediaTailor__
  - ### Features
    - Add support for log filtering which allow customers to filter out selected event types from logs.

## __AWS SDK for Java v2__
  - ### Features
    - Updated endpoint and partition metadata.

## __AWS WAFV2__
  - ### Features
    - This release adds the ability to associate an AWS WAF v2 web ACL with an AWS Amplify App.

## __Amazon Polly__
  - ### Features
    - Added support for the new voice - Jihye (ko-KR). Jihye is available as a Neural voice only.

## __Amazon Relational Database Service__
  - ### Features
    - Add note about the Availability Zone where RDS restores the DB cluster for the RestoreDBClusterToPointInTime operation.

# __2.31.8__ __2025-03-25__
## __AWS Marketplace Entitlement Service__
  - ### Features
    - This release enhances the GetEntitlements API to support new filter CUSTOMER_AWS_ACCOUNT_ID in request and CustomerAWSAccountId field in response.

## __AWS SDK for Java v2__
  - ### Features
    - Updated endpoint and partition metadata.

## __AWSMarketplace Metering__
  - ### Features
    - This release enhances the BatchMeterUsage API to support new field CustomerAWSAccountId in request and response and making CustomerIdentifier optional. CustomerAWSAccountId or CustomerIdentifier must be provided in request but not both.

## __Agents for Amazon Bedrock__
  - ### Features
    - Adding support for Amazon OpenSearch Managed clusters as a vector database in Knowledge Bases for Amazon Bedrock

## __Amazon Elastic Kubernetes Service__
  - ### Features
    - Added support to override upgrade-blocking readiness checks via force flag when updating a cluster.

## __Amazon GameLift Streams__
  - ### Features
    - Minor updates to improve developer experience.

## __Amazon Keyspaces__
  - ### Features
    - Removing replication region limitation for Amazon Keyspaces Multi-Region Replication APIs.

## __Amazon SageMaker Service__
  - ### Features
    - This release adds support for customer-managed KMS keys in Amazon SageMaker Partner AI Apps

## __Amazon WorkSpaces Thin Client__
  - ### Features
    - Deprecate tags field in Get API responses

## __EC2 Metadata Client__
  - ### Features
    - Added new Ec2MetadataClientException extending SdkClientException for IMDS unsuccessful responses that captures HTTP status codes, headers, and raw response content for improved error handling. See [#5786](https://github.com/aws/aws-sdk-java-v2/issues/5786)

# __2.31.7__ __2025-03-24__
## __AWS IoT Wireless__
  - ### Features
    - Mark EutranCid under LteNmr optional.

## __AWS Parallel Computing Service__
  - ### Features
    - ClusterName/ClusterIdentifier, ComputeNodeGroupName/ComputeNodeGroupIdentifier, and QueueName/QueueIdentifier can now have 10 characters, and a minimum of 3 characters. The TagResource API action can now return ServiceQuotaExceededException.

## __AWS SDK for Java v2__
  - ### Features
    - Updated endpoint and partition metadata.

## __Amazon Q Connect__
  - ### Features
    - Provides the correct value for supported model ID.

## __Amazon Simple Systems Manager (SSM)__
  - ### Features
    - This release adds the AvailableSecurityUpdatesComplianceStatus field to patch baseline operations, as well as the AvailableSecurityUpdateCount and InstancesWithAvailableSecurityUpdates to patch state operations. Applies to Windows Server managed nodes only.

# __2.31.6__ __2025-03-21__
## __AWS Route53 Recovery Control Config__
  - ### Features
    - Adds dual-stack (IPv4 and IPv6) endpoint support for route53-recovery-control-config operations, opt-in dual-stack addresses for cluster endpoints, and UpdateCluster API to update the network-type of clusters between IPv4 and dual-stack.

## __AWS SDK for Java v2__
  - ### Features
    - Updated endpoint and partition metadata.

## __Amazon Bedrock__
  - ### Features
    - A CustomModelUnit(CMU) is an abstract view of the hardware utilization that Bedrock needs to host a a single copy of your custom imported model. Bedrock determines the number of CMUs that a model copy needs when you import the custom model. You can use CMUs to estimate the cost of Inference's.

## __Amazon DataZone__
  - ### Features
    - Add support for overriding selection of default AWS IAM Identity Center instance as part of Amazon DataZone domain APIs.

## __Amazon SageMaker Service__
  - ### Features
    - This release does the following: 1.) Adds DurationHours as a required field to the SearchTrainingPlanOfferings action in the SageMaker AI API; 2.) Adds support for G6e instance types for SageMaker AI inference optimization jobs.

# __2.31.5__ __2025-03-20__
## __AWS Amplify__
  - ### Features
    - Added appId field to Webhook responses

## __AWS Control Catalog__
  - ### Features
    - Add ExemptAssumeRoot parameter to adapt for new AWS AssumeRoot capability.

## __AWS Network Firewall__
  - ### Features
    - You can now use flow operations to either flush or capture traffic monitored in your firewall's flow table.

## __AWS SDK for Java v2__
  - ### Features
    - Updated endpoint and partition metadata.

## __Amazon Bedrock__
  - ### Features
    - With this release, Bedrock Evaluation will now support bring your own inference responses.

## __MailManager__
  - ### Features
    - Amazon SES Mail Manager. Extended rule string and boolean expressions to support analysis in condition evaluation. Extended ingress point string expression to support analysis in condition evaluation

# __2.31.4__ __2025-03-19__
## __AWS Lambda__
  - ### Features
    - Add Ruby 3.4 (ruby3.4) support to AWS Lambda.

## __AWS MediaConnect__
  - ### Features
    - This release adds support for NDI flow outputs in AWS Elemental MediaConnect. You can now send content from your MediaConnect transport streams directly to your NDI environment using the new NDI output type.

## __AWS SDK for Java v2__
  - ### Features
    - Updated endpoint and partition metadata.

## __Amazon Bedrock__
  - ### Features
    - Support custom prompt routers for evaluation jobs

## __Amazon Elastic Compute Cloud__
  - ### Features
    - Doc-only updates for EC2 for March 2025.

## __Amazon Neptune Graph__
  - ### Features
    - Update IAM Role ARN Validation to Support Role Paths

## __Amazon SageMaker Service__
  - ### Features
    - Added support for g6, g6e, m6i, c6i instance types in SageMaker Processing Jobs.

# __2.31.3__ __2025-03-18__
## __AWS AppSync__
  - ### Features
    - Providing Tagging support for DomainName in AppSync

## __AWS Clean Rooms Service__
  - ### Features
    - This release adds support for PySpark jobs. Customers can now analyze data by running jobs using approved PySpark analysis templates.

## __AWS Elemental MediaConvert__
  - ### Features
    - This release adds support for AVC passthrough, the ability to specify PTS offset without padding, and an A/V segment matching feature.

## __AWS SDK for Java v2__
  - ### Features
    - Added functionality to be able to configure an endpoint override through the [services] section in the aws config file for specific services. 
      https://docs.aws.amazon.com/sdkref/latest/guide/feature-ss-endpoints.html
    - Updated endpoint and partition metadata.

## __Amazon Route 53__
  - ### Features
    - Amazon Route 53 now supports the iso-f regions for private DNS Amazon VPCs and cloudwatch healthchecks.

# __2.31.2__ __2025-03-17__
## __AWS SDK for Java v2__
  - ### Features
    - Updated endpoint and partition metadata.

  - ### Bugfixes
    - Copy bytes written to OutputStream of BlockingOutputStreamAsyncRequestBody

## __AWS WAFV2__
  - ### Features
    - AWS WAF now lets you inspect fragments of request URIs. You can specify the scope of the URI to inspect and narrow the set of URI fragments.

## __Amazon CloudWatch Application Signals__
  - ### Features
    - This release adds support for adding, removing, and listing SLO time exclusion windows with the BatchUpdateExclusionWindows and ListServiceLevelObjectiveExclusionWindows APIs.

## __Amazon Location Service Maps V2__
  - ### Features
    - Provide support for vector map styles in the GetStaticMap operation.

## __CloudWatch RUM__
  - ### Features
    - CloudWatch RUM now supports unminification of JS error stack traces.

## __Tax Settings__
  - ### Features
    - Adjust Vietnam PaymentVoucherNumber regex and minor API change.

# __2.31.1__ __2025-03-14__
## __AWS CRT HTTP Client__
  - ### Features
    - Map AWS_IO_SOCKET_TIMEOUT to ConnectException when acquiring a connection to improve error handling
        - Contributed by: [@thomasjinlo](https://github.com/thomasjinlo)

## __AWS Glue__
  - ### Features
    - This release added AllowFullTableExternalDataAccess to glue catalog resource.

## __AWS Lake Formation__
  - ### Features
    - This release added "condition" to LakeFormation OptIn APIs, also added WithPrivilegedAccess flag to RegisterResource and DescribeResource.

## __AWS SDK for Java v2__
  - ### Features
    - Made DefaultSdkAutoConstructList and DefaultSdkAutoConstructMap serializable
    - Updated endpoint and partition metadata.

## __Amazon Cognito Identity__
  - ### Features
    - Updated API model build artifacts for identity pools

## __Amazon Cognito Identity Provider__
  - ### Features
    - Minor description updates to API parameters

## __Amazon S3__
  - ### Bugfixes
    - Updated logic for S3MultiPartUpload. Part numbers are now assigned and incremented when parts are read.

## __Contributors__
Special thanks to the following contributors to this release: 

[@thomasjinlo](https://github.com/thomasjinlo)
# __2.31.0__ __2025-03-13__
## __AWS Amplify__
  - ### Features
    - Introduced support for Skew Protection. Added enableSkewProtection field to createBranch and updateBranch API.

## __AWS Certificate Manager Private Certificate Authority__
  - ### Features
    - Private Certificate Authority service now supports P521 and RSA3072 key algorithms.

## __AWS CodeBuild__
  - ### Features
    - AWS CodeBuild now supports webhook filtering by organization name

## __AWS Elemental MediaPackage v2__
  - ### Features
    - This release adds the ResetChannelState and ResetOriginEndpointState operation to reset MediaPackage V2 channel and origin endpoint. This release also adds a new field, UrlEncodeChildManifest, for HLS/LL-HLS to allow URL-encoding child manifest query string based on the requirements of AWS SigV4.

## __AWS S3 Control__
  - ### Features
    - Updating GetDataAccess response for S3 Access Grants to include the matched Grantee for the requested prefix

## __AWS SDK for Java v2__
  - ### Features
    - Updated endpoint and partition metadata.

  - ### Bugfixes
    - Updated the SDK to handle error thrown from consumer subscribed to paginator publisher, which caused the request to hang for pagination operations

## __Amazon CloudWatch Logs__
  - ### Features
    - Updated CreateLogAnomalyDetector to accept only kms key arn

## __Amazon DataZone__
  - ### Features
    - This release adds support to update projects and environments

## __Amazon DynamoDB__
  - ### Features
    - Generate account endpoints for DynamoDB requests using ARN-sourced account ID when available

## __Amazon Elastic Compute Cloud__
  - ### Features
    - This release changes the CreateLaunchTemplate, CreateLaunchTemplateVersion, ModifyLaunchTemplate CLI and SDKs such that if you do not specify a client token, a randomly generated token is used for the request to ensure idempotency.

## __Amazon Interactive Video Service RealTime__
  - ### Features
    - IVS Real-Time now offers customers the ability to adjust the participant & composition recording segment duration
<|MERGE_RESOLUTION|>--- conflicted
+++ resolved
@@ -1,6 +1,4 @@
  #### 👋 _Looking for changelogs for older versions? You can find them in the [changelogs](./changelogs) directory._
-<<<<<<< HEAD
-=======
 # __2.31.67__ __2025-06-19__
 ## __AWS Lambda__
   - ### Features
@@ -118,7 +116,6 @@
   - ### Features
     - Add Code Repository Scanning as part of AWS InspectorV2
 
->>>>>>> 078cd751
 # __2.31.64__ __2025-06-16__
 ## __AWS Network Firewall__
   - ### Features
