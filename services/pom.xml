<?xml version="1.0" encoding="UTF-8" standalone="no"?>
<!--
  ~ Copyright Amazon.com, Inc. or its affiliates. All Rights Reserved.
  ~
  ~ Licensed under the Apache License, Version 2.0 (the "License").
  ~ You may not use this file except in compliance with the License.
  ~ A copy of the License is located at
  ~
  ~  http://aws.amazon.com/apache2.0
  ~
  ~ or in the "license" file accompanying this file. This file is distributed
  ~ on an "AS IS" BASIS, WITHOUT WARRANTIES OR CONDITIONS OF ANY KIND, either
  ~ express or implied. See the License for the specific language governing
  ~ permissions and limitations under the License.
  --><project xmlns="http://maven.apache.org/POM/4.0.0" xmlns:xsi="http://www.w3.org/2001/XMLSchema-instance" xsi:schemaLocation="http://maven.apache.org/POM/4.0.0 http://maven.apache.org/xsd/maven-4.0.0.xsd">
    <modelVersion>4.0.0</modelVersion>
    <parent>
        <groupId>software.amazon.awssdk</groupId>
        <artifactId>aws-sdk-java-pom</artifactId>
<<<<<<< HEAD
        <version>2.23.21-SNAPSHOT</version>
=======
        <version>2.24.10-SNAPSHOT</version>
>>>>>>> 61e0fb1e
    </parent>
    <artifactId>services</artifactId>
    <name>AWS Java SDK :: Services</name>
    <packaging>pom</packaging>
    <modules>
        <module>acm</module>
        <module>apigateway</module>
        <module>applicationautoscaling</module>
        <module>appstream</module>
        <module>athena</module>
        <module>autoscaling</module>
        <module>batch</module>
        <module>budgets</module>
        <module>clouddirectory</module>
        <module>cloudformation</module>
        <module>cloudfront</module>
        <module>cloudhsm</module>
        <module>cloudsearch</module>
        <module>cloudsearchdomain</module>
        <module>cloudtrail</module>
        <module>cloudwatch</module>
        <module>codebuild</module>
        <module>codecommit</module>
        <module>codedeploy</module>
        <module>codepipeline</module>
        <module>codestar</module>
        <module>cognitoidentity</module>
        <module>cognitoidentityprovider</module>
        <module>cognitosync</module>
        <module>config</module>
        <module>costandusagereport</module>
        <module>datapipeline</module>
        <module>dax</module>
        <module>devicefarm</module>
        <module>directconnect</module>
        <module>directory</module>
        <module>applicationdiscovery</module>
        <module>databasemigration</module>
        <module>dynamodb</module>
        <module>ec2</module>
        <module>ecr</module>
        <module>ecs</module>
        <module>efs</module>
        <module>elasticache</module>
        <module>elasticbeanstalk</module>
        <module>elasticloadbalancing</module>
        <module>elasticloadbalancingv2</module>
        <module>elasticsearch</module>
        <module>elastictranscoder</module>
        <module>emr</module>
        <module>cloudwatchevents</module>
        <module>gamelift</module>
        <module>glacier</module>
        <module>greengrass</module>
        <module>health</module>
        <module>iam</module>
        <module>inspector</module>
        <module>iot</module>
        <module>iotdataplane</module>
        <module>kinesis</module>
        <module>kinesisanalytics</module>
        <module>firehose</module>
        <module>kms</module>
        <module>lambda</module>
        <module>lightsail</module>
        <module>lexruntime</module>
        <module>lexmodelbuilding</module>
        <module>cloudwatchlogs</module>
        <module>machinelearning</module>
        <module>marketplacecommerceanalytics</module>
        <module>marketplaceentitlement</module>
        <module>marketplacemetering</module>
        <module>mturk</module>
        <module>opsworks</module>
        <module>opsworkscm</module>
        <module>organizations</module>
        <module>pinpoint</module>
        <module>polly</module>
        <module>rds</module>
        <module>redshift</module>
        <module>rekognition</module>
        <module>resourcegroupstaggingapi</module>
        <module>route53</module>
        <module>route53domains</module>
        <module>s3</module>
        <module>s3control</module>
        <module>sms</module>
        <module>servicecatalog</module>
        <module>ses</module>
        <module>shield</module>
        <module>swf</module>
        <module>snowball</module>
        <module>sns</module>
        <module>sqs</module>
        <module>ssm</module>
        <module>sfn</module>
        <module>storagegateway</module>
        <module>sts</module>
        <module>support</module>
        <module>waf</module>
        <module>workdocs</module>
        <module>workspaces</module>
        <module>xray</module>
        <module>appsync</module>
        <module>alexaforbusiness</module>
        <module>migrationhub</module>
        <module>costexplorer</module>
        <module>cloud9</module>
        <module>cloudhsmv2</module>
        <module>comprehend</module>
        <module>glue</module>
        <module>guardduty</module>
        <module>kinesisvideo</module>
        <module>mediaconvert</module>
        <module>medialive</module>
        <module>mediapackage</module>
        <module>mediastore</module>
        <module>mediastoredata</module>
        <module>mobile</module>
        <module>mq</module>
        <module>pricing</module>
        <module>resourcegroups</module>
        <module>sagemaker</module>
        <module>serverlessapplicationrepository</module>
        <module>servicediscovery</module>
        <module>translate</module>
        <module>transcribestreaming</module>
        <module>workmail</module>
        <module>secretsmanager</module>
        <module>chime</module>
        <module>acmpca</module>
        <module>autoscalingplans</module>
        <module>connect</module>
        <module>dlm</module>
        <module>eks</module>
        <module>iotjobsdataplane</module>
        <module>iot1clickdevices</module>
        <module>iot1clickprojects</module>
        <module>iotanalytics</module>
        <module>kinesisvideoarchivedmedia</module>
        <module>kinesisvideomedia</module>
        <module>mediatailor</module>
        <module>pi</module>
        <module>pinpointemail</module>
        <module>ram</module>
        <module>sagemakerruntime</module>
        <module>signer</module>
        <module>pinpointsmsvoice</module>
        <module>transcribe</module>
        <module>route53resolver</module>
        <module>fms</module>
        <module>amplify</module>
        <module>datasync</module>
        <module>neptune</module>
        <module>quicksight</module>
        <module>rdsdata</module>
        <module>robomaker</module>
        <module>transfer</module>
        <module>globalaccelerator</module>
        <module>comprehendmedical</module>
        <module>fsx</module>
        <module>kinesisanalyticsv2</module>
        <module>mediaconnect</module>
        <module>securityhub</module>
        <module>appmesh</module>
        <module>licensemanager</module>
        <module>kafka</module>
        <module>apigatewaymanagementapi</module>
        <module>apigatewayv2</module>
        <module>docdb</module>
        <module>backup</module>
        <module>worklink</module>
        <module>textract</module>
        <module>managedblockchain</module>
        <module>mediapackagevod</module>
        <module>groundstation</module>
        <module>iotthingsgraph</module>
        <module>iotevents</module>
        <module>ioteventsdata</module>
        <module>personalizeruntime</module>
        <module>personalize</module>
        <module>personalizeevents</module>
        <module>servicequotas</module>
        <module>applicationinsights</module>
        <module>ec2instanceconnect</module>
        <module>eventbridge</module>
        <module>lakeformation</module>
        <module>forecast</module>
        <module>forecastquery</module>
        <module>qldb</module>
        <module>qldbsession</module>
        <module>workmailmessageflow</module>
        <module>codestarnotifications</module>
        <module>savingsplans</module>
        <module>sso</module>
        <module>ssooidc</module>
        <module>marketplacecatalog</module>
        <module>sesv2</module>
        <module>dataexchange</module>
        <module>migrationhubconfig</module>
        <module>connectparticipant</module>
        <module>wafv2</module>
        <module>appconfig</module>
        <module>iotsecuretunneling</module>
        <module>elasticinference</module>
        <module>imagebuilder</module>
        <module>schemas</module>
        <module>accessanalyzer</module>
        <module>computeoptimizer</module>
        <module>networkmanager</module>
        <module>kendra</module>
        <module>frauddetector</module>
        <module>codegurureviewer</module>
        <module>codeguruprofiler</module>
        <module>outposts</module>
        <module>sagemakera2iruntime</module>
        <module>ebs</module>
        <module>kinesisvideosignaling</module>
        <module>detective</module>
        <module>codestarconnections</module>
        <module>synthetics</module>
        <module>iotsitewise</module>
        <module>macie2</module>
        <module>codeartifact</module>
        <module>honeycode</module>
        <module>ivs</module>
        <module>braket</module>
        <module>identitystore</module>
        <module>appflow</module>
        <module>redshiftdata</module>
        <module>ssoadmin</module>
        <module>timestreamwrite</module>
        <module>timestreamquery</module>
        <module>s3outposts</module>
        <module>databrew</module>
        <module>servicecatalogappregistry</module>
        <module>networkfirewall</module>
        <module>mwaa</module>
        <module>devopsguru</module>
        <module>sagemakerfeaturestoreruntime</module>
        <module>appintegrations</module>
        <module>ecrpublic</module>
        <module>amplifybackend</module>
        <module>connectcontactlens</module>
        <module>lookoutvision</module>
        <module>customerprofiles</module>
        <module>emrcontainers</module>
        <module>sagemakeredge</module>
        <module>healthlake</module>
        <module>auditmanager</module>
        <module>amp</module>
        <module>greengrassv2</module>
        <module>iotwireless</module>
        <module>iotfleethub</module>
        <module>iotdeviceadvisor</module>
        <module>location</module>
        <module>wellarchitected</module>
        <module>lexruntimev2</module>
        <module>lexmodelsv2</module>
        <module>fis</module>
        <module>lookoutmetrics</module>
        <module>mgn</module>
        <module>lookoutequipment</module>
        <module>nimble</module>
        <module>finspacedata</module>
        <module>finspace</module>
        <module>ssmincidents</module>
        <module>ssmcontacts</module>
        <module>applicationcostprofiler</module>
        <module>apprunner</module>
        <module>proton</module>
        <module>route53recoveryreadiness</module>
        <module>route53recoverycontrolconfig</module>
        <module>route53recoverycluster</module>
        <module>chimesdkmessaging</module>
        <module>chimesdkidentity</module>
        <module>snowdevicemanagement</module>
        <module>memorydb</module>
        <module>opensearch</module>
        <module>kafkaconnect</module>
        <module>wisdom</module>
        <module>voiceid</module>
        <module>account</module>
        <module>cloudcontrol</module>
        <module>grafana</module>
        <module>panorama</module>
        <module>chimesdkmeetings</module>
        <module>resiliencehub</module>
        <module>migrationhubstrategy</module>
        <module>drs</module>
        <module>appconfigdata</module>
        <module>migrationhubrefactorspaces</module>
        <module>inspector2</module>
        <module>evidently</module>
        <module>rum</module>
        <module>rbin</module>
        <module>iottwinmaker</module>
        <module>workspacesweb</module>
        <module>backupgateway</module>
        <module>amplifyuibuilder</module>
        <module>keyspaces</module>
        <module>billingconductor</module>
        <module>pinpointsmsvoicev2</module>
        <module>ivschat</module>
        <module>chimesdkmediapipelines</module>
        <module>emrserverless</module>
        <module>m2</module>
        <module>connectcampaigns</module>
        <module>redshiftserverless</module>
        <module>rolesanywhere</module>
        <module>licensemanagerusersubscriptions</module>
        <module>backupstorage</module>
        <module>privatenetworks</module>
        <module>supportapp</module>
        <module>controltower</module>
        <module>iotfleetwise</module>
        <module>migrationhuborchestrator</module>
        <module>connectcases</module>
        <module>resourceexplorer2</module>
        <module>scheduler</module>
        <module>ssmsap</module>
        <module>chimesdkvoice</module>
        <module>iotroborunner</module>
        <module>oam</module>
        <module>arczonalshift</module>
        <module>simspaceweaver</module>
        <module>securitylake</module>
        <module>opensearchserverless</module>
        <module>omics</module>
        <module>docdbelastic</module>
        <module>sagemakergeospatial</module>
        <module>pipes</module>
        <module>codecatalyst</module>
        <module>sagemakermetrics</module>
        <module>kinesisvideowebrtcstorage</module>
        <module>licensemanagerlinuxsubscriptions</module>
        <module>kendraranking</module>
        <module>cleanrooms</module>
        <module>cloudtraildata</module>
        <module>tnb</module>
        <module>internetmonitor</module>
        <module>ivsrealtime</module>
        <module>vpclattice</module>
        <module>osis</module>
        <module>mediapackagev2</module>
        <module>paymentcryptographydata</module>
        <module>paymentcryptography</module>
        <module>codegurusecurity</module>
        <module>verifiedpermissions</module>
        <module>appfabric</module>
        <module>medicalimaging</module>
        <module>entityresolution</module>
        <module>managedblockchainquery</module>
        <module>pcaconnectorad</module>
        <module>neptunedata</module>
        <module>bedrockruntime</module>
        <module>bedrock</module>
        <module>datazone</module>
        <module>launchwizard</module>
        <module>trustedadvisor</module>
        <module>cloudfrontkeyvaluestore</module>
        <module>inspectorscan</module>
        <module>costoptimizationhub</module>
        <module>repostspace</module>
        <module>bcmdataexports</module>
        <module>freetier</module>
        <module>eksauth</module>
        <module>workspacesthinclient</module>
        <module>b2bi</module>
        <module>bedrockagentruntime</module>
        <module>qbusiness</module>
        <module>qconnect</module>
        <module>bedrockagent</module>
        <module>cleanroomsml</module>
        <module>marketplacedeployment</module>
        <module>marketplaceagreement</module>
        <module>neptunegraph</module>
        <module>networkmonitor</module>
        <module>supplychain</module>
<<<<<<< HEAD
=======
        <module>artifact</module>
        <module>chatbot</module>
>>>>>>> 61e0fb1e
    </modules>
    <description>The AWS Java SDK services</description>
    <url>https://aws.amazon.com/sdkforjava</url>
    <dependencyManagement>
        <dependencies>
            <dependency>
                <groupId>software.amazon.awssdk</groupId>
                <artifactId>bom-internal</artifactId>
                <version>${project.version}</version>
                <type>pom</type>
                <scope>import</scope>
            </dependency>
        </dependencies>
    </dependencyManagement>
    <dependencies>
        <dependency>
            <groupId>software.amazon.awssdk</groupId>
            <artifactId>sdk-core</artifactId>
            <version>${awsjavasdk.version}</version>
        </dependency>
        <dependency>
            <groupId>software.amazon.awssdk</groupId>
            <artifactId>auth</artifactId>
            <version>${awsjavasdk.version}</version>
        </dependency>
        <dependency>
            <groupId>software.amazon.awssdk</groupId>
            <artifactId>http-auth-spi</artifactId>
            <version>${awsjavasdk.version}</version>
        </dependency>
        <dependency>
            <groupId>software.amazon.awssdk</groupId>
            <artifactId>http-auth</artifactId>
            <version>${awsjavasdk.version}</version>
        </dependency>
        <dependency>
            <groupId>software.amazon.awssdk</groupId>
            <artifactId>identity-spi</artifactId>
            <version>${awsjavasdk.version}</version>
        </dependency>
        <dependency>
            <groupId>software.amazon.awssdk</groupId>
            <artifactId>http-client-spi</artifactId>
            <version>${awsjavasdk.version}</version>
        </dependency>
        <dependency>
            <groupId>software.amazon.awssdk</groupId>
            <artifactId>regions</artifactId>
            <version>${awsjavasdk.version}</version>
        </dependency>
        <dependency>
            <groupId>software.amazon.awssdk</groupId>
            <artifactId>annotations</artifactId>
            <version>${awsjavasdk.version}</version>
        </dependency>
        <dependency>
            <groupId>software.amazon.awssdk</groupId>
            <artifactId>utils</artifactId>
            <version>${awsjavasdk.version}</version>
        </dependency>
        <dependency>
            <artifactId>aws-core</artifactId>
            <groupId>software.amazon.awssdk</groupId>
            <version>${awsjavasdk.version}</version>
        </dependency>
        <dependency>
            <groupId>software.amazon.awssdk</groupId>
            <artifactId>metrics-spi</artifactId>
            <version>${awsjavasdk.version}</version>
        </dependency>
        <dependency>
            <groupId>software.amazon.awssdk</groupId>
            <artifactId>json-utils</artifactId>
            <version>${awsjavasdk.version}</version>
        </dependency>
        <dependency>
            <groupId>software.amazon.awssdk</groupId>
            <artifactId>endpoints-spi</artifactId>
            <version>${awsjavasdk.version}</version>
        </dependency>
        <dependency>
            <artifactId>apache-client</artifactId>
            <groupId>software.amazon.awssdk</groupId>
            <version>${awsjavasdk.version}</version>
            <scope>runtime</scope>
        </dependency>
        <dependency>
            <artifactId>netty-nio-client</artifactId>
            <groupId>software.amazon.awssdk</groupId>
            <version>${awsjavasdk.version}</version>
            <scope>runtime</scope>
        </dependency>
        <dependency>
            <groupId>io.projectreactor.tools</groupId>
            <artifactId>blockhound</artifactId>
            <version>${blockhound.version}</version>
            <scope>test</scope>
        </dependency>
        <dependency>
            <groupId>io.projectreactor.tools</groupId>
            <artifactId>blockhound-junit-platform</artifactId>
            <version>${blockhound.version}</version>
            <scope>test</scope>
        </dependency>
        <dependency>
            <artifactId>service-test-utils</artifactId>
            <groupId>software.amazon.awssdk</groupId>
            <scope>test</scope>
            <version>${awsjavasdk.version}</version>
        </dependency>
        <dependency>
            <groupId>org.apache.logging.log4j</groupId>
            <artifactId>log4j-api</artifactId>
            <scope>test</scope>
        </dependency>
        <dependency>
            <groupId>org.apache.logging.log4j</groupId>
            <artifactId>log4j-core</artifactId>
            <scope>test</scope>
        </dependency>
        <dependency>
            <groupId>org.apache.logging.log4j</groupId>
            <artifactId>log4j-slf4j-impl</artifactId>
            <scope>test</scope>
        </dependency>
        <dependency>
            <groupId>org.slf4j</groupId>
            <artifactId>jcl-over-slf4j</artifactId>
            <scope>test</scope>
            <version>${slf4j.version}</version>
        </dependency>
        <dependency>
            <groupId>io.reactivex.rxjava2</groupId>
            <artifactId>rxjava</artifactId>
            <scope>test</scope>
        </dependency>
        <dependency>
            <groupId>org.assertj</groupId>
            <artifactId>assertj-core</artifactId>
            <scope>test</scope>
        </dependency>
        <dependency>
            <groupId>software.amazon.awssdk</groupId>
            <artifactId>test-utils</artifactId>
            <version>${awsjavasdk.version}</version>
            <scope>test</scope>
        </dependency>
        <dependency>
            <groupId>org.hamcrest</groupId>
            <artifactId>hamcrest-all</artifactId>
            <scope>test</scope>
        </dependency>
        <dependency>
            <artifactId>wiremock-jre8</artifactId>
            <groupId>com.github.tomakehurst</groupId>
            <scope>test</scope>
        </dependency>
        <dependency>
            <artifactId>mockito-core</artifactId>
            <groupId>org.mockito</groupId>
            <scope>test</scope>
        </dependency>
        <dependency>
            <groupId>software.amazon.awssdk</groupId>
            <artifactId>ruleset-testing-core</artifactId>
            <version>${awsjavasdk.version}</version>
            <scope>test</scope>
        </dependency>
    </dependencies>
    <build>
        <pluginManagement>
            <plugins>
                <plugin>
                    <groupId>software.amazon.awssdk</groupId>
                    <artifactId>codegen-maven-plugin</artifactId>
                    <version>${awsjavasdk.version}</version>
                    <executions>
                        <execution>
                            <phase>generate-sources</phase>
                            <goals>
                                <goal>generate</goal>
                            </goals>
                        </execution>
                    </executions>
                </plugin>
                <plugin>
                    <groupId>com.github.spotbugs</groupId>
                    <artifactId>spotbugs-maven-plugin</artifactId>
                    <configuration>
                        <skip>true</skip>
                    </configuration>
                </plugin>
            </plugins>
        </pluginManagement>
    </build>
    <profiles>
        <!-- Build steps executed for services with models -->
        <profile>
            <id>generated-service</id>
            <activation>
                <file>
                    <exists>src/main/resources/codegen-resources</exists>
                </file>
            </activation>
            <build>
                <plugins>
                    <plugin>
                        <groupId>software.amazon.awssdk</groupId>
                        <artifactId>codegen-maven-plugin</artifactId>
                    </plugin>
                </plugins>
            </build>
        </profile>
    </profiles>
</project><|MERGE_RESOLUTION|>--- conflicted
+++ resolved
@@ -17,11 +17,7 @@
     <parent>
         <groupId>software.amazon.awssdk</groupId>
         <artifactId>aws-sdk-java-pom</artifactId>
-<<<<<<< HEAD
-        <version>2.23.21-SNAPSHOT</version>
-=======
         <version>2.24.10-SNAPSHOT</version>
->>>>>>> 61e0fb1e
     </parent>
     <artifactId>services</artifactId>
     <name>AWS Java SDK :: Services</name>
@@ -401,11 +397,8 @@
         <module>neptunegraph</module>
         <module>networkmonitor</module>
         <module>supplychain</module>
-<<<<<<< HEAD
-=======
         <module>artifact</module>
         <module>chatbot</module>
->>>>>>> 61e0fb1e
     </modules>
     <description>The AWS Java SDK services</description>
     <url>https://aws.amazon.com/sdkforjava</url>
