--- conflicted
+++ resolved
@@ -1,9 +1,6 @@
 {
     "enableGenerateCompiledEndpointRules": true,
-<<<<<<< HEAD
     "usePriorKnowledgeForH2": true,
-    "enableFastUnmarshaller": true,
-    "useLegacyEventGenerationScheme": {},
     "disableUniqueEventStreamShapePreprocessing": {
         "ChatInputStream": [
             "configurationEvent",
@@ -21,7 +18,4 @@
             "authChallengeRequestEvent"
         ]
     }
-=======
-    "usePriorKnowledgeForH2": true
->>>>>>> 817193b8
 }