--- conflicted
+++ resolved
@@ -14,11 +14,7 @@
     "paginationCustomization": {
         "GetLogEvents": "LastPageHasPreviousToken"
     },
-<<<<<<< HEAD
-    "useSraAuth": true
-=======
     "useSraAuth": true,
     "enableGenerateCompiledEndpointRules": true
 
->>>>>>> 012a8ac6
 }