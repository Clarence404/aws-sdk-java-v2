{
    "excludedSimpleMethods": [
        "deleteResourcePolicy",
        "putResourcePolicy"
    ],
    "verifiedSimpleMethods": [
        "describeDestinations",
        "describeExportTasks",
        "describeLogGroups",
        "describeMetricFilters",
        "describeQueries",
        "describeResourcePolicies"
    ],
    "paginationCustomization": {
        "GetLogEvents": "LastPageHasPreviousToken"
    },
<<<<<<< HEAD
    "enableGenerateCompiledEndpointRules": true,
    "enableFastUnmarshaller": true,
    "useLegacyEventGenerationScheme": {},
    "disableUniqueEventStreamShapePreprocessing": {
        "StartLiveTailResponseStream": [
            "sessionStart",
            "sessionUpdate",
            "SessionTimeoutException",
            "SessionStreamingException"
        ]
    }
=======
    "enableGenerateCompiledEndpointRules": true
>>>>>>> 817193b8
}<|MERGE_RESOLUTION|>--- conflicted
+++ resolved
@@ -14,19 +14,13 @@
     "paginationCustomization": {
         "GetLogEvents": "LastPageHasPreviousToken"
     },
-<<<<<<< HEAD
     "enableGenerateCompiledEndpointRules": true,
-    "enableFastUnmarshaller": true,
-    "useLegacyEventGenerationScheme": {},
     "disableUniqueEventStreamShapePreprocessing": {
-        "StartLiveTailResponseStream": [
-            "sessionStart",
-            "sessionUpdate",
-            "SessionTimeoutException",
-            "SessionStreamingException"
-        ]
-    }
-=======
-    "enableGenerateCompiledEndpointRules": true
->>>>>>> 817193b8
+            "StartLiveTailResponseStream": [
+                "sessionStart",
+                "sessionUpdate",
+                "SessionTimeoutException",
+                "SessionStreamingException"
+            ]
+        }
 }