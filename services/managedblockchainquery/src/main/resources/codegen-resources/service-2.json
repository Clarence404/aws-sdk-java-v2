{
  "version":"2.0",
  "metadata":{
    "apiVersion":"2023-05-04",
    "endpointPrefix":"managedblockchain-query",
    "jsonVersion":"1.1",
    "protocol":"rest-json",
    "ripServiceName":"chainquery",
    "serviceFullName":"Amazon Managed Blockchain Query",
    "serviceId":"ManagedBlockchain Query",
    "signatureVersion":"v4",
    "signingName":"managedblockchain-query",
    "uid":"managedblockchain-query-2023-05-04"
  },
  "operations":{
    "BatchGetTokenBalance":{
      "name":"BatchGetTokenBalance",
      "http":{
        "method":"POST",
        "requestUri":"/batch-get-token-balance",
        "responseCode":200
      },
      "input":{"shape":"BatchGetTokenBalanceInput"},
      "output":{"shape":"BatchGetTokenBalanceOutput"},
      "errors":[
        {"shape":"ThrottlingException"},
        {"shape":"ValidationException"},
        {"shape":"ResourceNotFoundException"},
        {"shape":"AccessDeniedException"},
        {"shape":"InternalServerException"},
        {"shape":"ServiceQuotaExceededException"}
      ],
      "documentation":"<p>Gets the token balance for a batch of tokens by using the <code>BatchGetTokenBalance</code> action for every token in the request.</p> <note> <p>Only the native tokens BTC and ETH, and the ERC-20, ERC-721, and ERC 1155 token standards are supported.</p> </note>"
    },
    "GetAssetContract":{
      "name":"GetAssetContract",
      "http":{
        "method":"POST",
        "requestUri":"/get-asset-contract",
        "responseCode":200
      },
      "input":{"shape":"GetAssetContractInput"},
      "output":{"shape":"GetAssetContractOutput"},
      "errors":[
        {"shape":"ThrottlingException"},
        {"shape":"ValidationException"},
        {"shape":"ResourceNotFoundException"},
        {"shape":"AccessDeniedException"},
        {"shape":"InternalServerException"},
        {"shape":"ServiceQuotaExceededException"}
      ],
      "documentation":"<p>Gets the information about a specific contract deployed on the blockchain.</p> <note> <ul> <li> <p>The Bitcoin blockchain networks do not support this operation.</p> </li> <li> <p>Metadata is currently only available for some <code>ERC-20</code> contracts. Metadata will be available for additional contracts in the future.</p> </li> </ul> </note>"
    },
    "GetTokenBalance":{
      "name":"GetTokenBalance",
      "http":{
        "method":"POST",
        "requestUri":"/get-token-balance",
        "responseCode":200
      },
      "input":{"shape":"GetTokenBalanceInput"},
      "output":{"shape":"GetTokenBalanceOutput"},
      "errors":[
        {"shape":"ThrottlingException"},
        {"shape":"ValidationException"},
        {"shape":"ResourceNotFoundException"},
        {"shape":"AccessDeniedException"},
        {"shape":"InternalServerException"},
        {"shape":"ServiceQuotaExceededException"}
      ],
      "documentation":"<p>Gets the balance of a specific token, including native tokens, for a given address (wallet or contract) on the blockchain.</p> <note> <p>Only the native tokens BTC and ETH, and the ERC-20, ERC-721, and ERC 1155 token standards are supported.</p> </note>"
    },
    "GetTransaction":{
      "name":"GetTransaction",
      "http":{
        "method":"POST",
        "requestUri":"/get-transaction",
        "responseCode":200
      },
      "input":{"shape":"GetTransactionInput"},
      "output":{"shape":"GetTransactionOutput"},
      "errors":[
        {"shape":"ThrottlingException"},
        {"shape":"ValidationException"},
        {"shape":"ResourceNotFoundException"},
        {"shape":"AccessDeniedException"},
        {"shape":"InternalServerException"},
        {"shape":"ServiceQuotaExceededException"}
      ],
      "documentation":"<p>Gets the details of a transaction.</p> <note> <p>This action will return transaction details for all transactions that are <i>confirmed</i> on the blockchain, even if they have not reached <a href=\"https://docs.aws.amazon.com/managed-blockchain/latest/ambq-dg/key-concepts.html#finality\">finality</a>. </p> </note>"
    },
    "ListAssetContracts":{
      "name":"ListAssetContracts",
      "http":{
        "method":"POST",
        "requestUri":"/list-asset-contracts",
        "responseCode":200
      },
      "input":{"shape":"ListAssetContractsInput"},
      "output":{"shape":"ListAssetContractsOutput"},
      "errors":[
        {"shape":"ThrottlingException"},
        {"shape":"ValidationException"},
        {"shape":"AccessDeniedException"},
        {"shape":"InternalServerException"},
        {"shape":"ServiceQuotaExceededException"}
      ],
      "documentation":"<p>Lists all the contracts for a given contract type deployed by an address (either a contract address or a wallet address).</p> <p>The Bitcoin blockchain networks do not support this operation.</p>"
    },
    "ListFilteredTransactionEvents":{
      "name":"ListFilteredTransactionEvents",
      "http":{
        "method":"POST",
        "requestUri":"/list-filtered-transaction-events",
        "responseCode":200
      },
      "input":{"shape":"ListFilteredTransactionEventsInput"},
      "output":{"shape":"ListFilteredTransactionEventsOutput"},
      "errors":[
        {"shape":"ThrottlingException"},
        {"shape":"ValidationException"},
        {"shape":"AccessDeniedException"},
        {"shape":"InternalServerException"},
        {"shape":"ServiceQuotaExceededException"}
      ],
      "documentation":"<p>Lists all the transaction events for an address on the blockchain.</p> <note> <p>This operation is only supported on the Bitcoin networks.</p> </note>"
    },
    "ListTokenBalances":{
      "name":"ListTokenBalances",
      "http":{
        "method":"POST",
        "requestUri":"/list-token-balances",
        "responseCode":200
      },
      "input":{"shape":"ListTokenBalancesInput"},
      "output":{"shape":"ListTokenBalancesOutput"},
      "errors":[
        {"shape":"ThrottlingException"},
        {"shape":"ValidationException"},
        {"shape":"AccessDeniedException"},
        {"shape":"InternalServerException"},
        {"shape":"ServiceQuotaExceededException"}
      ],
      "documentation":"<p>This action returns the following for a given blockchain network:</p> <ul> <li> <p>Lists all token balances owned by an address (either a contract address or a wallet address).</p> </li> <li> <p>Lists all token balances for all tokens created by a contract.</p> </li> <li> <p>Lists all token balances for a given token.</p> </li> </ul> <note> <p>You must always specify the network property of the <code>tokenFilter</code> when using this operation.</p> </note>"
    },
    "ListTransactionEvents":{
      "name":"ListTransactionEvents",
      "http":{
        "method":"POST",
        "requestUri":"/list-transaction-events",
        "responseCode":200
      },
      "input":{"shape":"ListTransactionEventsInput"},
      "output":{"shape":"ListTransactionEventsOutput"},
      "errors":[
        {"shape":"ThrottlingException"},
        {"shape":"ValidationException"},
        {"shape":"AccessDeniedException"},
        {"shape":"InternalServerException"},
        {"shape":"ServiceQuotaExceededException"}
      ],
<<<<<<< HEAD
      "documentation":"<p>An array of <code>TransactionEvent</code> objects. Each object contains details about the transaction event.</p> <note> <p>This action will return transaction details for all transactions that are <i>confirmed</i> on the blockchain, even if they have not reached <a href=\"https://docs.aws.amazon.com/managed-blockchain/latest/ambq-dg/key-concepts.html#finality\">finality</a>. </p> </note>"
=======
      "documentation":"<p>Lists all the transaction events for a transaction </p> <note> <p>This action will return transaction details for all transactions that are <i>confirmed</i> on the blockchain, even if they have not reached <a href=\"https://docs.aws.amazon.com/managed-blockchain/latest/ambq-dg/key-concepts.html#finality\">finality</a>. </p> </note>"
>>>>>>> 51221362
    },
    "ListTransactions":{
      "name":"ListTransactions",
      "http":{
        "method":"POST",
        "requestUri":"/list-transactions",
        "responseCode":200
      },
      "input":{"shape":"ListTransactionsInput"},
      "output":{"shape":"ListTransactionsOutput"},
      "errors":[
        {"shape":"ThrottlingException"},
        {"shape":"ValidationException"},
        {"shape":"AccessDeniedException"},
        {"shape":"InternalServerException"},
        {"shape":"ServiceQuotaExceededException"}
      ],
      "documentation":"<p>Lists all the transaction events for a transaction.</p>"
    }
  },
  "shapes":{
    "AccessDeniedException":{
      "type":"structure",
      "required":["message"],
      "members":{
        "message":{
          "shape":"ExceptionMessage",
          "documentation":"<p>The container for the exception message.</p>"
        }
      },
      "documentation":"<p>The Amazon Web Services account doesn’t have access to this resource. </p>",
      "error":{
        "httpStatusCode":403,
        "senderFault":true
      },
      "exception":true
    },
    "AddressIdentifierFilter":{
      "type":"structure",
      "required":["transactionEventToAddress"],
      "members":{
        "transactionEventToAddress":{
          "shape":"AddressIdentifierFilterTransactionEventToAddressList",
          "documentation":"<p>The container for the recipient address of the transaction. </p>"
        }
      },
      "documentation":"<p>This is the container for the unique public address on the blockchain.</p>"
    },
    "AddressIdentifierFilterTransactionEventToAddressList":{
      "type":"list",
      "member":{"shape":"ChainAddress"},
      "max":1,
      "min":1
    },
    "AssetContract":{
      "type":"structure",
      "required":[
        "contractIdentifier",
        "tokenStandard",
        "deployerAddress"
      ],
      "members":{
        "contractIdentifier":{
          "shape":"ContractIdentifier",
          "documentation":"<p>The container for the contract identifier containing its blockchain network and address.</p>"
        },
        "tokenStandard":{
          "shape":"QueryTokenStandard",
          "documentation":"<p>The token standard of the contract.</p>"
        },
        "deployerAddress":{
          "shape":"ChainAddress",
          "documentation":"<p>The address of the contract deployer.</p>"
        }
      },
      "documentation":"<p>This container contains information about an contract.</p>"
    },
    "AssetContractList":{
      "type":"list",
      "member":{"shape":"AssetContract"},
      "max":250,
      "min":0
    },
    "BatchGetTokenBalanceErrorItem":{
      "type":"structure",
      "required":[
        "errorCode",
        "errorMessage",
        "errorType"
      ],
      "members":{
        "tokenIdentifier":{"shape":"TokenIdentifier"},
        "ownerIdentifier":{"shape":"OwnerIdentifier"},
        "atBlockchainInstant":{"shape":"BlockchainInstant"},
        "errorCode":{
          "shape":"String",
          "documentation":"<p>The error code associated with the error.</p>"
        },
        "errorMessage":{
          "shape":"String",
          "documentation":"<p>The message associated with the error.</p>"
        },
        "errorType":{
          "shape":"ErrorType",
          "documentation":"<p>The type of error.</p>"
        }
      },
      "documentation":"<p>Error generated from a failed <code>BatchGetTokenBalance</code> request.</p>"
    },
    "BatchGetTokenBalanceErrors":{
      "type":"list",
      "member":{"shape":"BatchGetTokenBalanceErrorItem"},
      "max":10,
      "min":0
    },
    "BatchGetTokenBalanceInput":{
      "type":"structure",
      "members":{
        "getTokenBalanceInputs":{
          "shape":"GetTokenBalanceInputList",
          "documentation":"<p>An array of <code>BatchGetTokenBalanceInputItem</code> objects whose balance is being requested.</p>"
        }
      }
    },
    "BatchGetTokenBalanceInputItem":{
      "type":"structure",
      "required":[
        "tokenIdentifier",
        "ownerIdentifier"
      ],
      "members":{
        "tokenIdentifier":{"shape":"TokenIdentifier"},
        "ownerIdentifier":{"shape":"OwnerIdentifier"},
        "atBlockchainInstant":{"shape":"BlockchainInstant"}
      },
      "documentation":"<p>The container for the input for getting a token balance.</p>"
    },
    "BatchGetTokenBalanceOutput":{
      "type":"structure",
      "required":[
        "tokenBalances",
        "errors"
      ],
      "members":{
        "tokenBalances":{
          "shape":"BatchGetTokenBalanceOutputList",
          "documentation":"<p>An array of <code>BatchGetTokenBalanceOutputItem</code> objects returned by the response.</p>"
        },
        "errors":{
          "shape":"BatchGetTokenBalanceErrors",
          "documentation":"<p>An array of <code>BatchGetTokenBalanceErrorItem</code> objects returned from the request.</p>"
        }
      }
    },
    "BatchGetTokenBalanceOutputItem":{
      "type":"structure",
      "required":[
        "balance",
        "atBlockchainInstant"
      ],
      "members":{
        "ownerIdentifier":{"shape":"OwnerIdentifier"},
        "tokenIdentifier":{"shape":"TokenIdentifier"},
        "balance":{
          "shape":"String",
          "documentation":"<p>The container for the token balance.</p>"
        },
        "atBlockchainInstant":{"shape":"BlockchainInstant"},
        "lastUpdatedTime":{"shape":"BlockchainInstant"}
      },
      "documentation":"<p>The container for the properties of a token balance output.</p>"
    },
    "BatchGetTokenBalanceOutputList":{
      "type":"list",
      "member":{"shape":"BatchGetTokenBalanceOutputItem"},
      "max":10,
      "min":0
    },
    "BlockHash":{
      "type":"string",
      "pattern":"(0x[A-Fa-f0-9]{64}|[A-Fa-f0-9]{64})"
    },
    "BlockchainInstant":{
      "type":"structure",
      "members":{
        "time":{
          "shape":"Timestamp",
          "documentation":"<p>The container of the <code>Timestamp</code> of the blockchain instant.</p> <note> <p>This <code>timestamp</code> will only be recorded up to the second.</p> </note>"
        }
      },
      "documentation":"<p>The container for time.</p>"
    },
    "Boolean":{
      "type":"boolean",
      "box":true
    },
    "ChainAddress":{
      "type":"string",
      "pattern":"[-A-Za-z0-9]{13,74}"
    },
    "ConfirmationStatus":{
      "type":"string",
      "enum":[
        "FINAL",
        "NONFINAL"
      ]
    },
    "ConfirmationStatusFilter":{
      "type":"structure",
      "required":["include"],
      "members":{
        "include":{
          "shape":"ConfirmationStatusIncludeList",
          "documentation":"<p>The container to determine whether to list results that have only reached <a href=\"https://docs.aws.amazon.com/managed-blockchain/latest/ambq-dg/key-concepts.html#finality\"> <i>finality</i> </a>. Transactions that have reached finality are always part of the response.</p>"
        }
      },
      "documentation":"<p>The container for the <code>ConfirmationStatusFilter</code> that filters for the <a href=\"https://docs.aws.amazon.com/managed-blockchain/latest/ambq-dg/key-concepts.html#finality\"> <i>finality</i> </a> of the results.</p>"
    },
    "ConfirmationStatusIncludeList":{
      "type":"list",
      "member":{"shape":"ConfirmationStatus"},
      "min":1
    },
    "ContractFilter":{
      "type":"structure",
      "required":[
        "network",
        "tokenStandard",
        "deployerAddress"
      ],
      "members":{
        "network":{
          "shape":"QueryNetwork",
          "documentation":"<p>The blockchain network of the contract.</p>"
        },
        "tokenStandard":{
          "shape":"QueryTokenStandard",
          "documentation":"<p>The container for the token standard.</p>"
        },
        "deployerAddress":{
          "shape":"ChainAddress",
          "documentation":"<p>The network address of the deployer.</p>"
        }
      },
      "documentation":"<p>The contract or wallet address by which to filter the request.</p>"
    },
    "ContractIdentifier":{
      "type":"structure",
      "required":[
        "network",
        "contractAddress"
      ],
      "members":{
        "network":{
          "shape":"QueryNetwork",
          "documentation":"<p>The blockchain network of the contract.</p>"
        },
        "contractAddress":{
          "shape":"ChainAddress",
          "documentation":"<p>Container for the blockchain address about a contract.</p>"
        }
      },
      "documentation":"<p>Container for the blockchain address and network information about a contract.</p>"
    },
    "ContractMetadata":{
      "type":"structure",
      "members":{
        "name":{
          "shape":"String",
          "documentation":"<p>The name of the token contract.</p>"
        },
        "symbol":{
          "shape":"String",
          "documentation":"<p>The symbol of the token contract.</p>"
        },
        "decimals":{
          "shape":"Integer",
          "documentation":"<p>The decimals used by the token contract.</p>"
        }
      },
      "documentation":"<p>The metadata of the contract.</p>"
    },
    "ErrorType":{
      "type":"string",
      "enum":[
        "VALIDATION_EXCEPTION",
        "RESOURCE_NOT_FOUND_EXCEPTION"
      ]
    },
    "ExceptionMessage":{
      "type":"string",
      "min":1
    },
    "ExecutionStatus":{
      "type":"string",
      "enum":[
        "FAILED",
        "SUCCEEDED"
      ]
    },
    "GetAssetContractInput":{
      "type":"structure",
      "required":["contractIdentifier"],
      "members":{
        "contractIdentifier":{
          "shape":"ContractIdentifier",
          "documentation":"<p>Contains the blockchain address and network information about the contract.</p>"
        }
      }
    },
    "GetAssetContractOutput":{
      "type":"structure",
      "required":[
        "contractIdentifier",
        "tokenStandard",
        "deployerAddress"
      ],
      "members":{
        "contractIdentifier":{
          "shape":"ContractIdentifier",
          "documentation":"<p>Contains the blockchain address and network information about the contract.</p>"
        },
        "tokenStandard":{
          "shape":"QueryTokenStandard",
          "documentation":"<p>The token standard of the contract requested.</p>"
        },
        "deployerAddress":{
          "shape":"ChainAddress",
          "documentation":"<p>The address of the deployer of contract.</p>"
        },
        "metadata":{"shape":"ContractMetadata"}
      }
    },
    "GetTokenBalanceInput":{
      "type":"structure",
      "required":[
        "tokenIdentifier",
        "ownerIdentifier"
      ],
      "members":{
        "tokenIdentifier":{
          "shape":"TokenIdentifier",
          "documentation":"<p>The container for the identifier for the token, including the unique token ID and its blockchain network.</p>"
        },
        "ownerIdentifier":{
          "shape":"OwnerIdentifier",
          "documentation":"<p>The container for the identifier for the owner.</p>"
        },
        "atBlockchainInstant":{
          "shape":"BlockchainInstant",
          "documentation":"<p>The time for when the TokenBalance is requested or the current time if a time is not provided in the request.</p> <note> <p>This time will only be recorded up to the second.</p> </note>"
        }
      }
    },
    "GetTokenBalanceInputList":{
      "type":"list",
      "member":{"shape":"BatchGetTokenBalanceInputItem"},
      "max":10,
      "min":1
    },
    "GetTokenBalanceOutput":{
      "type":"structure",
      "required":[
        "balance",
        "atBlockchainInstant"
      ],
      "members":{
        "ownerIdentifier":{"shape":"OwnerIdentifier"},
        "tokenIdentifier":{"shape":"TokenIdentifier"},
        "balance":{
          "shape":"String",
          "documentation":"<p>The container for the token balance.</p>"
        },
        "atBlockchainInstant":{"shape":"BlockchainInstant"},
        "lastUpdatedTime":{"shape":"BlockchainInstant"}
      }
    },
    "GetTransactionInput":{
      "type":"structure",
      "required":["network"],
      "members":{
        "transactionHash":{
          "shape":"QueryTransactionHash",
          "documentation":"<p>The hash of a transaction. It is generated when a transaction is created.</p>"
        },
        "transactionId":{
          "shape":"QueryTransactionId",
          "documentation":"<p>The identifier of a Bitcoin transaction. It is generated when a transaction is created.</p> <note> <p> <code>transactionId</code> is only supported on the Bitcoin networks.</p> </note>"
        },
        "network":{
          "shape":"QueryNetwork",
          "documentation":"<p>The blockchain network where the transaction occurred.</p>"
        }
      }
    },
    "GetTransactionOutput":{
      "type":"structure",
      "required":["transaction"],
      "members":{
        "transaction":{
          "shape":"Transaction",
          "documentation":"<p>Contains the details of the transaction.</p>"
        }
      }
    },
    "Integer":{
      "type":"integer",
      "box":true
    },
    "InternalServerException":{
      "type":"structure",
      "required":["message"],
      "members":{
        "message":{
          "shape":"ExceptionMessage",
          "documentation":"<p>The container for the exception message.</p>"
        },
        "retryAfterSeconds":{
          "shape":"Integer",
          "documentation":"<p>Specifies the <code>retryAfterSeconds</code> value.</p>",
          "location":"header",
          "locationName":"Retry-After"
        }
      },
      "documentation":"<p>The request processing has failed because of an internal error in the service.</p>",
      "error":{"httpStatusCode":500},
      "exception":true,
      "fault":true,
      "retryable":{"throttling":false}
    },
    "ListAssetContractsInput":{
      "type":"structure",
      "required":["contractFilter"],
      "members":{
        "contractFilter":{
          "shape":"ContractFilter",
          "documentation":"<p>Contains the filter parameter for the request.</p>"
        },
        "nextToken":{
          "shape":"NextToken",
          "documentation":"<p> The pagination token that indicates the next set of results to retrieve.</p>"
        },
        "maxResults":{
          "shape":"ListAssetContractsInputMaxResultsInteger",
<<<<<<< HEAD
          "documentation":"<p>The maximum number of contracts to list.</p> <p>Default:<code>100</code> </p> <note> <p>Even if additional results can be retrieved, the request can return less results than <code>maxResults</code> or an empty array of results.</p> <p>To retrieve the next set of results, make another request with the returned <code>nextToken</code> value. The value of <code>nextToken</code> is <code>null</code> when there are no more results to return</p> </note>"
=======
          "documentation":"<p>The maximum number of contracts to list.</p> <p>Default: <code>100</code> </p> <note> <p>Even if additional results can be retrieved, the request can return less results than <code>maxResults</code> or an empty array of results.</p> <p>To retrieve the next set of results, make another request with the returned <code>nextToken</code> value. The value of <code>nextToken</code> is <code>null</code> when there are no more results to return</p> </note>"
>>>>>>> 51221362
        }
      }
    },
    "ListAssetContractsInputMaxResultsInteger":{
      "type":"integer",
      "box":true,
      "max":250,
      "min":1
    },
    "ListAssetContractsOutput":{
      "type":"structure",
      "required":["contracts"],
      "members":{
        "contracts":{
          "shape":"AssetContractList",
          "documentation":"<p>An array of contract objects that contain the properties for each contract.</p>"
        },
        "nextToken":{
          "shape":"NextToken",
          "documentation":"<p>The pagination token that indicates the next set of results to retrieve. </p>"
        }
      }
    },
    "ListFilteredTransactionEventsInput":{
      "type":"structure",
      "required":[
        "network",
        "addressIdentifierFilter"
      ],
      "members":{
        "network":{
          "shape":"String",
          "documentation":"<p>The blockchain network where the transaction occurred.</p> <p>Valid Values: <code>BITCOIN_MAINNET</code> | <code>BITCOIN_TESTNET</code> </p>"
        },
        "addressIdentifierFilter":{
          "shape":"AddressIdentifierFilter",
          "documentation":"<p>This is the unique public address on the blockchain for which the transaction events are being requested.</p>"
        },
        "timeFilter":{
          "shape":"TimeFilter",
          "documentation":"<p>This container specifies the time frame for the transaction events returned in the response.</p>"
        },
        "voutFilter":{
          "shape":"VoutFilter",
          "documentation":"<p>This container specifies filtering attributes related to BITCOIN_VOUT event types</p>"
        },
        "confirmationStatusFilter":{"shape":"ConfirmationStatusFilter"},
        "sort":{
          "shape":"ListFilteredTransactionEventsSort",
          "documentation":"<p>The order by which the results will be sorted.</p>"
        },
        "nextToken":{
          "shape":"NextToken",
          "documentation":"<p>The pagination token that indicates the next set of results to retrieve.</p>"
        },
        "maxResults":{
          "shape":"ListFilteredTransactionEventsInputMaxResultsInteger",
          "documentation":"<p>The maximum number of transaction events to list.</p> <p>Default: <code>100</code> </p> <note> <p>Even if additional results can be retrieved, the request can return less results than <code>maxResults</code> or an empty array of results.</p> <p>To retrieve the next set of results, make another request with the returned <code>nextToken</code> value. The value of <code>nextToken</code> is <code>null</code> when there are no more results to return</p> </note>"
        }
      }
    },
    "ListFilteredTransactionEventsInputMaxResultsInteger":{
      "type":"integer",
      "box":true,
      "max":250,
      "min":1
    },
    "ListFilteredTransactionEventsOutput":{
      "type":"structure",
      "required":["events"],
      "members":{
        "events":{
          "shape":"TransactionEventList",
          "documentation":"<p>The transaction events returned by the request.</p>"
        },
        "nextToken":{
          "shape":"NextToken",
          "documentation":"<p>The pagination token that indicates the next set of results to retrieve.</p>"
        }
      }
    },
    "ListFilteredTransactionEventsSort":{
      "type":"structure",
      "members":{
        "sortBy":{
          "shape":"ListFilteredTransactionEventsSortBy",
          "documentation":"<p>Container on how the results will be sorted by?</p>"
        },
        "sortOrder":{
          "shape":"SortOrder",
          "documentation":"<p>The container for the <i>sort order</i> for <code>ListFilteredTransactionEvents</code>. The <code>SortOrder</code> field only accepts the values <code>ASCENDING</code> and <code>DESCENDING</code>. Not providing <code>SortOrder</code> will default to <code>ASCENDING</code>.</p>"
        }
      },
      "documentation":"<p>Lists all the transaction events for an address on the blockchain.</p> <note> <p>This operation is only supported on the Bitcoin blockchain networks.</p> </note>"
    },
    "ListFilteredTransactionEventsSortBy":{
      "type":"string",
      "enum":["blockchainInstant"]
    },
    "ListTokenBalancesInput":{
      "type":"structure",
      "required":["tokenFilter"],
      "members":{
        "ownerFilter":{
          "shape":"OwnerFilter",
          "documentation":"<p>The contract or wallet address on the blockchain network by which to filter the request. You must specify the <code>address</code> property of the <code>ownerFilter</code> when listing balances of tokens owned by the address.</p>"
        },
        "tokenFilter":{
          "shape":"TokenFilter",
          "documentation":"<p>The contract address or a token identifier on the blockchain network by which to filter the request. You must specify the <code>contractAddress</code> property of this container when listing tokens minted by a contract.</p> <note> <p>You must always specify the network property of this container when using this operation.</p> </note>"
        },
        "nextToken":{
          "shape":"NextToken",
          "documentation":"<p>The pagination token that indicates the next set of results to retrieve.</p>"
        },
        "maxResults":{
          "shape":"ListTokenBalancesInputMaxResultsInteger",
<<<<<<< HEAD
          "documentation":"<p>The maximum number of token balances to return.</p> <p>Default:<code>100</code> </p> <note> <p>Even if additional results can be retrieved, the request can return less results than <code>maxResults</code> or an empty array of results.</p> <p>To retrieve the next set of results, make another request with the returned <code>nextToken</code> value. The value of <code>nextToken</code> is <code>null</code> when there are no more results to return</p> </note>"
=======
          "documentation":"<p>The maximum number of token balances to return.</p> <p>Default: <code>100</code> </p> <note> <p>Even if additional results can be retrieved, the request can return less results than <code>maxResults</code> or an empty array of results.</p> <p>To retrieve the next set of results, make another request with the returned <code>nextToken</code> value. The value of <code>nextToken</code> is <code>null</code> when there are no more results to return</p> </note>"
>>>>>>> 51221362
        }
      }
    },
    "ListTokenBalancesInputMaxResultsInteger":{
      "type":"integer",
      "box":true,
      "max":250,
      "min":1
    },
    "ListTokenBalancesOutput":{
      "type":"structure",
      "required":["tokenBalances"],
      "members":{
        "tokenBalances":{
          "shape":"TokenBalanceList",
          "documentation":"<p>An array of <code>TokenBalance</code> objects. Each object contains details about the token balance.</p>"
        },
        "nextToken":{
          "shape":"NextToken",
          "documentation":"<p>The pagination token that indicates the next set of results to retrieve.</p>"
        }
      }
    },
    "ListTransactionEventsInput":{
      "type":"structure",
      "required":["network"],
      "members":{
        "transactionHash":{
          "shape":"QueryTransactionHash",
          "documentation":"<p>The hash of a transaction. It is generated when a transaction is created.</p>"
        },
        "transactionId":{
          "shape":"QueryTransactionId",
          "documentation":"<p>The identifier of a Bitcoin transaction. It is generated when a transaction is created.</p> <note> <p> <code>transactionId</code> is only supported on the Bitcoin networks.</p> </note>"
        },
        "network":{
          "shape":"QueryNetwork",
          "documentation":"<p>The blockchain network where the transaction events occurred.</p>"
        },
        "nextToken":{
          "shape":"NextToken",
          "documentation":"<p>The pagination token that indicates the next set of results to retrieve.</p>"
        },
        "maxResults":{
          "shape":"ListTransactionEventsInputMaxResultsInteger",
<<<<<<< HEAD
          "documentation":"<p>The maximum number of transaction events to list.</p> <p>Default:<code>100</code> </p> <note> <p>Even if additional results can be retrieved, the request can return less results than <code>maxResults</code> or an empty array of results.</p> <p>To retrieve the next set of results, make another request with the returned <code>nextToken</code> value. The value of <code>nextToken</code> is <code>null</code> when there are no more results to return</p> </note>"
=======
          "documentation":"<p>The maximum number of transaction events to list.</p> <p>Default: <code>100</code> </p> <note> <p>Even if additional results can be retrieved, the request can return less results than <code>maxResults</code> or an empty array of results.</p> <p>To retrieve the next set of results, make another request with the returned <code>nextToken</code> value. The value of <code>nextToken</code> is <code>null</code> when there are no more results to return</p> </note>"
>>>>>>> 51221362
        }
      }
    },
    "ListTransactionEventsInputMaxResultsInteger":{
      "type":"integer",
      "box":true,
      "max":250,
      "min":1
    },
    "ListTransactionEventsOutput":{
      "type":"structure",
      "required":["events"],
      "members":{
        "events":{
          "shape":"TransactionEventList",
          "documentation":"<p>An array of <code>TransactionEvent</code> objects. Each object contains details about the transaction events.</p>"
        },
        "nextToken":{
          "shape":"NextToken",
          "documentation":"<p>The pagination token that indicates the next set of results to retrieve.</p>"
        }
      }
    },
    "ListTransactionsInput":{
      "type":"structure",
      "required":[
        "address",
        "network"
      ],
      "members":{
        "address":{
          "shape":"ChainAddress",
          "documentation":"<p>The address (either a contract or wallet), whose transactions are being requested.</p>"
        },
        "network":{
          "shape":"QueryNetwork",
          "documentation":"<p>The blockchain network where the transactions occurred.</p>"
        },
        "fromBlockchainInstant":{"shape":"BlockchainInstant"},
        "toBlockchainInstant":{"shape":"BlockchainInstant"},
        "sort":{
          "shape":"ListTransactionsSort",
<<<<<<< HEAD
          "documentation":"<p>The order by which the results will be sorted. If <code>ASCENNDING</code> is selected, the results will be ordered by <code>fromTime</code>. </p>"
=======
          "documentation":"<p>The order by which the results will be sorted. </p>"
>>>>>>> 51221362
        },
        "nextToken":{
          "shape":"NextToken",
          "documentation":"<p>The pagination token that indicates the next set of results to retrieve.</p>"
        },
        "maxResults":{
          "shape":"ListTransactionsInputMaxResultsInteger",
<<<<<<< HEAD
          "documentation":"<p>The maximum number of transactions to list.</p> <p>Default:<code>100</code> </p> <note> <p>Even if additional results can be retrieved, the request can return less results than <code>maxResults</code> or an empty array of results.</p> <p>To retrieve the next set of results, make another request with the returned <code>nextToken</code> value. The value of <code>nextToken</code> is <code>null</code> when there are no more results to return</p> </note>"
        },
        "confirmationStatusFilter":{
          "shape":"ConfirmationStatusFilter",
          "documentation":"<p>This filter is used to include transactions in the response that haven't reached <a href=\"https://docs.aws.amazon.com/managed-blockchain/latest/ambq-dg/key-concepts.html#finality\"> <i>finality</i> </a>. Transactions that have reached finiality are always part of the response.</p>"
=======
          "documentation":"<p>The maximum number of transactions to list.</p> <p>Default: <code>100</code> </p> <note> <p>Even if additional results can be retrieved, the request can return less results than <code>maxResults</code> or an empty array of results.</p> <p>To retrieve the next set of results, make another request with the returned <code>nextToken</code> value. The value of <code>nextToken</code> is <code>null</code> when there are no more results to return</p> </note>"
        },
        "confirmationStatusFilter":{
          "shape":"ConfirmationStatusFilter",
          "documentation":"<p>This filter is used to include transactions in the response that haven't reached <a href=\"https://docs.aws.amazon.com/managed-blockchain/latest/ambq-dg/key-concepts.html#finality\"> <i>finality</i> </a>. Transactions that have reached finality are always part of the response.</p>"
>>>>>>> 51221362
        }
      }
    },
    "ListTransactionsInputMaxResultsInteger":{
      "type":"integer",
      "box":true,
      "max":250,
      "min":1
    },
    "ListTransactionsOutput":{
      "type":"structure",
      "required":["transactions"],
      "members":{
        "transactions":{
          "shape":"TransactionOutputList",
          "documentation":"<p>The array of transactions returned by the request.</p>"
        },
        "nextToken":{
          "shape":"NextToken",
          "documentation":"<p>The pagination token that indicates the next set of results to retrieve.</p>"
        }
      }
    },
    "ListTransactionsSort":{
      "type":"structure",
      "members":{
        "sortBy":{
          "shape":"ListTransactionsSortBy",
          "documentation":"<p>Defaults to the value <code>TRANSACTION_TIMESTAMP</code>.</p>"
        },
        "sortOrder":{
          "shape":"SortOrder",
          "documentation":"<p>The container for the <i>sort order</i> for <code>ListTransactions</code>. The <code>SortOrder</code> field only accepts the values <code>ASCENDING</code> and <code>DESCENDING</code>. Not providing <code>SortOrder</code> will default to <code>ASCENDING</code>.</p>"
        }
      },
      "documentation":"<p>The container for determining how the list transaction result will be sorted.</p>"
    },
    "ListTransactionsSortBy":{
      "type":"string",
      "enum":["TRANSACTION_TIMESTAMP"]
    },
    "Long":{
      "type":"long",
      "box":true
    },
    "NextToken":{
      "type":"string",
      "max":131070,
      "min":0
    },
    "OwnerFilter":{
      "type":"structure",
      "required":["address"],
      "members":{
        "address":{
          "shape":"ChainAddress",
          "documentation":"<p>The contract or wallet address.</p>"
        }
      },
      "documentation":"<p>The container for the owner information to filter by.</p>"
    },
    "OwnerIdentifier":{
      "type":"structure",
      "required":["address"],
      "members":{
        "address":{
          "shape":"ChainAddress",
          "documentation":"<p>The contract or wallet address for the owner.</p>"
        }
      },
      "documentation":"<p>The container for the owner identifier.</p>"
    },
    "QueryNetwork":{
      "type":"string",
      "enum":[
        "ETHEREUM_MAINNET",
        "ETHEREUM_SEPOLIA_TESTNET",
        "BITCOIN_MAINNET",
        "BITCOIN_TESTNET"
      ]
    },
    "QueryTokenId":{
      "type":"string",
      "pattern":"[a-zA-Z0-9]{1,66}"
    },
    "QueryTokenStandard":{
      "type":"string",
      "enum":[
        "ERC20",
        "ERC721",
        "ERC1155"
      ]
    },
    "QueryTransactionEventType":{
      "type":"string",
      "enum":[
        "ERC20_TRANSFER",
        "ERC20_MINT",
        "ERC20_BURN",
        "ERC20_DEPOSIT",
        "ERC20_WITHDRAWAL",
        "ERC721_TRANSFER",
        "ERC1155_TRANSFER",
        "BITCOIN_VIN",
        "BITCOIN_VOUT",
        "INTERNAL_ETH_TRANSFER",
        "ETH_TRANSFER"
      ]
    },
    "QueryTransactionHash":{
      "type":"string",
      "pattern":"(0x[A-Fa-f0-9]{64}|[A-Fa-f0-9]{64})"
    },
<<<<<<< HEAD
=======
    "QueryTransactionId":{
      "type":"string",
      "pattern":"(0x[A-Fa-f0-9]{64}|[A-Fa-f0-9]{64})"
    },
>>>>>>> 51221362
    "QuotaCode":{"type":"string"},
    "ResourceId":{"type":"string"},
    "ResourceNotFoundException":{
      "type":"structure",
      "required":[
        "message",
        "resourceId",
        "resourceType"
      ],
      "members":{
        "message":{
          "shape":"ExceptionMessage",
          "documentation":"<p>The container for the exception message.</p>"
        },
        "resourceId":{
          "shape":"ResourceId",
          "documentation":"<p>The <code>resourceId</code> of the resource that caused the exception.</p>"
        },
        "resourceType":{
          "shape":"ResourceType",
          "documentation":"<p>The <code>resourceType</code> of the resource that caused the exception.</p>"
        }
      },
      "documentation":"<p>The resource was not found.</p>",
      "error":{
        "httpStatusCode":404,
        "senderFault":true
      },
      "exception":true
    },
    "ResourceType":{
      "type":"string",
      "enum":["collection"]
    },
    "ServiceCode":{"type":"string"},
    "ServiceQuotaExceededException":{
      "type":"structure",
      "required":[
        "message",
        "resourceId",
        "resourceType",
        "serviceCode",
        "quotaCode"
      ],
      "members":{
        "message":{
          "shape":"ExceptionMessage",
          "documentation":"<p>The container for the exception message.</p>"
        },
        "resourceId":{
          "shape":"ResourceId",
          "documentation":"<p>The <code>resourceId</code> of the resource that caused the exception.</p>"
        },
        "resourceType":{
          "shape":"ResourceType",
          "documentation":"<p>The <code>resourceType</code> of the resource that caused the exception.</p>"
        },
        "serviceCode":{
          "shape":"ServiceCode",
          "documentation":"<p>The container for the <code>serviceCode</code>.</p>"
        },
        "quotaCode":{
          "shape":"QuotaCode",
          "documentation":"<p>The container for the <code>quotaCode</code>.</p>"
        }
      },
      "documentation":"<p>The service quota has been exceeded for this resource.</p>",
      "error":{
        "httpStatusCode":402,
        "senderFault":true
      },
      "exception":true
    },
    "SortOrder":{
      "type":"string",
      "enum":[
        "ASCENDING",
        "DESCENDING"
      ]
    },
    "String":{"type":"string"},
    "ThrottlingException":{
      "type":"structure",
      "required":[
        "message",
        "serviceCode",
        "quotaCode"
      ],
      "members":{
        "message":{
          "shape":"ExceptionMessage",
          "documentation":"<p>The container for the exception message.</p>"
        },
        "serviceCode":{
          "shape":"ServiceCode",
          "documentation":"<p>The container for the <code>serviceCode</code>.</p>"
        },
        "quotaCode":{
          "shape":"QuotaCode",
          "documentation":"<p>The container for the <code>quotaCode</code>.</p>"
        },
        "retryAfterSeconds":{
          "shape":"Integer",
          "documentation":"<p>The container of the <code>retryAfterSeconds</code> value.</p>",
          "location":"header",
          "locationName":"Retry-After"
        }
      },
      "documentation":"<p>The request or operation couldn't be performed because a service is throttling requests. The most common source of throttling errors is when you create resources that exceed your service limit for this resource type. Request a limit increase or delete unused resources, if possible.</p>",
      "error":{
        "httpStatusCode":429,
        "senderFault":true
      },
      "exception":true,
      "retryable":{"throttling":true}
    },
    "TimeFilter":{
      "type":"structure",
      "members":{
        "from":{"shape":"BlockchainInstant"},
        "to":{"shape":"BlockchainInstant"}
      },
      "documentation":"<p>This container is used to specify a time frame.</p>"
    },
    "Timestamp":{"type":"timestamp"},
    "TokenBalance":{
      "type":"structure",
      "required":[
        "balance",
        "atBlockchainInstant"
      ],
      "members":{
        "ownerIdentifier":{
          "shape":"OwnerIdentifier",
          "documentation":"<p>The container for the identifier of the owner.</p>"
        },
        "tokenIdentifier":{
          "shape":"TokenIdentifier",
          "documentation":"<p>The identifier for the token, including the unique token ID and its blockchain network.</p>"
        },
        "balance":{
          "shape":"String",
          "documentation":"<p>The container of the token balance.</p>"
        },
        "atBlockchainInstant":{
          "shape":"BlockchainInstant",
          "documentation":"<p>The time for when the TokenBalance is requested or the current time if a time is not provided in the request.</p> <note> <p>This time will only be recorded up to the second.</p> </note>"
        },
        "lastUpdatedTime":{
          "shape":"BlockchainInstant",
          "documentation":"<p>The <code>Timestamp</code> of the last transaction at which the balance for the token in the wallet was updated.</p>"
        }
      },
      "documentation":"<p>The balance of the token.</p>"
    },
    "TokenBalanceList":{
      "type":"list",
      "member":{"shape":"TokenBalance"},
      "max":250,
      "min":0
    },
    "TokenFilter":{
      "type":"structure",
      "required":["network"],
      "members":{
        "network":{
          "shape":"QueryNetwork",
          "documentation":"<p>The blockchain network of the token.</p>"
        },
        "contractAddress":{
          "shape":"ChainAddress",
          "documentation":"<p>This is the address of the contract.</p>"
        },
        "tokenId":{
          "shape":"QueryTokenId",
          "documentation":"<p>The unique identifier of the token.</p>"
        }
      },
      "documentation":"<p>The container of the token filter like the contract address on a given blockchain network or a unique token identifier on a given blockchain network.</p> <note> <p>You must always specify the network property of this container when using this operation.</p> </note>"
    },
    "TokenIdentifier":{
      "type":"structure",
      "required":["network"],
      "members":{
        "network":{
          "shape":"QueryNetwork",
          "documentation":"<p>The blockchain network of the token.</p>"
        },
        "contractAddress":{
          "shape":"ChainAddress",
          "documentation":"<p>This is the token's contract address.</p>"
        },
        "tokenId":{
          "shape":"QueryTokenId",
          "documentation":"<p>The unique identifier of the token.</p> <note> <p>For native tokens, use the 3 character abbreviation that best matches your token. For example, btc for Bitcoin, eth for Ether, etc. For all other token types you must specify the <code>tokenId</code> in the 64 character hexadecimal <code>tokenid</code> format.</p> </note>"
        }
      },
      "documentation":"<p>The container for the identifier for the token including the unique token ID and its blockchain network.</p> <note> <p>Only the native tokens BTC and ETH, and the ERC-20, ERC-721, and ERC 1155 token standards are supported.</p> </note>"
    },
    "Transaction":{
      "type":"structure",
      "required":[
        "network",
        "transactionHash",
        "transactionTimestamp",
        "transactionIndex",
        "numberOfTransactions",
        "to"
      ],
      "members":{
        "network":{
          "shape":"QueryNetwork",
          "documentation":"<p>The blockchain network where the transaction occurred.</p>"
        },
        "blockHash":{
          "shape":"BlockHash",
          "documentation":"<p>The block hash is a unique identifier for a block. It is a fixed-size string that is calculated by using the information in the block. The block hash is used to verify the integrity of the data in the block.</p>"
        },
        "transactionHash":{
          "shape":"QueryTransactionHash",
          "documentation":"<p>The hash of a transaction. It is generated when a transaction is created.</p>"
        },
        "blockNumber":{
          "shape":"String",
          "documentation":"<p>The block number in which the transaction is recorded.</p>"
        },
        "transactionTimestamp":{
          "shape":"Timestamp",
          "documentation":"<p>The <code>Timestamp</code> of the transaction. </p>"
        },
        "transactionIndex":{
          "shape":"Long",
          "documentation":"<p>The index of the transaction within a blockchain.</p>"
        },
        "numberOfTransactions":{
          "shape":"Long",
          "documentation":"<p>The number of transactions in the block.</p>"
        },
        "to":{
          "shape":"ChainAddress",
          "documentation":"<p>The identifier of the transaction. It is generated whenever a transaction is verified and added to the blockchain.</p>"
        },
        "from":{
          "shape":"ChainAddress",
          "documentation":"<p>The initiator of the transaction. It is either in the form a public key or a contract address.</p>"
        },
        "contractAddress":{
          "shape":"ChainAddress",
          "documentation":"<p>The blockchain address for the contract.</p>"
        },
        "gasUsed":{
          "shape":"String",
          "documentation":"<p>The amount of gas used for the transaction.</p>"
        },
        "cumulativeGasUsed":{
          "shape":"String",
          "documentation":"<p>The amount of gas used up to the specified point in the block.</p>"
        },
        "effectiveGasPrice":{
          "shape":"String",
          "documentation":"<p>The effective gas price.</p>"
        },
        "signatureV":{
          "shape":"Integer",
          "documentation":"<p>The signature of the transaction. The Z coordinate of a point V.</p>"
        },
        "signatureR":{
          "shape":"String",
          "documentation":"<p>The signature of the transaction. The X coordinate of a point R.</p>"
        },
        "signatureS":{
          "shape":"String",
          "documentation":"<p>The signature of the transaction. The Y coordinate of a point S.</p>"
        },
        "transactionFee":{
          "shape":"String",
          "documentation":"<p>The transaction fee.</p>"
        },
        "transactionId":{
          "shape":"String",
          "documentation":"<p>The identifier of a Bitcoin transaction. It is generated when a transaction is created.</p>"
        },
        "confirmationStatus":{
          "shape":"ConfirmationStatus",
          "documentation":"<p>Specifies whether the transaction has reached Finality.</p>"
        },
        "executionStatus":{
          "shape":"ExecutionStatus",
          "documentation":"<p>Identifies whether the transaction has succeeded or failed.</p>"
        }
      },
      "documentation":"<p>There are two possible types of transactions used for this data type:</p> <ul> <li> <p>A Bitcoin transaction is a movement of BTC from one address to another.</p> </li> <li> <p>An Ethereum transaction refers to an action initiated by an externally owned account, which is an account managed by a human, not a contract. For example, if Bob sends Alice 1 ETH, Bob's account must be debited and Alice's must be credited. This state-changing action occurs within a transaction.</p> </li> </ul>"
    },
    "TransactionEvent":{
      "type":"structure",
      "required":[
        "network",
        "transactionHash",
        "eventType"
      ],
      "members":{
        "network":{
          "shape":"QueryNetwork",
          "documentation":"<p>The blockchain network where the transaction occurred.</p>"
        },
        "transactionHash":{
          "shape":"QueryTransactionHash",
          "documentation":"<p>The hash of a transaction. It is generated when a transaction is created.</p>"
        },
        "eventType":{
          "shape":"QueryTransactionEventType",
          "documentation":"<p>The type of transaction event.</p>"
        },
        "from":{
          "shape":"ChainAddress",
          "documentation":"<p>The wallet address initiating the transaction. It can either be a public key or a contract.</p>"
        },
        "to":{
          "shape":"ChainAddress",
          "documentation":"<p>The wallet address receiving the transaction. It can either be a public key or a contract.</p>"
        },
        "value":{
          "shape":"String",
          "documentation":"<p>The value that was transacted.</p>"
        },
        "contractAddress":{
          "shape":"ChainAddress",
          "documentation":"<p>The blockchain address for the contract</p>"
        },
        "tokenId":{
          "shape":"QueryTokenId",
          "documentation":"<p>The unique identifier for the token involved in the transaction.</p>"
        },
        "transactionId":{
          "shape":"String",
          "documentation":"<p>The identifier of a Bitcoin transaction. It is generated when a transaction is created.</p>"
        },
        "voutIndex":{
          "shape":"Integer",
          "documentation":"<p>The position of the transaction output in the transaction output list.</p>"
        },
        "voutSpent":{
          "shape":"Boolean",
          "documentation":"<p>Specifies if the transaction output is spent or unspent. This is only returned for BITCOIN_VOUT event types.</p> <note> <p>This is only returned for <code>BITCOIN_VOUT</code> event types.</p> </note>"
        },
        "spentVoutTransactionId":{
          "shape":"String",
          "documentation":"<p>The transactionId that <i>created</i> the spent transaction output.</p> <note> <p>This is only returned for <code>BITCOIN_VIN</code> event types.</p> </note>"
        },
        "spentVoutTransactionHash":{
          "shape":"String",
          "documentation":"<p>The transactionHash that <i>created</i> the spent transaction output.</p> <note> <p>This is only returned for <code>BITCOIN_VIN</code> event types.</p> </note>"
        },
        "spentVoutIndex":{
          "shape":"Integer",
          "documentation":"<p>The position of the spent transaction output in the output list of the <i>creating transaction</i>.</p> <note> <p>This is only returned for <code>BITCOIN_VIN</code> event types.</p> </note>"
        },
        "blockchainInstant":{"shape":"BlockchainInstant"},
        "confirmationStatus":{
          "shape":"ConfirmationStatus",
          "documentation":"<p>This container specifies whether the transaction has reached Finality.</p>"
        }
      },
      "documentation":"<p>The container for the properties of a transaction event.</p>"
    },
    "TransactionEventList":{
      "type":"list",
      "member":{"shape":"TransactionEvent"},
      "max":250,
      "min":0
    },
    "TransactionOutputItem":{
      "type":"structure",
      "required":[
        "transactionHash",
        "network",
        "transactionTimestamp"
      ],
      "members":{
        "transactionHash":{
          "shape":"QueryTransactionHash",
          "documentation":"<p>The hash of a transaction. It is generated when a transaction is created.</p>"
        },
        "transactionId":{
          "shape":"QueryTransactionId",
          "documentation":"<p>The identifier of a Bitcoin transaction. It is generated when a transaction is created.</p>"
        },
        "network":{
          "shape":"QueryNetwork",
          "documentation":"<p>The blockchain network where the transaction occurred.</p>"
        },
        "transactionTimestamp":{
          "shape":"Timestamp",
          "documentation":"<p>The time when the transaction occurred.</p>"
        },
        "confirmationStatus":{
          "shape":"ConfirmationStatus",
          "documentation":"<p>Specifies whether to list transactions that have not reached Finality.</p>"
        }
      },
      "documentation":"<p>The container of the transaction output.</p>"
    },
    "TransactionOutputList":{
      "type":"list",
      "member":{"shape":"TransactionOutputItem"},
      "max":250,
      "min":0
    },
    "ValidationException":{
      "type":"structure",
      "required":[
        "message",
        "reason"
      ],
      "members":{
        "message":{
          "shape":"ExceptionMessage",
          "documentation":"<p>The container for the exception message.</p>"
        },
        "reason":{
          "shape":"ValidationExceptionReason",
          "documentation":"<p>The container for the reason for the exception</p>"
        },
        "fieldList":{
          "shape":"ValidationExceptionFieldList",
          "documentation":"<p>The container for the <code>fieldList</code> of the exception.</p>"
        }
      },
      "documentation":"<p>The resource passed is invalid.</p>",
      "error":{
        "httpStatusCode":400,
        "senderFault":true
      },
      "exception":true
    },
    "ValidationExceptionField":{
      "type":"structure",
      "required":[
        "name",
        "message"
      ],
      "members":{
        "name":{
          "shape":"String",
          "documentation":"<p>The name of the field that triggered the <code>ValidationException</code>.</p>"
        },
        "message":{
          "shape":"String",
          "documentation":"<p>The <code>ValidationException</code> message.</p>"
        }
      },
      "documentation":"<p>The resource passed is invalid.</p>"
    },
    "ValidationExceptionFieldList":{
      "type":"list",
      "member":{"shape":"ValidationExceptionField"}
    },
    "ValidationExceptionReason":{
      "type":"string",
      "enum":[
        "unknownOperation",
        "cannotParse",
        "fieldValidationFailed",
        "other"
      ]
    },
    "VoutFilter":{
      "type":"structure",
      "required":["voutSpent"],
      "members":{
        "voutSpent":{
          "shape":"Boolean",
          "documentation":"<p>Specifies if the transaction output is spent or unspent.</p>"
        }
      },
      "documentation":"<p>This container specifies filtering attributes related to <code>BITCOIN_VOUT</code> event types</p>"
    }
  },
  "documentation":"<p>Amazon Managed Blockchain (AMB) Query provides you with convenient access to multi-blockchain network data, which makes it easier for you to extract contextual data related to blockchain activity. You can use AMB Query to read data from public blockchain networks, such as Bitcoin Mainnet and Ethereum Mainnet. You can also get information such as the current and historical balances of addresses, or you can get a list of blockchain transactions for a given time period. Additionally, you can get details of a given transaction, such as transaction events, which you can further analyze or use in business logic for your applications.</p>"
}<|MERGE_RESOLUTION|>--- conflicted
+++ resolved
@@ -159,11 +159,7 @@
         {"shape":"InternalServerException"},
         {"shape":"ServiceQuotaExceededException"}
       ],
-<<<<<<< HEAD
-      "documentation":"<p>An array of <code>TransactionEvent</code> objects. Each object contains details about the transaction event.</p> <note> <p>This action will return transaction details for all transactions that are <i>confirmed</i> on the blockchain, even if they have not reached <a href=\"https://docs.aws.amazon.com/managed-blockchain/latest/ambq-dg/key-concepts.html#finality\">finality</a>. </p> </note>"
-=======
       "documentation":"<p>Lists all the transaction events for a transaction </p> <note> <p>This action will return transaction details for all transactions that are <i>confirmed</i> on the blockchain, even if they have not reached <a href=\"https://docs.aws.amazon.com/managed-blockchain/latest/ambq-dg/key-concepts.html#finality\">finality</a>. </p> </note>"
->>>>>>> 51221362
     },
     "ListTransactions":{
       "name":"ListTransactions",
@@ -608,11 +604,7 @@
         },
         "maxResults":{
           "shape":"ListAssetContractsInputMaxResultsInteger",
-<<<<<<< HEAD
-          "documentation":"<p>The maximum number of contracts to list.</p> <p>Default:<code>100</code> </p> <note> <p>Even if additional results can be retrieved, the request can return less results than <code>maxResults</code> or an empty array of results.</p> <p>To retrieve the next set of results, make another request with the returned <code>nextToken</code> value. The value of <code>nextToken</code> is <code>null</code> when there are no more results to return</p> </note>"
-=======
           "documentation":"<p>The maximum number of contracts to list.</p> <p>Default: <code>100</code> </p> <note> <p>Even if additional results can be retrieved, the request can return less results than <code>maxResults</code> or an empty array of results.</p> <p>To retrieve the next set of results, make another request with the returned <code>nextToken</code> value. The value of <code>nextToken</code> is <code>null</code> when there are no more results to return</p> </note>"
->>>>>>> 51221362
         }
       }
     },
@@ -730,11 +722,7 @@
         },
         "maxResults":{
           "shape":"ListTokenBalancesInputMaxResultsInteger",
-<<<<<<< HEAD
-          "documentation":"<p>The maximum number of token balances to return.</p> <p>Default:<code>100</code> </p> <note> <p>Even if additional results can be retrieved, the request can return less results than <code>maxResults</code> or an empty array of results.</p> <p>To retrieve the next set of results, make another request with the returned <code>nextToken</code> value. The value of <code>nextToken</code> is <code>null</code> when there are no more results to return</p> </note>"
-=======
           "documentation":"<p>The maximum number of token balances to return.</p> <p>Default: <code>100</code> </p> <note> <p>Even if additional results can be retrieved, the request can return less results than <code>maxResults</code> or an empty array of results.</p> <p>To retrieve the next set of results, make another request with the returned <code>nextToken</code> value. The value of <code>nextToken</code> is <code>null</code> when there are no more results to return</p> </note>"
->>>>>>> 51221362
         }
       }
     },
@@ -780,11 +768,7 @@
         },
         "maxResults":{
           "shape":"ListTransactionEventsInputMaxResultsInteger",
-<<<<<<< HEAD
-          "documentation":"<p>The maximum number of transaction events to list.</p> <p>Default:<code>100</code> </p> <note> <p>Even if additional results can be retrieved, the request can return less results than <code>maxResults</code> or an empty array of results.</p> <p>To retrieve the next set of results, make another request with the returned <code>nextToken</code> value. The value of <code>nextToken</code> is <code>null</code> when there are no more results to return</p> </note>"
-=======
           "documentation":"<p>The maximum number of transaction events to list.</p> <p>Default: <code>100</code> </p> <note> <p>Even if additional results can be retrieved, the request can return less results than <code>maxResults</code> or an empty array of results.</p> <p>To retrieve the next set of results, make another request with the returned <code>nextToken</code> value. The value of <code>nextToken</code> is <code>null</code> when there are no more results to return</p> </note>"
->>>>>>> 51221362
         }
       }
     },
@@ -827,11 +811,7 @@
         "toBlockchainInstant":{"shape":"BlockchainInstant"},
         "sort":{
           "shape":"ListTransactionsSort",
-<<<<<<< HEAD
-          "documentation":"<p>The order by which the results will be sorted. If <code>ASCENNDING</code> is selected, the results will be ordered by <code>fromTime</code>. </p>"
-=======
           "documentation":"<p>The order by which the results will be sorted. </p>"
->>>>>>> 51221362
         },
         "nextToken":{
           "shape":"NextToken",
@@ -839,19 +819,11 @@
         },
         "maxResults":{
           "shape":"ListTransactionsInputMaxResultsInteger",
-<<<<<<< HEAD
-          "documentation":"<p>The maximum number of transactions to list.</p> <p>Default:<code>100</code> </p> <note> <p>Even if additional results can be retrieved, the request can return less results than <code>maxResults</code> or an empty array of results.</p> <p>To retrieve the next set of results, make another request with the returned <code>nextToken</code> value. The value of <code>nextToken</code> is <code>null</code> when there are no more results to return</p> </note>"
-        },
-        "confirmationStatusFilter":{
-          "shape":"ConfirmationStatusFilter",
-          "documentation":"<p>This filter is used to include transactions in the response that haven't reached <a href=\"https://docs.aws.amazon.com/managed-blockchain/latest/ambq-dg/key-concepts.html#finality\"> <i>finality</i> </a>. Transactions that have reached finiality are always part of the response.</p>"
-=======
           "documentation":"<p>The maximum number of transactions to list.</p> <p>Default: <code>100</code> </p> <note> <p>Even if additional results can be retrieved, the request can return less results than <code>maxResults</code> or an empty array of results.</p> <p>To retrieve the next set of results, make another request with the returned <code>nextToken</code> value. The value of <code>nextToken</code> is <code>null</code> when there are no more results to return</p> </note>"
         },
         "confirmationStatusFilter":{
           "shape":"ConfirmationStatusFilter",
           "documentation":"<p>This filter is used to include transactions in the response that haven't reached <a href=\"https://docs.aws.amazon.com/managed-blockchain/latest/ambq-dg/key-concepts.html#finality\"> <i>finality</i> </a>. Transactions that have reached finality are always part of the response.</p>"
->>>>>>> 51221362
         }
       }
     },
@@ -965,13 +937,10 @@
       "type":"string",
       "pattern":"(0x[A-Fa-f0-9]{64}|[A-Fa-f0-9]{64})"
     },
-<<<<<<< HEAD
-=======
     "QueryTransactionId":{
       "type":"string",
       "pattern":"(0x[A-Fa-f0-9]{64}|[A-Fa-f0-9]{64})"
     },
->>>>>>> 51221362
     "QuotaCode":{"type":"string"},
     "ResourceId":{"type":"string"},
     "ResourceNotFoundException":{
