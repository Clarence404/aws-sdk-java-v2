/*
 * Copyright Amazon.com, Inc. or its affiliates. All Rights Reserved.
 *
 * Licensed under the Apache License, Version 2.0 (the "License").
 * You may not use this file except in compliance with the License.
 * A copy of the License is located at
 *
 *  http://aws.amazon.com/apache2.0
 *
 * or in the "license" file accompanying this file. This file is distributed
 * on an "AS IS" BASIS, WITHOUT WARRANTIES OR CONDITIONS OF ANY KIND, either
 * express or implied. See the License for the specific language governing
 * permissions and limitations under the License.
 */

package software.amazon.awssdk.services.s3.internal.resource;

import static software.amazon.awssdk.utils.http.SdkHttpUtils.urlEncode;

import java.net.URI;
import java.util.regex.Matcher;
import java.util.regex.Pattern;
import java.util.stream.Stream;
import software.amazon.awssdk.annotations.SdkInternalApi;
import software.amazon.awssdk.core.exception.SdkClientException;
import software.amazon.awssdk.utils.StringUtils;
import software.amazon.awssdk.utils.Validate;

/**
 * This class is used to construct an endpoint host for an S3 access point.
 */
@SdkInternalApi
public class S3AccessPointBuilder {
    private static final Pattern HOSTNAME_COMPLIANT_PATTERN = Pattern.compile("[A-Za-z0-9\\-]+");
    private static final int HOSTNAME_MAX_LENGTH = 63;

    private URI endpointOverride;
    private Boolean dualstackEnabled;
    private String accessPointName;
    private String region;
    private String accountId;
    private String protocol;
    private String domain;
    private Boolean fipsEnabled;

    /**
     * Create a new instance of this builder class.
     */
    public static S3AccessPointBuilder create() {
        return new S3AccessPointBuilder();
    }

    /**
     * The endpoint override configured on the client (null if no endpoint override was set).
     */
    public S3AccessPointBuilder endpointOverride(URI endpointOverride) {
        this.endpointOverride = endpointOverride;
        return this;
    }

    /**
     * Enable DualStack endpoint.
     */
    public S3AccessPointBuilder dualstackEnabled(Boolean dualstackEnabled) {
        this.dualstackEnabled = dualstackEnabled;
        return this;
    }

    /**
     * Enable fips in endpoint.
     */
    public S3AccessPointBuilder fipsEnabled(Boolean fipsEnabled) {
        this.fipsEnabled = fipsEnabled;
        return this;
    }

    /**
     * The S3 Access Point name.
     */
    public S3AccessPointBuilder accessPointName(String accessPointName) {
        this.accessPointName = accessPointName;
        return this;
    }

    /**
     * The AWS region hosting the Access Point.
     */
    public S3AccessPointBuilder region(String region) {
        this.region = region;
        return this;
    }

    /**
     * The ID of the AWS Account the Access Point is associated with.
     */
    public S3AccessPointBuilder accountId(String accountId) {
        this.accountId = accountId;
        return this;
    }

    /**
     * The protocol to be used with the endpoint URI.
     */
    public S3AccessPointBuilder protocol(String protocol) {
        this.protocol = protocol;
        return this;
    }

    /**
     * The TLD for the access point.
     */
    public S3AccessPointBuilder domain(String domain) {
        this.domain = domain;
        return this;
    }

    /**
     * Generate an endpoint URI with no path that maps to the Access Point information stored in this builder.
     */
    public URI toUri() {
        validateComponents();

        String uriString = hasEndpointOverride() ? createEndpointOverrideUri() : createAccesspointUri();

        URI result = URI.create(uriString);
        if (result.getHost() == null) {
            throw SdkClientException.create("Request resulted in an invalid URI: " + result);
        }

        return result;
    }

    private boolean hasEndpointOverride() {
        return endpointOverride != null;
    }

    private String createAccesspointUri() {
        String uri;
<<<<<<< HEAD
        if (isGlobal()) {
            uri = String.format("%s://%s.accesspoint.s3-global.%s", protocol, urlEncode(accessPointName), domain);
        } else {
            String fipsSegment = Boolean.TRUE.equals(fipsEnabled) ? "fips-" : "";
            String dualStackSegment = Boolean.TRUE.equals(dualstackEnabled) ? ".dualstack" : "";

            uri = String.format("%s://%s-%s.s3-accesspoint%s.%s%s.%s", protocol, urlEncode(accessPointName),
                                accountId, dualStackSegment, fipsSegment, region, domain);
        }
        return uri;
    }
=======
        if (endpointOverride == null) {
            String fipsSegment = Boolean.TRUE.equals(fipsEnabled) ? "-fips" : "";
            String dualStackSegment = Boolean.TRUE.equals(dualstackEnabled) ? ".dualstack" : "";

            uri = String.format("%s://%s-%s.s3-accesspoint%s%s.%s.%s", protocol, urlEncode(accessPointName),
                                accountId, fipsSegment, dualStackSegment, region, domain);
        } else {
            Validate.isTrue(!Boolean.TRUE.equals(fipsEnabled),
                            "FIPS regions are not supported with an endpoint override specified");
            Validate.isTrue(!Boolean.TRUE.equals(dualstackEnabled),
                            "Dual stack is not supported with an endpoint override specified");

            StringBuilder uriSuffix = new StringBuilder(endpointOverride.getHost());
            if (endpointOverride.getPort() > 0) {
                uriSuffix.append(":").append(endpointOverride.getPort());
            }
            if (endpointOverride.getPath() != null) {
                uriSuffix.append(endpointOverride.getPath());
            }
>>>>>>> b172fdb5

    private String createEndpointOverrideUri() {
        String uri;
        Validate.isTrue(!Boolean.TRUE.equals(fipsEnabled),
                        "FIPS regions are not supported with an endpoint override specified");
        Validate.isTrue(!Boolean.TRUE.equals(dualstackEnabled),
                        "Dual stack is not supported with an endpoint override specified");

        StringBuilder uriSuffix = new StringBuilder(endpointOverride.getHost());
        if (endpointOverride.getPort() > 0) {
            uriSuffix.append(":").append(endpointOverride.getPort());
        }
        if (endpointOverride.getPath() != null) {
            uriSuffix.append(endpointOverride.getPath());
        }

        if (isGlobal()) {
            uri = String.format("%s://%s.%s", protocol, urlEncode(accessPointName), uriSuffix);
        } else {
            uri = String.format("%s://%s-%s.%s", protocol, urlEncode(accessPointName), accountId, uriSuffix);
        }
        return uri;
    }

    private boolean isGlobal() {
        return StringUtils.isEmpty(region);
    }

    private void validateComponents() {
        validateHostnameCompliant(accountId, "accountId");

        if (isGlobal()) {
            Stream.of(accessPointName.split("\\."))
                  .forEach(segment -> validateHostnameCompliant(segment, segment));
        } else {
            validateHostnameCompliant(accessPointName, "accessPointName");
        }
    }

    private static void validateHostnameCompliant(String hostnameComponent, String paramName) {
        if (hostnameComponent.isEmpty()) {
            throw new IllegalArgumentException(
                String.format("An S3 Access Point ARN has been passed that is not valid: the required '%s' "
                              + "component is missing.", paramName));
        }

        if (hostnameComponent.length() > HOSTNAME_MAX_LENGTH) {
            throw new IllegalArgumentException(
                String.format("An S3 Access Point ARN has been passed that is not valid: the '%s' "
                              + "component exceeds the maximum length of %d characters.", paramName, HOSTNAME_MAX_LENGTH));
        }

        Matcher m = HOSTNAME_COMPLIANT_PATTERN.matcher(hostnameComponent);
        if (!m.matches()) {
            throw new IllegalArgumentException(
                String.format("An S3 Access Point ARN has been passed that is not valid: the '%s' "
                              + "component must only contain alphanumeric characters and dashes.", paramName));
        }
    }
}<|MERGE_RESOLUTION|>--- conflicted
+++ resolved
@@ -136,39 +136,17 @@
 
     private String createAccesspointUri() {
         String uri;
-<<<<<<< HEAD
         if (isGlobal()) {
             uri = String.format("%s://%s.accesspoint.s3-global.%s", protocol, urlEncode(accessPointName), domain);
         } else {
-            String fipsSegment = Boolean.TRUE.equals(fipsEnabled) ? "fips-" : "";
-            String dualStackSegment = Boolean.TRUE.equals(dualstackEnabled) ? ".dualstack" : "";
-
-            uri = String.format("%s://%s-%s.s3-accesspoint%s.%s%s.%s", protocol, urlEncode(accessPointName),
-                                accountId, dualStackSegment, fipsSegment, region, domain);
-        }
-        return uri;
-    }
-=======
-        if (endpointOverride == null) {
             String fipsSegment = Boolean.TRUE.equals(fipsEnabled) ? "-fips" : "";
             String dualStackSegment = Boolean.TRUE.equals(dualstackEnabled) ? ".dualstack" : "";
 
             uri = String.format("%s://%s-%s.s3-accesspoint%s%s.%s.%s", protocol, urlEncode(accessPointName),
                                 accountId, fipsSegment, dualStackSegment, region, domain);
-        } else {
-            Validate.isTrue(!Boolean.TRUE.equals(fipsEnabled),
-                            "FIPS regions are not supported with an endpoint override specified");
-            Validate.isTrue(!Boolean.TRUE.equals(dualstackEnabled),
-                            "Dual stack is not supported with an endpoint override specified");
-
-            StringBuilder uriSuffix = new StringBuilder(endpointOverride.getHost());
-            if (endpointOverride.getPort() > 0) {
-                uriSuffix.append(":").append(endpointOverride.getPort());
-            }
-            if (endpointOverride.getPath() != null) {
-                uriSuffix.append(endpointOverride.getPath());
-            }
->>>>>>> b172fdb5
+        }
+        return uri;
+    }
 
     private String createEndpointOverrideUri() {
         String uri;
