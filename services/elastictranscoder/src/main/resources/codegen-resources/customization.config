{
    "verifiedSimpleMethods": [
        "listPipelines",
        "listPresets"
    ],
    "deprecatedOperations": [
        "TestRole"
    ],
<<<<<<< HEAD
    "useSraAuth": true
=======
    "useSraAuth": true,
    "enableGenerateCompiledEndpointRules": true

>>>>>>> 012a8ac6
}<|MERGE_RESOLUTION|>--- conflicted
+++ resolved
@@ -6,11 +6,7 @@
     "deprecatedOperations": [
         "TestRole"
     ],
-<<<<<<< HEAD
-    "useSraAuth": true
-=======
     "useSraAuth": true,
     "enableGenerateCompiledEndpointRules": true
 
->>>>>>> 012a8ac6
 }