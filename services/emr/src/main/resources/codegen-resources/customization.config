--- conflicted
+++ resolved
@@ -22,11 +22,7 @@
     "deprecatedOperations": [
         "DescribeJobFlows"
     ],
-<<<<<<< HEAD
-    "useSraAuth": true
-=======
     "useSraAuth": true,
     "enableGenerateCompiledEndpointRules": true
 
->>>>>>> 012a8ac6
 }