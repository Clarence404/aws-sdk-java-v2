{
  "version":"2.0",
  "metadata":{
    "apiVersion":"2023-04-20",
    "auth":["aws.auth#sigv4"],
    "endpointPrefix":"bedrock",
    "protocol":"rest-json",
    "protocols":["rest-json"],
    "serviceFullName":"Amazon Bedrock",
    "serviceId":"Bedrock",
    "signatureVersion":"v4",
    "signingName":"bedrock",
    "uid":"bedrock-2023-04-20"
  },
  "operations":{
    "BatchDeleteEvaluationJob":{
      "name":"BatchDeleteEvaluationJob",
      "http":{
        "method":"POST",
        "requestUri":"/evaluation-jobs/batch-delete",
        "responseCode":202
      },
      "input":{"shape":"BatchDeleteEvaluationJobRequest"},
      "output":{"shape":"BatchDeleteEvaluationJobResponse"},
      "errors":[
        {"shape":"ResourceNotFoundException"},
        {"shape":"AccessDeniedException"},
        {"shape":"ValidationException"},
        {"shape":"ConflictException"},
        {"shape":"InternalServerException"},
        {"shape":"ThrottlingException"}
      ],
      "documentation":"<p>Deletes a batch of evaluation jobs. An evaluation job can only be deleted if it has following status <code>FAILED</code>, <code>COMPLETED</code>, and <code>STOPPED</code>. You can request up to 25 model evaluation jobs be deleted in a single request.</p>"
    },
    "CreateCustomModel":{
      "name":"CreateCustomModel",
      "http":{
        "method":"POST",
        "requestUri":"/custom-models/create-custom-model",
        "responseCode":200
      },
      "input":{"shape":"CreateCustomModelRequest"},
      "output":{"shape":"CreateCustomModelResponse"},
      "errors":[
        {"shape":"ResourceNotFoundException"},
        {"shape":"AccessDeniedException"},
        {"shape":"ValidationException"},
        {"shape":"ConflictException"},
        {"shape":"InternalServerException"},
        {"shape":"TooManyTagsException"},
        {"shape":"ServiceQuotaExceededException"},
        {"shape":"ThrottlingException"}
      ],
<<<<<<< HEAD
      "documentation":"<p>Creates a new custom model in Amazon Bedrock from an existing SageMaker AI-trained Amazon Nova model stored in an Amazon-managed Amazon S3 bucket. After the model is active, you can use it for inference.</p> <p>To use the model for inference, you must purchase Provisioned Throughput for it. You can't use On-demand inference with these custom models. For more information about Provisioned Throughput, see <a href=\"https://docs.aws.amazon.com/bedrock/latest/userguide/prov-throughput.html\">Provisioned Throughput</a>.</p> <p>The model appears in <code>ListCustomModels</code> with a <code>customizationType</code> of <code>imported</code>. To track the status of the new model, you use the <code>GetCustomModel</code> API operation. The model can be in the following states:</p> <ul> <li> <p> <code>Creating</code> - Initial state during validation and registration</p> </li> <li> <p> <code>Active</code> - Model is ready for use in inference</p> </li> <li> <p> <code>Failed</code> - Creation process encountered an error</p> </li> </ul> <p>For more information about creating custom models, including specific model requirements, see <a href=\"https://docs.aws.amazon.com/bedrock/latest/userguide/create-custom-model-from-existing.html\">Import a SageMaker AI-trained Amazon Nova model</a> in the Amazon Bedrock User Guide. </p> <note> <p>You use the <code>CreateCustomModel</code> API to import only SageMaker AI-trained Amazon Nova models. To import open-source models, you use the <a href=\"https://docs.aws.amazon.com/bedrock/latest/APIReference/API_CreateModelImportJob.html\">CreateModelImportJob</a>. </p> </note> <p> <b>Related APIs</b> </p> <ul> <li> <p> <a href=\"https://docs.aws.amazon.com/bedrock/latest/APIReference/API_GetCustomModel.html\">GetCustomModel</a> </p> </li> <li> <p> <a href=\"https://docs.aws.amazon.com/bedrock/latest/APIReference/API_ListCustomModels.html\">ListCustomModels</a> </p> </li> <li> <p> <a href=\"https://docs.aws.amazon.com/bedrock/latest/APIReference/API_DeleteCustomModel.html\">DeleteCustomModel</a> </p> </li> </ul>"
=======
      "documentation":"<p>Creates a new custom model in Amazon Bedrock. After the model is active, you can use it for inference.</p> <p>To use the model for inference, you must purchase Provisioned Throughput for it. You can't use On-demand inference with these custom models. For more information about Provisioned Throughput, see <a href=\"https://docs.aws.amazon.com/bedrock/latest/userguide/prov-throughput.html\">Provisioned Throughput</a>.</p> <p>The model appears in <code>ListCustomModels</code> with a <code>customizationType</code> of <code>imported</code>. To track the status of the new model, you use the <code>GetCustomModel</code> API operation. The model can be in the following states:</p> <ul> <li> <p> <code>Creating</code> - Initial state during validation and registration</p> </li> <li> <p> <code>Active</code> - Model is ready for use in inference</p> </li> <li> <p> <code>Failed</code> - Creation process encountered an error</p> </li> </ul> <p> <b>Related APIs</b> </p> <ul> <li> <p> <a href=\"https://docs.aws.amazon.com/bedrock/latest/APIReference/API_GetCustomModel.html\">GetCustomModel</a> </p> </li> <li> <p> <a href=\"https://docs.aws.amazon.com/bedrock/latest/APIReference/API_ListCustomModels.html\">ListCustomModels</a> </p> </li> <li> <p> <a href=\"https://docs.aws.amazon.com/bedrock/latest/APIReference/API_DeleteCustomModel.html\">DeleteCustomModel</a> </p> </li> </ul>"
>>>>>>> 078cd751
    },
    "CreateEvaluationJob":{
      "name":"CreateEvaluationJob",
      "http":{
        "method":"POST",
        "requestUri":"/evaluation-jobs",
        "responseCode":202
      },
      "input":{"shape":"CreateEvaluationJobRequest"},
      "output":{"shape":"CreateEvaluationJobResponse"},
      "errors":[
        {"shape":"ResourceNotFoundException"},
        {"shape":"AccessDeniedException"},
        {"shape":"ValidationException"},
        {"shape":"ConflictException"},
        {"shape":"InternalServerException"},
        {"shape":"ServiceQuotaExceededException"},
        {"shape":"ThrottlingException"}
      ],
      "documentation":"<p>Creates an evaluation job.</p>",
      "idempotent":true
    },
    "CreateGuardrail":{
      "name":"CreateGuardrail",
      "http":{
        "method":"POST",
        "requestUri":"/guardrails",
        "responseCode":202
      },
      "input":{"shape":"CreateGuardrailRequest"},
      "output":{"shape":"CreateGuardrailResponse"},
      "errors":[
        {"shape":"ResourceNotFoundException"},
        {"shape":"AccessDeniedException"},
        {"shape":"ValidationException"},
        {"shape":"ConflictException"},
        {"shape":"InternalServerException"},
        {"shape":"TooManyTagsException"},
        {"shape":"ServiceQuotaExceededException"},
        {"shape":"ThrottlingException"}
      ],
      "documentation":"<p>Creates a guardrail to block topics and to implement safeguards for your generative AI applications.</p> <p>You can configure the following policies in a guardrail to avoid undesirable and harmful content, filter out denied topics and words, and remove sensitive information for privacy protection.</p> <ul> <li> <p> <b>Content filters</b> - Adjust filter strengths to block input prompts or model responses containing harmful content.</p> </li> <li> <p> <b>Denied topics</b> - Define a set of topics that are undesirable in the context of your application. These topics will be blocked if detected in user queries or model responses.</p> </li> <li> <p> <b>Word filters</b> - Configure filters to block undesirable words, phrases, and profanity. Such words can include offensive terms, competitor names etc.</p> </li> <li> <p> <b>Sensitive information filters</b> - Block or mask sensitive information such as personally identifiable information (PII) or custom regex in user inputs and model responses.</p> </li> </ul> <p>In addition to the above policies, you can also configure the messages to be returned to the user if a user input or model response is in violation of the policies defined in the guardrail.</p> <p>For more information, see <a href=\"https://docs.aws.amazon.com/bedrock/latest/userguide/guardrails.html\">Amazon Bedrock Guardrails</a> in the <i>Amazon Bedrock User Guide</i>.</p>"
    },
    "CreateGuardrailVersion":{
      "name":"CreateGuardrailVersion",
      "http":{
        "method":"POST",
        "requestUri":"/guardrails/{guardrailIdentifier}",
        "responseCode":202
      },
      "input":{"shape":"CreateGuardrailVersionRequest"},
      "output":{"shape":"CreateGuardrailVersionResponse"},
      "errors":[
        {"shape":"ResourceNotFoundException"},
        {"shape":"AccessDeniedException"},
        {"shape":"ValidationException"},
        {"shape":"ConflictException"},
        {"shape":"InternalServerException"},
        {"shape":"ServiceQuotaExceededException"},
        {"shape":"ThrottlingException"}
      ],
      "documentation":"<p>Creates a version of the guardrail. Use this API to create a snapshot of the guardrail when you are satisfied with a configuration, or to compare the configuration with another version.</p>"
    },
    "CreateInferenceProfile":{
      "name":"CreateInferenceProfile",
      "http":{
        "method":"POST",
        "requestUri":"/inference-profiles",
        "responseCode":201
      },
      "input":{"shape":"CreateInferenceProfileRequest"},
      "output":{"shape":"CreateInferenceProfileResponse"},
      "errors":[
        {"shape":"ResourceNotFoundException"},
        {"shape":"AccessDeniedException"},
        {"shape":"ValidationException"},
        {"shape":"ConflictException"},
        {"shape":"InternalServerException"},
        {"shape":"TooManyTagsException"},
        {"shape":"ServiceQuotaExceededException"},
        {"shape":"ThrottlingException"}
      ],
      "documentation":"<p>Creates an application inference profile to track metrics and costs when invoking a model. To create an application inference profile for a foundation model in one region, specify the ARN of the model in that region. To create an application inference profile for a foundation model across multiple regions, specify the ARN of the system-defined inference profile that contains the regions that you want to route requests to. For more information, see <a href=\"https://docs.aws.amazon.com/bedrock/latest/userguide/cross-region-inference.html\">Increase throughput and resilience with cross-region inference in Amazon Bedrock</a>. in the Amazon Bedrock User Guide.</p>",
      "idempotent":true
    },
    "CreateMarketplaceModelEndpoint":{
      "name":"CreateMarketplaceModelEndpoint",
      "http":{
        "method":"POST",
        "requestUri":"/marketplace-model/endpoints",
        "responseCode":200
      },
      "input":{"shape":"CreateMarketplaceModelEndpointRequest"},
      "output":{"shape":"CreateMarketplaceModelEndpointResponse"},
      "errors":[
        {"shape":"ResourceNotFoundException"},
        {"shape":"AccessDeniedException"},
        {"shape":"ValidationException"},
        {"shape":"ConflictException"},
        {"shape":"InternalServerException"},
        {"shape":"ServiceQuotaExceededException"},
        {"shape":"ThrottlingException"}
      ],
      "documentation":"<p>Creates an endpoint for a model from Amazon Bedrock Marketplace. The endpoint is hosted by Amazon SageMaker.</p>"
    },
    "CreateModelCopyJob":{
      "name":"CreateModelCopyJob",
      "http":{
        "method":"POST",
        "requestUri":"/model-copy-jobs",
        "responseCode":201
      },
      "input":{"shape":"CreateModelCopyJobRequest"},
      "output":{"shape":"CreateModelCopyJobResponse"},
      "errors":[
        {"shape":"ResourceNotFoundException"},
        {"shape":"AccessDeniedException"},
        {"shape":"InternalServerException"},
        {"shape":"TooManyTagsException"}
      ],
      "documentation":"<p>Copies a model to another region so that it can be used there. For more information, see <a href=\"https://docs.aws.amazon.com/bedrock/latest/userguide/copy-model.html\">Copy models to be used in other regions</a> in the <a href=\"https://docs.aws.amazon.com/bedrock/latest/userguide/what-is-service.html\">Amazon Bedrock User Guide</a>.</p>",
      "idempotent":true
    },
    "CreateModelCustomizationJob":{
      "name":"CreateModelCustomizationJob",
      "http":{
        "method":"POST",
        "requestUri":"/model-customization-jobs",
        "responseCode":201
      },
      "input":{"shape":"CreateModelCustomizationJobRequest"},
      "output":{"shape":"CreateModelCustomizationJobResponse"},
      "errors":[
        {"shape":"ResourceNotFoundException"},
        {"shape":"AccessDeniedException"},
        {"shape":"ValidationException"},
        {"shape":"ConflictException"},
        {"shape":"InternalServerException"},
        {"shape":"TooManyTagsException"},
        {"shape":"ServiceQuotaExceededException"},
        {"shape":"ThrottlingException"}
      ],
      "documentation":"<p>Creates a fine-tuning job to customize a base model.</p> <p>You specify the base foundation model and the location of the training data. After the model-customization job completes successfully, your custom model resource will be ready to use. Amazon Bedrock returns validation loss metrics and output generations after the job completes. </p> <p>For information on the format of training and validation data, see <a href=\"https://docs.aws.amazon.com/bedrock/latest/userguide/model-customization-prepare.html\">Prepare the datasets</a>.</p> <p> Model-customization jobs are asynchronous and the completion time depends on the base model and the training/validation data size. To monitor a job, use the <code>GetModelCustomizationJob</code> operation to retrieve the job status.</p> <p>For more information, see <a href=\"https://docs.aws.amazon.com/bedrock/latest/userguide/custom-models.html\">Custom models</a> in the <a href=\"https://docs.aws.amazon.com/bedrock/latest/userguide/what-is-service.html\">Amazon Bedrock User Guide</a>.</p>",
      "idempotent":true
    },
    "CreateModelImportJob":{
      "name":"CreateModelImportJob",
      "http":{
        "method":"POST",
        "requestUri":"/model-import-jobs",
        "responseCode":201
      },
      "input":{"shape":"CreateModelImportJobRequest"},
      "output":{"shape":"CreateModelImportJobResponse"},
      "errors":[
        {"shape":"ResourceNotFoundException"},
        {"shape":"AccessDeniedException"},
        {"shape":"ValidationException"},
        {"shape":"ConflictException"},
        {"shape":"InternalServerException"},
        {"shape":"TooManyTagsException"},
        {"shape":"ServiceQuotaExceededException"},
        {"shape":"ThrottlingException"}
      ],
      "documentation":"<p>Creates a model import job to import model that you have customized in other environments, such as Amazon SageMaker. For more information, see <a href=\"https://docs.aws.amazon.com/bedrock/latest/userguide/model-customization-import-model.html\">Import a customized model</a> </p>",
      "idempotent":true
    },
    "CreateModelInvocationJob":{
      "name":"CreateModelInvocationJob",
      "http":{
        "method":"POST",
        "requestUri":"/model-invocation-job",
        "responseCode":200
      },
      "input":{"shape":"CreateModelInvocationJobRequest"},
      "output":{"shape":"CreateModelInvocationJobResponse"},
      "errors":[
        {"shape":"ResourceNotFoundException"},
        {"shape":"AccessDeniedException"},
        {"shape":"ValidationException"},
        {"shape":"ConflictException"},
        {"shape":"InternalServerException"},
        {"shape":"ServiceQuotaExceededException"},
        {"shape":"ThrottlingException"}
      ],
      "documentation":"<p>Creates a batch inference job to invoke a model on multiple prompts. Format your data according to <a href=\"https://docs.aws.amazon.com/bedrock/latest/userguide/batch-inference-data\">Format your inference data</a> and upload it to an Amazon S3 bucket. For more information, see <a href=\"https://docs.aws.amazon.com/bedrock/latest/userguide/batch-inference.html\">Process multiple prompts with batch inference</a>.</p> <p>The response returns a <code>jobArn</code> that you can use to stop or get details about the job.</p>",
      "idempotent":true
    },
    "CreatePromptRouter":{
      "name":"CreatePromptRouter",
      "http":{
        "method":"POST",
        "requestUri":"/prompt-routers",
        "responseCode":200
      },
      "input":{"shape":"CreatePromptRouterRequest"},
      "output":{"shape":"CreatePromptRouterResponse"},
      "errors":[
        {"shape":"ResourceNotFoundException"},
        {"shape":"AccessDeniedException"},
        {"shape":"ValidationException"},
        {"shape":"ConflictException"},
        {"shape":"InternalServerException"},
        {"shape":"TooManyTagsException"},
        {"shape":"ServiceQuotaExceededException"},
        {"shape":"ThrottlingException"}
      ],
      "documentation":"<p>Creates a prompt router that manages the routing of requests between multiple foundation models based on the routing criteria.</p>",
      "idempotent":true
    },
    "CreateProvisionedModelThroughput":{
      "name":"CreateProvisionedModelThroughput",
      "http":{
        "method":"POST",
        "requestUri":"/provisioned-model-throughput",
        "responseCode":201
      },
      "input":{"shape":"CreateProvisionedModelThroughputRequest"},
      "output":{"shape":"CreateProvisionedModelThroughputResponse"},
      "errors":[
        {"shape":"ResourceNotFoundException"},
        {"shape":"AccessDeniedException"},
        {"shape":"ValidationException"},
        {"shape":"InternalServerException"},
        {"shape":"TooManyTagsException"},
        {"shape":"ServiceQuotaExceededException"},
        {"shape":"ThrottlingException"}
      ],
      "documentation":"<p>Creates dedicated throughput for a base or custom model with the model units and for the duration that you specify. For pricing details, see <a href=\"http://aws.amazon.com/bedrock/pricing/\">Amazon Bedrock Pricing</a>. For more information, see <a href=\"https://docs.aws.amazon.com/bedrock/latest/userguide/prov-throughput.html\">Provisioned Throughput</a> in the <a href=\"https://docs.aws.amazon.com/bedrock/latest/userguide/what-is-service.html\">Amazon Bedrock User Guide</a>.</p>",
      "idempotent":true
    },
    "DeleteCustomModel":{
      "name":"DeleteCustomModel",
      "http":{
        "method":"DELETE",
        "requestUri":"/custom-models/{modelIdentifier}",
        "responseCode":200
      },
      "input":{"shape":"DeleteCustomModelRequest"},
      "output":{"shape":"DeleteCustomModelResponse"},
      "errors":[
        {"shape":"ResourceNotFoundException"},
        {"shape":"AccessDeniedException"},
        {"shape":"ValidationException"},
        {"shape":"ConflictException"},
        {"shape":"InternalServerException"},
        {"shape":"ThrottlingException"}
      ],
      "documentation":"<p>Deletes a custom model that you created earlier. For more information, see <a href=\"https://docs.aws.amazon.com/bedrock/latest/userguide/custom-models.html\">Custom models</a> in the <a href=\"https://docs.aws.amazon.com/bedrock/latest/userguide/what-is-service.html\">Amazon Bedrock User Guide</a>.</p>",
      "idempotent":true
    },
    "DeleteGuardrail":{
      "name":"DeleteGuardrail",
      "http":{
        "method":"DELETE",
        "requestUri":"/guardrails/{guardrailIdentifier}",
        "responseCode":202
      },
      "input":{"shape":"DeleteGuardrailRequest"},
      "output":{"shape":"DeleteGuardrailResponse"},
      "errors":[
        {"shape":"ResourceNotFoundException"},
        {"shape":"AccessDeniedException"},
        {"shape":"ValidationException"},
        {"shape":"ConflictException"},
        {"shape":"InternalServerException"},
        {"shape":"ThrottlingException"}
      ],
      "documentation":"<p>Deletes a guardrail.</p> <ul> <li> <p>To delete a guardrail, only specify the ARN of the guardrail in the <code>guardrailIdentifier</code> field. If you delete a guardrail, all of its versions will be deleted.</p> </li> <li> <p>To delete a version of a guardrail, specify the ARN of the guardrail in the <code>guardrailIdentifier</code> field and the version in the <code>guardrailVersion</code> field.</p> </li> </ul>",
      "idempotent":true
    },
    "DeleteImportedModel":{
      "name":"DeleteImportedModel",
      "http":{
        "method":"DELETE",
        "requestUri":"/imported-models/{modelIdentifier}",
        "responseCode":200
      },
      "input":{"shape":"DeleteImportedModelRequest"},
      "output":{"shape":"DeleteImportedModelResponse"},
      "errors":[
        {"shape":"ResourceNotFoundException"},
        {"shape":"AccessDeniedException"},
        {"shape":"ValidationException"},
        {"shape":"ConflictException"},
        {"shape":"InternalServerException"},
        {"shape":"ThrottlingException"}
      ],
      "documentation":"<p>Deletes a custom model that you imported earlier. For more information, see <a href=\"https://docs.aws.amazon.com/bedrock/latest/userguide/model-customization-import-model.html\">Import a customized model</a> in the <a href=\"https://docs.aws.amazon.com/bedrock/latest/userguide/what-is-service.html\">Amazon Bedrock User Guide</a>. </p>",
      "idempotent":true
    },
    "DeleteInferenceProfile":{
      "name":"DeleteInferenceProfile",
      "http":{
        "method":"DELETE",
        "requestUri":"/inference-profiles/{inferenceProfileIdentifier}",
        "responseCode":200
      },
      "input":{"shape":"DeleteInferenceProfileRequest"},
      "output":{"shape":"DeleteInferenceProfileResponse"},
      "errors":[
        {"shape":"ResourceNotFoundException"},
        {"shape":"AccessDeniedException"},
        {"shape":"ValidationException"},
        {"shape":"ConflictException"},
        {"shape":"InternalServerException"},
        {"shape":"ThrottlingException"}
      ],
      "documentation":"<p>Deletes an application inference profile. For more information, see <a href=\"https://docs.aws.amazon.com/bedrock/latest/userguide/cross-region-inference.html\">Increase throughput and resilience with cross-region inference in Amazon Bedrock</a>. in the Amazon Bedrock User Guide.</p>",
      "idempotent":true
    },
    "DeleteMarketplaceModelEndpoint":{
      "name":"DeleteMarketplaceModelEndpoint",
      "http":{
        "method":"DELETE",
        "requestUri":"/marketplace-model/endpoints/{endpointArn}",
        "responseCode":200
      },
      "input":{"shape":"DeleteMarketplaceModelEndpointRequest"},
      "output":{"shape":"DeleteMarketplaceModelEndpointResponse"},
      "errors":[
        {"shape":"ResourceNotFoundException"},
        {"shape":"AccessDeniedException"},
        {"shape":"ValidationException"},
        {"shape":"InternalServerException"},
        {"shape":"ThrottlingException"}
      ],
      "documentation":"<p>Deletes an endpoint for a model from Amazon Bedrock Marketplace.</p>",
      "idempotent":true
    },
    "DeleteModelInvocationLoggingConfiguration":{
      "name":"DeleteModelInvocationLoggingConfiguration",
      "http":{
        "method":"DELETE",
        "requestUri":"/logging/modelinvocations",
        "responseCode":200
      },
      "input":{"shape":"DeleteModelInvocationLoggingConfigurationRequest"},
      "output":{"shape":"DeleteModelInvocationLoggingConfigurationResponse"},
      "errors":[
        {"shape":"AccessDeniedException"},
        {"shape":"InternalServerException"},
        {"shape":"ThrottlingException"}
      ],
      "documentation":"<p>Delete the invocation logging. </p>",
      "idempotent":true
    },
    "DeletePromptRouter":{
      "name":"DeletePromptRouter",
      "http":{
        "method":"DELETE",
        "requestUri":"/prompt-routers/{promptRouterArn}",
        "responseCode":200
      },
      "input":{"shape":"DeletePromptRouterRequest"},
      "output":{"shape":"DeletePromptRouterResponse"},
      "errors":[
        {"shape":"ResourceNotFoundException"},
        {"shape":"AccessDeniedException"},
        {"shape":"ValidationException"},
        {"shape":"InternalServerException"},
        {"shape":"ThrottlingException"}
      ],
      "documentation":"<p>Deletes a specified prompt router. This action cannot be undone.</p>",
      "idempotent":true
    },
    "DeleteProvisionedModelThroughput":{
      "name":"DeleteProvisionedModelThroughput",
      "http":{
        "method":"DELETE",
        "requestUri":"/provisioned-model-throughput/{provisionedModelId}",
        "responseCode":200
      },
      "input":{"shape":"DeleteProvisionedModelThroughputRequest"},
      "output":{"shape":"DeleteProvisionedModelThroughputResponse"},
      "errors":[
        {"shape":"ResourceNotFoundException"},
        {"shape":"AccessDeniedException"},
        {"shape":"ValidationException"},
        {"shape":"ConflictException"},
        {"shape":"InternalServerException"},
        {"shape":"ThrottlingException"}
      ],
      "documentation":"<p>Deletes a Provisioned Throughput. You can't delete a Provisioned Throughput before the commitment term is over. For more information, see <a href=\"https://docs.aws.amazon.com/bedrock/latest/userguide/prov-throughput.html\">Provisioned Throughput</a> in the <a href=\"https://docs.aws.amazon.com/bedrock/latest/userguide/what-is-service.html\">Amazon Bedrock User Guide</a>.</p>",
      "idempotent":true
    },
    "DeregisterMarketplaceModelEndpoint":{
      "name":"DeregisterMarketplaceModelEndpoint",
      "http":{
        "method":"DELETE",
        "requestUri":"/marketplace-model/endpoints/{endpointArn}/registration",
        "responseCode":200
      },
      "input":{"shape":"DeregisterMarketplaceModelEndpointRequest"},
      "output":{"shape":"DeregisterMarketplaceModelEndpointResponse"},
      "errors":[
        {"shape":"ResourceNotFoundException"},
        {"shape":"ServiceUnavailableException"},
        {"shape":"AccessDeniedException"},
        {"shape":"ValidationException"},
        {"shape":"InternalServerException"},
        {"shape":"ThrottlingException"}
      ],
      "documentation":"<p>Deregisters an endpoint for a model from Amazon Bedrock Marketplace. This operation removes the endpoint's association with Amazon Bedrock but does not delete the underlying Amazon SageMaker endpoint.</p>"
    },
    "GetCustomModel":{
      "name":"GetCustomModel",
      "http":{
        "method":"GET",
        "requestUri":"/custom-models/{modelIdentifier}",
        "responseCode":200
      },
      "input":{"shape":"GetCustomModelRequest"},
      "output":{"shape":"GetCustomModelResponse"},
      "errors":[
        {"shape":"ResourceNotFoundException"},
        {"shape":"AccessDeniedException"},
        {"shape":"ValidationException"},
        {"shape":"InternalServerException"},
        {"shape":"ThrottlingException"}
      ],
      "documentation":"<p>Get the properties associated with a Amazon Bedrock custom model that you have created. For more information, see <a href=\"https://docs.aws.amazon.com/bedrock/latest/userguide/custom-models.html\">Custom models</a> in the <a href=\"https://docs.aws.amazon.com/bedrock/latest/userguide/what-is-service.html\">Amazon Bedrock User Guide</a>.</p>"
    },
    "GetEvaluationJob":{
      "name":"GetEvaluationJob",
      "http":{
        "method":"GET",
        "requestUri":"/evaluation-jobs/{jobIdentifier}",
        "responseCode":200
      },
      "input":{"shape":"GetEvaluationJobRequest"},
      "output":{"shape":"GetEvaluationJobResponse"},
      "errors":[
        {"shape":"ResourceNotFoundException"},
        {"shape":"AccessDeniedException"},
        {"shape":"ValidationException"},
        {"shape":"InternalServerException"},
        {"shape":"ThrottlingException"}
      ],
      "documentation":"<p>Gets information about an evaluation job, such as the status of the job.</p>"
    },
    "GetFoundationModel":{
      "name":"GetFoundationModel",
      "http":{
        "method":"GET",
        "requestUri":"/foundation-models/{modelIdentifier}",
        "responseCode":200
      },
      "input":{"shape":"GetFoundationModelRequest"},
      "output":{"shape":"GetFoundationModelResponse"},
      "errors":[
        {"shape":"ResourceNotFoundException"},
        {"shape":"AccessDeniedException"},
        {"shape":"ValidationException"},
        {"shape":"InternalServerException"},
        {"shape":"ThrottlingException"}
      ],
      "documentation":"<p>Get details about a Amazon Bedrock foundation model.</p>"
    },
    "GetGuardrail":{
      "name":"GetGuardrail",
      "http":{
        "method":"GET",
        "requestUri":"/guardrails/{guardrailIdentifier}",
        "responseCode":200
      },
      "input":{"shape":"GetGuardrailRequest"},
      "output":{"shape":"GetGuardrailResponse"},
      "errors":[
        {"shape":"ResourceNotFoundException"},
        {"shape":"AccessDeniedException"},
        {"shape":"ValidationException"},
        {"shape":"InternalServerException"},
        {"shape":"ThrottlingException"}
      ],
      "documentation":"<p>Gets details about a guardrail. If you don't specify a version, the response returns details for the <code>DRAFT</code> version.</p>"
    },
    "GetImportedModel":{
      "name":"GetImportedModel",
      "http":{
        "method":"GET",
        "requestUri":"/imported-models/{modelIdentifier}",
        "responseCode":200
      },
      "input":{"shape":"GetImportedModelRequest"},
      "output":{"shape":"GetImportedModelResponse"},
      "errors":[
        {"shape":"ResourceNotFoundException"},
        {"shape":"AccessDeniedException"},
        {"shape":"ValidationException"},
        {"shape":"InternalServerException"},
        {"shape":"ThrottlingException"}
      ],
      "documentation":"<p>Gets properties associated with a customized model you imported. </p>"
    },
    "GetInferenceProfile":{
      "name":"GetInferenceProfile",
      "http":{
        "method":"GET",
        "requestUri":"/inference-profiles/{inferenceProfileIdentifier}",
        "responseCode":200
      },
      "input":{"shape":"GetInferenceProfileRequest"},
      "output":{"shape":"GetInferenceProfileResponse"},
      "errors":[
        {"shape":"ResourceNotFoundException"},
        {"shape":"AccessDeniedException"},
        {"shape":"ValidationException"},
        {"shape":"InternalServerException"},
        {"shape":"ThrottlingException"}
      ],
      "documentation":"<p>Gets information about an inference profile. For more information, see <a href=\"https://docs.aws.amazon.com/bedrock/latest/userguide/cross-region-inference.html\">Increase throughput and resilience with cross-region inference in Amazon Bedrock</a>. in the Amazon Bedrock User Guide.</p>"
    },
    "GetMarketplaceModelEndpoint":{
      "name":"GetMarketplaceModelEndpoint",
      "http":{
        "method":"GET",
        "requestUri":"/marketplace-model/endpoints/{endpointArn}",
        "responseCode":200
      },
      "input":{"shape":"GetMarketplaceModelEndpointRequest"},
      "output":{"shape":"GetMarketplaceModelEndpointResponse"},
      "errors":[
        {"shape":"ResourceNotFoundException"},
        {"shape":"AccessDeniedException"},
        {"shape":"ValidationException"},
        {"shape":"InternalServerException"},
        {"shape":"ThrottlingException"}
      ],
      "documentation":"<p>Retrieves details about a specific endpoint for a model from Amazon Bedrock Marketplace.</p>"
    },
    "GetModelCopyJob":{
      "name":"GetModelCopyJob",
      "http":{
        "method":"GET",
        "requestUri":"/model-copy-jobs/{jobArn}",
        "responseCode":200
      },
      "input":{"shape":"GetModelCopyJobRequest"},
      "output":{"shape":"GetModelCopyJobResponse"},
      "errors":[
        {"shape":"ResourceNotFoundException"},
        {"shape":"AccessDeniedException"},
        {"shape":"ValidationException"},
        {"shape":"InternalServerException"},
        {"shape":"ThrottlingException"}
      ],
      "documentation":"<p>Retrieves information about a model copy job. For more information, see <a href=\"https://docs.aws.amazon.com/bedrock/latest/userguide/copy-model.html\">Copy models to be used in other regions</a> in the <a href=\"https://docs.aws.amazon.com/bedrock/latest/userguide/what-is-service.html\">Amazon Bedrock User Guide</a>.</p>"
    },
    "GetModelCustomizationJob":{
      "name":"GetModelCustomizationJob",
      "http":{
        "method":"GET",
        "requestUri":"/model-customization-jobs/{jobIdentifier}",
        "responseCode":200
      },
      "input":{"shape":"GetModelCustomizationJobRequest"},
      "output":{"shape":"GetModelCustomizationJobResponse"},
      "errors":[
        {"shape":"ResourceNotFoundException"},
        {"shape":"AccessDeniedException"},
        {"shape":"ValidationException"},
        {"shape":"InternalServerException"},
        {"shape":"ThrottlingException"}
      ],
      "documentation":"<p>Retrieves the properties associated with a model-customization job, including the status of the job. For more information, see <a href=\"https://docs.aws.amazon.com/bedrock/latest/userguide/custom-models.html\">Custom models</a> in the <a href=\"https://docs.aws.amazon.com/bedrock/latest/userguide/what-is-service.html\">Amazon Bedrock User Guide</a>.</p>"
    },
    "GetModelImportJob":{
      "name":"GetModelImportJob",
      "http":{
        "method":"GET",
        "requestUri":"/model-import-jobs/{jobIdentifier}",
        "responseCode":200
      },
      "input":{"shape":"GetModelImportJobRequest"},
      "output":{"shape":"GetModelImportJobResponse"},
      "errors":[
        {"shape":"ResourceNotFoundException"},
        {"shape":"AccessDeniedException"},
        {"shape":"ValidationException"},
        {"shape":"InternalServerException"},
        {"shape":"ThrottlingException"}
      ],
      "documentation":"<p>Retrieves the properties associated with import model job, including the status of the job. For more information, see <a href=\"https://docs.aws.amazon.com/bedrock/latest/userguide/model-customization-import-model.html\">Import a customized model</a> in the <a href=\"https://docs.aws.amazon.com/bedrock/latest/userguide/what-is-service.html\">Amazon Bedrock User Guide</a>.</p>"
    },
    "GetModelInvocationJob":{
      "name":"GetModelInvocationJob",
      "http":{
        "method":"GET",
        "requestUri":"/model-invocation-job/{jobIdentifier}",
        "responseCode":200
      },
      "input":{"shape":"GetModelInvocationJobRequest"},
      "output":{"shape":"GetModelInvocationJobResponse"},
      "errors":[
        {"shape":"ResourceNotFoundException"},
        {"shape":"AccessDeniedException"},
        {"shape":"ValidationException"},
        {"shape":"InternalServerException"},
        {"shape":"ThrottlingException"}
      ],
      "documentation":"<p>Gets details about a batch inference job. For more information, see <a href=\"https://docs.aws.amazon.com/bedrock/latest/userguide/batch-inference-monitor\">Monitor batch inference jobs</a> </p>"
    },
    "GetModelInvocationLoggingConfiguration":{
      "name":"GetModelInvocationLoggingConfiguration",
      "http":{
        "method":"GET",
        "requestUri":"/logging/modelinvocations",
        "responseCode":200
      },
      "input":{"shape":"GetModelInvocationLoggingConfigurationRequest"},
      "output":{"shape":"GetModelInvocationLoggingConfigurationResponse"},
      "errors":[
        {"shape":"AccessDeniedException"},
        {"shape":"InternalServerException"},
        {"shape":"ThrottlingException"}
      ],
      "documentation":"<p>Get the current configuration values for model invocation logging.</p>"
    },
    "GetPromptRouter":{
      "name":"GetPromptRouter",
      "http":{
        "method":"GET",
        "requestUri":"/prompt-routers/{promptRouterArn}",
        "responseCode":200
      },
      "input":{"shape":"GetPromptRouterRequest"},
      "output":{"shape":"GetPromptRouterResponse"},
      "errors":[
        {"shape":"ResourceNotFoundException"},
        {"shape":"AccessDeniedException"},
        {"shape":"ValidationException"},
        {"shape":"InternalServerException"},
        {"shape":"ThrottlingException"}
      ],
      "documentation":"<p>Retrieves details about a prompt router.</p>"
    },
    "GetProvisionedModelThroughput":{
      "name":"GetProvisionedModelThroughput",
      "http":{
        "method":"GET",
        "requestUri":"/provisioned-model-throughput/{provisionedModelId}",
        "responseCode":200
      },
      "input":{"shape":"GetProvisionedModelThroughputRequest"},
      "output":{"shape":"GetProvisionedModelThroughputResponse"},
      "errors":[
        {"shape":"ResourceNotFoundException"},
        {"shape":"AccessDeniedException"},
        {"shape":"ValidationException"},
        {"shape":"InternalServerException"},
        {"shape":"ThrottlingException"}
      ],
      "documentation":"<p>Returns details for a Provisioned Throughput. For more information, see <a href=\"https://docs.aws.amazon.com/bedrock/latest/userguide/prov-throughput.html\">Provisioned Throughput</a> in the <a href=\"https://docs.aws.amazon.com/bedrock/latest/userguide/what-is-service.html\">Amazon Bedrock User Guide</a>.</p>"
    },
    "ListCustomModels":{
      "name":"ListCustomModels",
      "http":{
        "method":"GET",
        "requestUri":"/custom-models",
        "responseCode":200
      },
      "input":{"shape":"ListCustomModelsRequest"},
      "output":{"shape":"ListCustomModelsResponse"},
      "errors":[
        {"shape":"AccessDeniedException"},
        {"shape":"ValidationException"},
        {"shape":"InternalServerException"},
        {"shape":"ThrottlingException"}
      ],
      "documentation":"<p>Returns a list of the custom models that you have created with the <code>CreateModelCustomizationJob</code> operation.</p> <p>For more information, see <a href=\"https://docs.aws.amazon.com/bedrock/latest/userguide/custom-models.html\">Custom models</a> in the <a href=\"https://docs.aws.amazon.com/bedrock/latest/userguide/what-is-service.html\">Amazon Bedrock User Guide</a>.</p>"
    },
    "ListEvaluationJobs":{
      "name":"ListEvaluationJobs",
      "http":{
        "method":"GET",
        "requestUri":"/evaluation-jobs",
        "responseCode":200
      },
      "input":{"shape":"ListEvaluationJobsRequest"},
      "output":{"shape":"ListEvaluationJobsResponse"},
      "errors":[
        {"shape":"AccessDeniedException"},
        {"shape":"ValidationException"},
        {"shape":"InternalServerException"},
        {"shape":"ThrottlingException"}
      ],
      "documentation":"<p>Lists all existing evaluation jobs.</p>"
    },
    "ListFoundationModels":{
      "name":"ListFoundationModels",
      "http":{
        "method":"GET",
        "requestUri":"/foundation-models",
        "responseCode":200
      },
      "input":{"shape":"ListFoundationModelsRequest"},
      "output":{"shape":"ListFoundationModelsResponse"},
      "errors":[
        {"shape":"AccessDeniedException"},
        {"shape":"ValidationException"},
        {"shape":"InternalServerException"},
        {"shape":"ThrottlingException"}
      ],
      "documentation":"<p>Lists Amazon Bedrock foundation models that you can use. You can filter the results with the request parameters. For more information, see <a href=\"https://docs.aws.amazon.com/bedrock/latest/userguide/foundation-models.html\">Foundation models</a> in the <a href=\"https://docs.aws.amazon.com/bedrock/latest/userguide/what-is-service.html\">Amazon Bedrock User Guide</a>.</p>"
    },
    "ListGuardrails":{
      "name":"ListGuardrails",
      "http":{
        "method":"GET",
        "requestUri":"/guardrails",
        "responseCode":200
      },
      "input":{"shape":"ListGuardrailsRequest"},
      "output":{"shape":"ListGuardrailsResponse"},
      "errors":[
        {"shape":"ResourceNotFoundException"},
        {"shape":"AccessDeniedException"},
        {"shape":"ValidationException"},
        {"shape":"InternalServerException"},
        {"shape":"ThrottlingException"}
      ],
      "documentation":"<p>Lists details about all the guardrails in an account. To list the <code>DRAFT</code> version of all your guardrails, don't specify the <code>guardrailIdentifier</code> field. To list all versions of a guardrail, specify the ARN of the guardrail in the <code>guardrailIdentifier</code> field.</p> <p>You can set the maximum number of results to return in a response in the <code>maxResults</code> field. If there are more results than the number you set, the response returns a <code>nextToken</code> that you can send in another <code>ListGuardrails</code> request to see the next batch of results.</p>"
    },
    "ListImportedModels":{
      "name":"ListImportedModels",
      "http":{
        "method":"GET",
        "requestUri":"/imported-models",
        "responseCode":200
      },
      "input":{"shape":"ListImportedModelsRequest"},
      "output":{"shape":"ListImportedModelsResponse"},
      "errors":[
        {"shape":"AccessDeniedException"},
        {"shape":"ValidationException"},
        {"shape":"InternalServerException"},
        {"shape":"ThrottlingException"}
      ],
      "documentation":"<p>Returns a list of models you've imported. You can filter the results to return based on one or more criteria. For more information, see <a href=\"https://docs.aws.amazon.com/bedrock/latest/userguide/model-customization-import-model.html\">Import a customized model</a> in the <a href=\"https://docs.aws.amazon.com/bedrock/latest/userguide/what-is-service.html\">Amazon Bedrock User Guide</a>.</p>"
    },
    "ListInferenceProfiles":{
      "name":"ListInferenceProfiles",
      "http":{
        "method":"GET",
        "requestUri":"/inference-profiles",
        "responseCode":200
      },
      "input":{"shape":"ListInferenceProfilesRequest"},
      "output":{"shape":"ListInferenceProfilesResponse"},
      "errors":[
        {"shape":"AccessDeniedException"},
        {"shape":"ValidationException"},
        {"shape":"InternalServerException"},
        {"shape":"ThrottlingException"}
      ],
      "documentation":"<p>Returns a list of inference profiles that you can use. For more information, see <a href=\"https://docs.aws.amazon.com/bedrock/latest/userguide/cross-region-inference.html\">Increase throughput and resilience with cross-region inference in Amazon Bedrock</a>. in the Amazon Bedrock User Guide.</p>"
    },
    "ListMarketplaceModelEndpoints":{
      "name":"ListMarketplaceModelEndpoints",
      "http":{
        "method":"GET",
        "requestUri":"/marketplace-model/endpoints",
        "responseCode":200
      },
      "input":{"shape":"ListMarketplaceModelEndpointsRequest"},
      "output":{"shape":"ListMarketplaceModelEndpointsResponse"},
      "errors":[
        {"shape":"ResourceNotFoundException"},
        {"shape":"AccessDeniedException"},
        {"shape":"ValidationException"},
        {"shape":"InternalServerException"},
        {"shape":"ThrottlingException"}
      ],
      "documentation":"<p>Lists the endpoints for models from Amazon Bedrock Marketplace in your Amazon Web Services account.</p>"
    },
    "ListModelCopyJobs":{
      "name":"ListModelCopyJobs",
      "http":{
        "method":"GET",
        "requestUri":"/model-copy-jobs",
        "responseCode":200
      },
      "input":{"shape":"ListModelCopyJobsRequest"},
      "output":{"shape":"ListModelCopyJobsResponse"},
      "errors":[
        {"shape":"ResourceNotFoundException"},
        {"shape":"AccessDeniedException"},
        {"shape":"ValidationException"},
        {"shape":"InternalServerException"},
        {"shape":"ThrottlingException"}
      ],
      "documentation":"<p>Returns a list of model copy jobs that you have submitted. You can filter the jobs to return based on one or more criteria. For more information, see <a href=\"https://docs.aws.amazon.com/bedrock/latest/userguide/copy-model.html\">Copy models to be used in other regions</a> in the <a href=\"https://docs.aws.amazon.com/bedrock/latest/userguide/what-is-service.html\">Amazon Bedrock User Guide</a>.</p>"
    },
    "ListModelCustomizationJobs":{
      "name":"ListModelCustomizationJobs",
      "http":{
        "method":"GET",
        "requestUri":"/model-customization-jobs",
        "responseCode":200
      },
      "input":{"shape":"ListModelCustomizationJobsRequest"},
      "output":{"shape":"ListModelCustomizationJobsResponse"},
      "errors":[
        {"shape":"AccessDeniedException"},
        {"shape":"ValidationException"},
        {"shape":"InternalServerException"},
        {"shape":"ThrottlingException"}
      ],
      "documentation":"<p>Returns a list of model customization jobs that you have submitted. You can filter the jobs to return based on one or more criteria.</p> <p>For more information, see <a href=\"https://docs.aws.amazon.com/bedrock/latest/userguide/custom-models.html\">Custom models</a> in the <a href=\"https://docs.aws.amazon.com/bedrock/latest/userguide/what-is-service.html\">Amazon Bedrock User Guide</a>.</p>"
    },
    "ListModelImportJobs":{
      "name":"ListModelImportJobs",
      "http":{
        "method":"GET",
        "requestUri":"/model-import-jobs",
        "responseCode":200
      },
      "input":{"shape":"ListModelImportJobsRequest"},
      "output":{"shape":"ListModelImportJobsResponse"},
      "errors":[
        {"shape":"AccessDeniedException"},
        {"shape":"ValidationException"},
        {"shape":"InternalServerException"},
        {"shape":"ThrottlingException"}
      ],
      "documentation":"<p>Returns a list of import jobs you've submitted. You can filter the results to return based on one or more criteria. For more information, see <a href=\"https://docs.aws.amazon.com/bedrock/latest/userguide/model-customization-import-model.html\">Import a customized model</a> in the <a href=\"https://docs.aws.amazon.com/bedrock/latest/userguide/what-is-service.html\">Amazon Bedrock User Guide</a>.</p>"
    },
    "ListModelInvocationJobs":{
      "name":"ListModelInvocationJobs",
      "http":{
        "method":"GET",
        "requestUri":"/model-invocation-jobs",
        "responseCode":200
      },
      "input":{"shape":"ListModelInvocationJobsRequest"},
      "output":{"shape":"ListModelInvocationJobsResponse"},
      "errors":[
        {"shape":"AccessDeniedException"},
        {"shape":"ValidationException"},
        {"shape":"InternalServerException"},
        {"shape":"ThrottlingException"}
      ],
      "documentation":"<p>Lists all batch inference jobs in the account. For more information, see <a href=\"https://docs.aws.amazon.com/bedrock/latest/userguide/batch-inference-view.html\">View details about a batch inference job</a>.</p>"
    },
    "ListPromptRouters":{
      "name":"ListPromptRouters",
      "http":{
        "method":"GET",
        "requestUri":"/prompt-routers",
        "responseCode":200
      },
      "input":{"shape":"ListPromptRoutersRequest"},
      "output":{"shape":"ListPromptRoutersResponse"},
      "errors":[
        {"shape":"AccessDeniedException"},
        {"shape":"ValidationException"},
        {"shape":"InternalServerException"},
        {"shape":"ThrottlingException"}
      ],
      "documentation":"<p>Retrieves a list of prompt routers.</p>"
    },
    "ListProvisionedModelThroughputs":{
      "name":"ListProvisionedModelThroughputs",
      "http":{
        "method":"GET",
        "requestUri":"/provisioned-model-throughputs",
        "responseCode":200
      },
      "input":{"shape":"ListProvisionedModelThroughputsRequest"},
      "output":{"shape":"ListProvisionedModelThroughputsResponse"},
      "errors":[
        {"shape":"AccessDeniedException"},
        {"shape":"ValidationException"},
        {"shape":"InternalServerException"},
        {"shape":"ThrottlingException"}
      ],
      "documentation":"<p>Lists the Provisioned Throughputs in the account. For more information, see <a href=\"https://docs.aws.amazon.com/bedrock/latest/userguide/prov-throughput.html\">Provisioned Throughput</a> in the <a href=\"https://docs.aws.amazon.com/bedrock/latest/userguide/what-is-service.html\">Amazon Bedrock User Guide</a>.</p>"
    },
    "ListTagsForResource":{
      "name":"ListTagsForResource",
      "http":{
        "method":"POST",
        "requestUri":"/listTagsForResource",
        "responseCode":200
      },
      "input":{"shape":"ListTagsForResourceRequest"},
      "output":{"shape":"ListTagsForResourceResponse"},
      "errors":[
        {"shape":"ResourceNotFoundException"},
        {"shape":"AccessDeniedException"},
        {"shape":"ValidationException"},
        {"shape":"InternalServerException"},
        {"shape":"ThrottlingException"}
      ],
      "documentation":"<p>List the tags associated with the specified resource.</p> <p>For more information, see <a href=\"https://docs.aws.amazon.com/bedrock/latest/userguide/what-is-service.html\">Tagging resources</a> in the <a href=\"https://docs.aws.amazon.com/bedrock/latest/userguide/what-is-service.html\">Amazon Bedrock User Guide</a>.</p>"
    },
    "PutModelInvocationLoggingConfiguration":{
      "name":"PutModelInvocationLoggingConfiguration",
      "http":{
        "method":"PUT",
        "requestUri":"/logging/modelinvocations",
        "responseCode":200
      },
      "input":{"shape":"PutModelInvocationLoggingConfigurationRequest"},
      "output":{"shape":"PutModelInvocationLoggingConfigurationResponse"},
      "errors":[
        {"shape":"AccessDeniedException"},
        {"shape":"ValidationException"},
        {"shape":"InternalServerException"},
        {"shape":"ThrottlingException"}
      ],
      "documentation":"<p>Set the configuration values for model invocation logging.</p>",
      "idempotent":true
    },
    "RegisterMarketplaceModelEndpoint":{
      "name":"RegisterMarketplaceModelEndpoint",
      "http":{
        "method":"POST",
        "requestUri":"/marketplace-model/endpoints/{endpointIdentifier}/registration",
        "responseCode":200
      },
      "input":{"shape":"RegisterMarketplaceModelEndpointRequest"},
      "output":{"shape":"RegisterMarketplaceModelEndpointResponse"},
      "errors":[
        {"shape":"ResourceNotFoundException"},
        {"shape":"ServiceUnavailableException"},
        {"shape":"AccessDeniedException"},
        {"shape":"ValidationException"},
        {"shape":"InternalServerException"},
        {"shape":"ThrottlingException"}
      ],
      "documentation":"<p>Registers an existing Amazon SageMaker endpoint with Amazon Bedrock Marketplace, allowing it to be used with Amazon Bedrock APIs.</p>"
    },
    "StopEvaluationJob":{
      "name":"StopEvaluationJob",
      "http":{
        "method":"POST",
        "requestUri":"/evaluation-job/{jobIdentifier}/stop",
        "responseCode":200
      },
      "input":{"shape":"StopEvaluationJobRequest"},
      "output":{"shape":"StopEvaluationJobResponse"},
      "errors":[
        {"shape":"ResourceNotFoundException"},
        {"shape":"AccessDeniedException"},
        {"shape":"ValidationException"},
        {"shape":"ConflictException"},
        {"shape":"InternalServerException"},
        {"shape":"ThrottlingException"}
      ],
      "documentation":"<p>Stops an evaluation job that is current being created or running.</p>"
    },
    "StopModelCustomizationJob":{
      "name":"StopModelCustomizationJob",
      "http":{
        "method":"POST",
        "requestUri":"/model-customization-jobs/{jobIdentifier}/stop",
        "responseCode":200
      },
      "input":{"shape":"StopModelCustomizationJobRequest"},
      "output":{"shape":"StopModelCustomizationJobResponse"},
      "errors":[
        {"shape":"ResourceNotFoundException"},
        {"shape":"AccessDeniedException"},
        {"shape":"ValidationException"},
        {"shape":"ConflictException"},
        {"shape":"InternalServerException"},
        {"shape":"ThrottlingException"}
      ],
      "documentation":"<p>Stops an active model customization job. For more information, see <a href=\"https://docs.aws.amazon.com/bedrock/latest/userguide/custom-models.html\">Custom models</a> in the <a href=\"https://docs.aws.amazon.com/bedrock/latest/userguide/what-is-service.html\">Amazon Bedrock User Guide</a>.</p>",
      "idempotent":true
    },
    "StopModelInvocationJob":{
      "name":"StopModelInvocationJob",
      "http":{
        "method":"POST",
        "requestUri":"/model-invocation-job/{jobIdentifier}/stop",
        "responseCode":200
      },
      "input":{"shape":"StopModelInvocationJobRequest"},
      "output":{"shape":"StopModelInvocationJobResponse"},
      "errors":[
        {"shape":"ResourceNotFoundException"},
        {"shape":"AccessDeniedException"},
        {"shape":"ValidationException"},
        {"shape":"ConflictException"},
        {"shape":"InternalServerException"},
        {"shape":"ThrottlingException"}
      ],
      "documentation":"<p>Stops a batch inference job. You're only charged for tokens that were already processed. For more information, see <a href=\"https://docs.aws.amazon.com/bedrock/latest/userguide/batch-inference-stop.html\">Stop a batch inference job</a>.</p>"
    },
    "TagResource":{
      "name":"TagResource",
      "http":{
        "method":"POST",
        "requestUri":"/tagResource",
        "responseCode":200
      },
      "input":{"shape":"TagResourceRequest"},
      "output":{"shape":"TagResourceResponse"},
      "errors":[
        {"shape":"ResourceNotFoundException"},
        {"shape":"AccessDeniedException"},
        {"shape":"ValidationException"},
        {"shape":"InternalServerException"},
        {"shape":"TooManyTagsException"},
        {"shape":"ThrottlingException"}
      ],
      "documentation":"<p>Associate tags with a resource. For more information, see <a href=\"https://docs.aws.amazon.com/bedrock/latest/userguide/what-is-service.html\">Tagging resources</a> in the <a href=\"https://docs.aws.amazon.com/bedrock/latest/userguide/what-is-service.html\">Amazon Bedrock User Guide</a>.</p>"
    },
    "UntagResource":{
      "name":"UntagResource",
      "http":{
        "method":"POST",
        "requestUri":"/untagResource",
        "responseCode":200
      },
      "input":{"shape":"UntagResourceRequest"},
      "output":{"shape":"UntagResourceResponse"},
      "errors":[
        {"shape":"ResourceNotFoundException"},
        {"shape":"AccessDeniedException"},
        {"shape":"ValidationException"},
        {"shape":"InternalServerException"},
        {"shape":"ThrottlingException"}
      ],
      "documentation":"<p>Remove one or more tags from a resource. For more information, see <a href=\"https://docs.aws.amazon.com/bedrock/latest/userguide/what-is-service.html\">Tagging resources</a> in the <a href=\"https://docs.aws.amazon.com/bedrock/latest/userguide/what-is-service.html\">Amazon Bedrock User Guide</a>.</p>"
    },
    "UpdateGuardrail":{
      "name":"UpdateGuardrail",
      "http":{
        "method":"PUT",
        "requestUri":"/guardrails/{guardrailIdentifier}",
        "responseCode":202
      },
      "input":{"shape":"UpdateGuardrailRequest"},
      "output":{"shape":"UpdateGuardrailResponse"},
      "errors":[
        {"shape":"ResourceNotFoundException"},
        {"shape":"AccessDeniedException"},
        {"shape":"ValidationException"},
        {"shape":"ConflictException"},
        {"shape":"InternalServerException"},
        {"shape":"ServiceQuotaExceededException"},
        {"shape":"ThrottlingException"}
      ],
      "documentation":"<p>Updates a guardrail with the values you specify.</p> <ul> <li> <p>Specify a <code>name</code> and optional <code>description</code>.</p> </li> <li> <p>Specify messages for when the guardrail successfully blocks a prompt or a model response in the <code>blockedInputMessaging</code> and <code>blockedOutputsMessaging</code> fields.</p> </li> <li> <p>Specify topics for the guardrail to deny in the <code>topicPolicyConfig</code> object. Each <a href=\"https://docs.aws.amazon.com/bedrock/latest/APIReference/API_GuardrailTopicConfig.html\">GuardrailTopicConfig</a> object in the <code>topicsConfig</code> list pertains to one topic.</p> <ul> <li> <p>Give a <code>name</code> and <code>description</code> so that the guardrail can properly identify the topic.</p> </li> <li> <p>Specify <code>DENY</code> in the <code>type</code> field.</p> </li> <li> <p>(Optional) Provide up to five prompts that you would categorize as belonging to the topic in the <code>examples</code> list.</p> </li> </ul> </li> <li> <p>Specify filter strengths for the harmful categories defined in Amazon Bedrock in the <code>contentPolicyConfig</code> object. Each <a href=\"https://docs.aws.amazon.com/bedrock/latest/APIReference/API_GuardrailContentFilterConfig.html\">GuardrailContentFilterConfig</a> object in the <code>filtersConfig</code> list pertains to a harmful category. For more information, see <a href=\"https://docs.aws.amazon.com/bedrock/latest/userguide/guardrails-content-filters\">Content filters</a>. For more information about the fields in a content filter, see <a href=\"https://docs.aws.amazon.com/bedrock/latest/APIReference/API_GuardrailContentFilterConfig.html\">GuardrailContentFilterConfig</a>.</p> <ul> <li> <p>Specify the category in the <code>type</code> field.</p> </li> <li> <p>Specify the strength of the filter for prompts in the <code>inputStrength</code> field and for model responses in the <code>strength</code> field of the <a href=\"https://docs.aws.amazon.com/bedrock/latest/APIReference/API_GuardrailContentFilterConfig.html\">GuardrailContentFilterConfig</a>.</p> </li> </ul> </li> <li> <p>(Optional) For security, include the ARN of a KMS key in the <code>kmsKeyId</code> field.</p> </li> </ul>",
      "idempotent":true
    },
    "UpdateMarketplaceModelEndpoint":{
      "name":"UpdateMarketplaceModelEndpoint",
      "http":{
        "method":"PATCH",
        "requestUri":"/marketplace-model/endpoints/{endpointArn}",
        "responseCode":200
      },
      "input":{"shape":"UpdateMarketplaceModelEndpointRequest"},
      "output":{"shape":"UpdateMarketplaceModelEndpointResponse"},
      "errors":[
        {"shape":"ResourceNotFoundException"},
        {"shape":"AccessDeniedException"},
        {"shape":"ValidationException"},
        {"shape":"ConflictException"},
        {"shape":"InternalServerException"},
        {"shape":"ServiceQuotaExceededException"},
        {"shape":"ThrottlingException"}
      ],
      "documentation":"<p>Updates the configuration of an existing endpoint for a model from Amazon Bedrock Marketplace.</p>"
    },
    "UpdateProvisionedModelThroughput":{
      "name":"UpdateProvisionedModelThroughput",
      "http":{
        "method":"PATCH",
        "requestUri":"/provisioned-model-throughput/{provisionedModelId}",
        "responseCode":200
      },
      "input":{"shape":"UpdateProvisionedModelThroughputRequest"},
      "output":{"shape":"UpdateProvisionedModelThroughputResponse"},
      "errors":[
        {"shape":"ResourceNotFoundException"},
        {"shape":"AccessDeniedException"},
        {"shape":"ValidationException"},
        {"shape":"InternalServerException"},
        {"shape":"ThrottlingException"}
      ],
      "documentation":"<p>Updates the name or associated model for a Provisioned Throughput. For more information, see <a href=\"https://docs.aws.amazon.com/bedrock/latest/userguide/prov-throughput.html\">Provisioned Throughput</a> in the <a href=\"https://docs.aws.amazon.com/bedrock/latest/userguide/what-is-service.html\">Amazon Bedrock User Guide</a>.</p>",
      "idempotent":true
    }
  },
  "shapes":{
    "AcceptEula":{"type":"boolean"},
    "AccessDeniedException":{
      "type":"structure",
      "members":{
        "message":{"shape":"NonBlankString"}
      },
      "documentation":"<p>The request is denied because of missing access permissions.</p>",
      "error":{
        "httpStatusCode":403,
        "senderFault":true
      },
      "exception":true
    },
    "AccountId":{
      "type":"string",
      "pattern":"[0-9]{12}"
    },
    "AdditionalModelRequestFields":{
      "type":"map",
      "key":{"shape":"AdditionalModelRequestFieldsKey"},
      "value":{"shape":"AdditionalModelRequestFieldsValue"}
    },
    "AdditionalModelRequestFieldsKey":{
      "type":"string",
      "max":100,
      "min":1
    },
    "AdditionalModelRequestFieldsValue":{
      "type":"structure",
      "members":{
      },
      "document":true
    },
    "ApplicationType":{
      "type":"string",
      "enum":[
        "ModelEvaluation",
        "RagEvaluation"
      ]
    },
    "Arn":{
      "type":"string",
      "max":2048,
      "min":0
    },
    "AutomatedEvaluationConfig":{
      "type":"structure",
      "required":["datasetMetricConfigs"],
      "members":{
        "datasetMetricConfigs":{
          "shape":"EvaluationDatasetMetricConfigs",
          "documentation":"<p>Configuration details of the prompt datasets and metrics you want to use for your evaluation job.</p>"
        },
        "evaluatorModelConfig":{
          "shape":"EvaluatorModelConfig",
          "documentation":"<p>Contains the evaluator model configuration details. <code>EvaluatorModelConfig</code> is required for evaluation jobs that use a knowledge base or in model evaluation job that use a model as judge. This model computes all evaluation related metrics.</p>"
        },
        "customMetricConfig":{
          "shape":"AutomatedEvaluationCustomMetricConfig",
          "documentation":"<p>Defines the configuration of custom metrics to be used in an evaluation job.</p>"
        }
      },
      "documentation":"<p>The configuration details of an automated evaluation job. The <code>EvaluationDatasetMetricConfig</code> object is used to specify the prompt datasets, task type, and metric names.</p>"
    },
    "AutomatedEvaluationCustomMetricConfig":{
      "type":"structure",
      "required":[
        "customMetrics",
        "evaluatorModelConfig"
      ],
      "members":{
        "customMetrics":{
          "shape":"AutomatedEvaluationCustomMetrics",
          "documentation":"<p>Defines a list of custom metrics to be used in an Amazon Bedrock evaluation job.</p>"
        },
        "evaluatorModelConfig":{
          "shape":"CustomMetricEvaluatorModelConfig",
          "documentation":"<p>Configuration of the evaluator model you want to use to evaluate custom metrics in an Amazon Bedrock evaluation job.</p>"
        }
      },
      "documentation":"<p>Defines the configuration of custom metrics to be used in an evaluation job. To learn more about using custom metrics in Amazon Bedrock evaluation jobs, see <a href=\"https://docs.aws.amazon.com/bedrock/latest/userguide/model-evaluation-custom-metrics-prompt-formats.html\">Create a prompt for a custom metrics (LLM-as-a-judge model evaluations)</a> and <a href=\"https://docs.aws.amazon.com/bedrock/latest/userguide/kb-evaluation-custom-metrics-prompt-formats.html\">Create a prompt for a custom metrics (RAG evaluations)</a>.</p>"
    },
    "AutomatedEvaluationCustomMetricSource":{
      "type":"structure",
      "members":{
        "customMetricDefinition":{
          "shape":"CustomMetricDefinition",
          "documentation":"<p>The definition of a custom metric for use in an Amazon Bedrock evaluation job.</p>"
        }
      },
      "documentation":"<p>An array item definining a single custom metric for use in an Amazon Bedrock evaluation job.</p>",
      "union":true
    },
    "AutomatedEvaluationCustomMetrics":{
      "type":"list",
      "member":{"shape":"AutomatedEvaluationCustomMetricSource"},
      "max":10,
      "min":1
    },
    "BaseModelIdentifier":{
      "type":"string",
      "max":2048,
      "min":1,
      "pattern":"(arn:aws(-[^:]+)?:bedrock:[a-z0-9-]{1,20}:(([0-9]{12}:custom-model/([a-z0-9-]{1,63}[.]{1}[a-z0-9-]{1,63}([.]?[a-z0-9-]{1,63})([:][a-z0-9-]{1,63}){0,2})/[a-z0-9]{12})|(:foundation-model/[a-z0-9-]{1,63}[.]{1}[a-z0-9-]{1,63}([:][a-z0-9-]{1,63}){0,2})))|([a-z0-9-]{1,63}[.]{1}[a-z0-9-]{1,63}([.]?[a-z0-9-]{1,63})([:][a-z0-9-]{1,63}){0,2})|(([0-9a-zA-Z][_-]?)+)"
    },
    "BatchDeleteEvaluationJobError":{
      "type":"structure",
      "required":[
        "jobIdentifier",
        "code"
      ],
      "members":{
        "jobIdentifier":{
          "shape":"EvaluationJobIdentifier",
          "documentation":"<p>The ARN of the evaluation job being deleted.</p>"
        },
        "code":{
          "shape":"String",
          "documentation":"<p>A HTTP status code of the evaluation job being deleted.</p>"
        },
        "message":{
          "shape":"String",
          "documentation":"<p>A status message about the evaluation job deletion.</p>"
        }
      },
      "documentation":"<p>A JSON array that provides the status of the evaluation jobs being deleted.</p>"
    },
    "BatchDeleteEvaluationJobErrors":{
      "type":"list",
      "member":{"shape":"BatchDeleteEvaluationJobError"},
      "max":25,
      "min":0
    },
    "BatchDeleteEvaluationJobItem":{
      "type":"structure",
      "required":[
        "jobIdentifier",
        "jobStatus"
      ],
      "members":{
        "jobIdentifier":{
          "shape":"EvaluationJobIdentifier",
          "documentation":"<p>The Amazon Resource Name (ARN) of the evaluation job for deletion.</p>"
        },
        "jobStatus":{
          "shape":"EvaluationJobStatus",
          "documentation":"<p>The status of the evaluation job for deletion.</p>"
        }
      },
      "documentation":"<p>An evaluation job for deletion, and it’s current status.</p>"
    },
    "BatchDeleteEvaluationJobItems":{
      "type":"list",
      "member":{"shape":"BatchDeleteEvaluationJobItem"}
    },
    "BatchDeleteEvaluationJobRequest":{
      "type":"structure",
      "required":["jobIdentifiers"],
      "members":{
        "jobIdentifiers":{
          "shape":"EvaluationJobIdentifiers",
          "documentation":"<p>A list of one or more evaluation job Amazon Resource Names (ARNs) you want to delete.</p>"
        }
      }
    },
    "BatchDeleteEvaluationJobResponse":{
      "type":"structure",
      "required":[
        "errors",
        "evaluationJobs"
      ],
      "members":{
        "errors":{
          "shape":"BatchDeleteEvaluationJobErrors",
          "documentation":"<p>A JSON object containing the HTTP status codes and the ARNs of evaluation jobs that failed to be deleted.</p>"
        },
        "evaluationJobs":{
          "shape":"BatchDeleteEvaluationJobItems",
          "documentation":"<p>The list of evaluation jobs for deletion.</p>"
        }
      }
    },
    "BedrockEvaluatorModel":{
      "type":"structure",
      "required":["modelIdentifier"],
      "members":{
        "modelIdentifier":{
          "shape":"EvaluatorModelIdentifier",
          "documentation":"<p>The Amazon Resource Name (ARN) of the evaluator model used used in knowledge base evaluation job or in model evaluation job that use a model as judge.</p>"
        }
      },
      "documentation":"<p>The evaluator model used in knowledge base evaluation job or in model evaluation job that use a model as judge. This model computes all evaluation related metrics.</p>"
    },
    "BedrockEvaluatorModels":{
      "type":"list",
      "member":{"shape":"BedrockEvaluatorModel"},
      "max":1,
      "min":1
    },
    "BedrockModelArn":{
      "type":"string",
      "max":2048,
      "min":1,
      "pattern":"(arn:aws(-[^:]+)?:(bedrock|sagemaker):[a-z0-9-]{1,20}:([0-9]{12})?:([a-z-]+/)?)?([a-zA-Z0-9.-]{1,63}){0,2}(([:][a-z0-9-]{1,63}){0,2})?(/[a-z0-9]{1,12})?"
    },
    "BedrockModelId":{
      "type":"string",
      "max":140,
      "min":0,
      "pattern":"[a-z0-9-]{1,63}[.]{1}[a-z0-9-]{1,63}([a-z0-9-]{1,63}[.]){0,2}[a-z0-9-]{1,63}([:][a-z0-9-]{1,63}){0,2}(/[a-z0-9]{12}|)"
    },
    "Boolean":{
      "type":"boolean",
      "box":true
    },
    "BrandedName":{
      "type":"string",
      "max":20,
      "min":1,
      "pattern":".*"
    },
    "BucketName":{
      "type":"string",
      "max":63,
      "min":3
    },
    "ByteContentBlob":{
      "type":"blob",
      "max":10485760,
      "min":1,
      "sensitive":true
    },
    "ByteContentDoc":{
      "type":"structure",
      "required":[
        "identifier",
        "contentType",
        "data"
      ],
      "members":{
        "identifier":{
          "shape":"Identifier",
          "documentation":"<p>The file name of the document contained in the wrapper object.</p>"
        },
        "contentType":{
          "shape":"ContentType",
          "documentation":"<p>The MIME type of the document contained in the wrapper object.</p>"
        },
        "data":{
          "shape":"ByteContentBlob",
          "documentation":"<p>The byte value of the file to upload, encoded as a Base-64 string.</p>"
        }
      },
      "documentation":"<p>Contains the document contained in the wrapper object, along with its attributes/fields.</p>"
    },
    "CloudWatchConfig":{
      "type":"structure",
      "required":[
        "logGroupName",
        "roleArn"
      ],
      "members":{
        "logGroupName":{
          "shape":"LogGroupName",
          "documentation":"<p>The log group name.</p>"
        },
        "roleArn":{
          "shape":"RoleArn",
          "documentation":"<p>The role Amazon Resource Name (ARN).</p>"
        },
        "largeDataDeliveryS3Config":{
          "shape":"S3Config",
          "documentation":"<p>S3 configuration for delivering a large amount of data.</p>"
        }
      },
      "documentation":"<p>CloudWatch logging configuration.</p>"
    },
    "CommitmentDuration":{
      "type":"string",
      "enum":[
        "OneMonth",
        "SixMonths"
      ]
    },
    "ConflictException":{
      "type":"structure",
      "members":{
        "message":{"shape":"NonBlankString"}
      },
      "documentation":"<p>Error occurred because of a conflict while performing an operation.</p>",
      "error":{
        "httpStatusCode":400,
        "senderFault":true
      },
      "exception":true
    },
    "ContentType":{
      "type":"string",
      "pattern":".*[a-z]{1,20}/.{1,20}.*"
    },
    "CreateCustomModelRequest":{
      "type":"structure",
      "required":[
        "modelName",
        "modelSourceConfig"
      ],
      "members":{
        "modelName":{
          "shape":"CustomModelName",
          "documentation":"<p>A unique name for the custom model.</p>"
        },
        "modelSourceConfig":{
          "shape":"ModelDataSource",
<<<<<<< HEAD
          "documentation":"<p>The data source for the model. The Amazon S3 URI in the model source must be for the Amazon-managed Amazon S3 bucket containing your model artifacts. SageMaker AI creates this bucket when you run your first SageMaker AI training job.</p>"
=======
          "documentation":"<p>The data source for the model. The Amazon S3 URI in the model source must be for the Amazon-managed Amazon S3 bucket containing your model artifacts.</p>"
>>>>>>> 078cd751
        },
        "modelKmsKeyArn":{
          "shape":"KmsKeyArn",
          "documentation":"<p>The Amazon Resource Name (ARN) of the customer managed KMS key to encrypt the custom model. If you don't provide a KMS key, Amazon Bedrock uses an Amazon Web Services-managed KMS key to encrypt the model. </p> <p>If you provide a customer managed KMS key, your Amazon Bedrock service role must have permissions to use it. For more information see <a href=\"https://docs.aws.amazon.com/bedrock/latest/userguide/encryption-import-model.html\">Encryption of imported models</a>. </p>"
        },
        "roleArn":{
          "shape":"RoleArn",
          "documentation":"<p>The Amazon Resource Name (ARN) of an IAM service role that Amazon Bedrock assumes to perform tasks on your behalf. This role must have permissions to access the Amazon S3 bucket containing your model artifacts and the KMS key (if specified). For more information, see <a href=\"https://docs.aws.amazon.com/bedrock/latest/userguide/model-import-iam-role.html\">Setting up an IAM service role for importing models</a> in the Amazon Bedrock User Guide.</p>"
        },
        "modelTags":{
          "shape":"TagList",
          "documentation":"<p>A list of key-value pairs to associate with the custom model resource. You can use these tags to organize and identify your resources.</p> <p>For more information, see <a href=\"https://docs.aws.amazon.com/bedrock/latest/userguide/tagging.html\">Tagging resources</a> in the <a href=\"https://docs.aws.amazon.com/bedrock/latest/userguide/what-is-service.html\">Amazon Bedrock User Guide</a>.</p>"
        },
        "clientRequestToken":{
          "shape":"IdempotencyToken",
          "documentation":"<p>A unique, case-sensitive identifier to ensure that the API request completes no more than one time. If this token matches a previous request, Amazon Bedrock ignores the request, but does not return an error. For more information, see <a href=\"https://docs.aws.amazon.com/AWSEC2/latest/APIReference/Run_Instance_Idempotency.html\">Ensuring idempotency</a>.</p>",
          "idempotencyToken":true
        }
      }
    },
    "CreateCustomModelResponse":{
      "type":"structure",
      "required":["modelArn"],
      "members":{
        "modelArn":{
          "shape":"ModelArn",
          "documentation":"<p>The Amazon Resource Name (ARN) of the new custom model.</p>"
        }
      }
    },
    "CreateEvaluationJobRequest":{
      "type":"structure",
      "required":[
        "jobName",
        "roleArn",
        "evaluationConfig",
        "inferenceConfig",
        "outputDataConfig"
      ],
      "members":{
        "jobName":{
          "shape":"EvaluationJobName",
          "documentation":"<p>A name for the evaluation job. Names must unique with your Amazon Web Services account, and your account's Amazon Web Services region.</p>"
        },
        "jobDescription":{
          "shape":"EvaluationJobDescription",
          "documentation":"<p>A description of the evaluation job.</p>"
        },
        "clientRequestToken":{
          "shape":"IdempotencyToken",
          "documentation":"<p>A unique, case-sensitive identifier to ensure that the API request completes no more than one time. If this token matches a previous request, Amazon Bedrock ignores the request, but does not return an error. For more information, see <a href=\"https://docs.aws.amazon.com/AWSEC2/latest/APIReference/Run_Instance_Idempotency.html\">Ensuring idempotency</a>.</p>",
          "idempotencyToken":true
        },
        "roleArn":{
          "shape":"RoleArn",
          "documentation":"<p>The Amazon Resource Name (ARN) of an IAM service role that Amazon Bedrock can assume to perform tasks on your behalf. To learn more about the required permissions, see <a href=\"https://docs.aws.amazon.com/bedrock/latest/userguide/model-evaluation-security.html\">Required permissions for model evaluations</a>.</p>"
        },
        "customerEncryptionKeyId":{
          "shape":"KmsKeyId",
          "documentation":"<p>Specify your customer managed encryption key Amazon Resource Name (ARN) that will be used to encrypt your evaluation job.</p>"
        },
        "jobTags":{
          "shape":"TagList",
          "documentation":"<p>Tags to attach to the model evaluation job.</p>"
        },
        "applicationType":{
          "shape":"ApplicationType",
          "documentation":"<p>Specifies whether the evaluation job is for evaluating a model or evaluating a knowledge base (retrieval and response generation).</p>"
        },
        "evaluationConfig":{
          "shape":"EvaluationConfig",
          "documentation":"<p>Contains the configuration details of either an automated or human-based evaluation job.</p>"
        },
        "inferenceConfig":{
          "shape":"EvaluationInferenceConfig",
          "documentation":"<p>Contains the configuration details of the inference model for the evaluation job.</p> <p>For model evaluation jobs, automated jobs support a single model or <a href=\"https://docs.aws.amazon.com/bedrock/latest/userguide/cross-region-inference.html\">inference profile</a>, and jobs that use human workers support two models or inference profiles.</p>"
        },
        "outputDataConfig":{
          "shape":"EvaluationOutputDataConfig",
          "documentation":"<p>Contains the configuration details of the Amazon S3 bucket for storing the results of the evaluation job.</p>"
        }
      }
    },
    "CreateEvaluationJobResponse":{
      "type":"structure",
      "required":["jobArn"],
      "members":{
        "jobArn":{
          "shape":"EvaluationJobArn",
          "documentation":"<p>The Amazon Resource Name (ARN) of the evaluation job.</p>"
        }
      }
    },
    "CreateGuardrailRequest":{
      "type":"structure",
      "required":[
        "name",
        "blockedInputMessaging",
        "blockedOutputsMessaging"
      ],
      "members":{
        "name":{
          "shape":"GuardrailName",
          "documentation":"<p>The name to give the guardrail.</p>"
        },
        "description":{
          "shape":"GuardrailDescription",
          "documentation":"<p>A description of the guardrail.</p>"
        },
        "topicPolicyConfig":{
          "shape":"GuardrailTopicPolicyConfig",
          "documentation":"<p>The topic policies to configure for the guardrail.</p>"
        },
        "contentPolicyConfig":{
          "shape":"GuardrailContentPolicyConfig",
          "documentation":"<p>The content filter policies to configure for the guardrail.</p>"
        },
        "wordPolicyConfig":{
          "shape":"GuardrailWordPolicyConfig",
          "documentation":"<p>The word policy you configure for the guardrail.</p>"
        },
        "sensitiveInformationPolicyConfig":{
          "shape":"GuardrailSensitiveInformationPolicyConfig",
          "documentation":"<p>The sensitive information policy to configure for the guardrail.</p>"
        },
        "contextualGroundingPolicyConfig":{
          "shape":"GuardrailContextualGroundingPolicyConfig",
          "documentation":"<p>The contextual grounding policy configuration used to create a guardrail.</p>"
        },
        "crossRegionConfig":{
          "shape":"GuardrailCrossRegionConfig",
          "documentation":"<p>The system-defined guardrail profile that you're using with your guardrail. Guardrail profiles define the destination Amazon Web Services Regions where guardrail inference requests can be automatically routed.</p> <p>For more information, see the <a href=\"https://docs.aws.amazon.com/bedrock/latest/userguide/guardrails-cross-region.html\">Amazon Bedrock User Guide</a>.</p>"
        },
        "blockedInputMessaging":{
          "shape":"GuardrailBlockedMessaging",
          "documentation":"<p>The message to return when the guardrail blocks a prompt.</p>"
        },
        "blockedOutputsMessaging":{
          "shape":"GuardrailBlockedMessaging",
          "documentation":"<p>The message to return when the guardrail blocks a model response.</p>"
        },
        "kmsKeyId":{
          "shape":"KmsKeyId",
          "documentation":"<p>The ARN of the KMS key that you use to encrypt the guardrail.</p>"
        },
        "tags":{
          "shape":"TagList",
          "documentation":"<p>The tags that you want to attach to the guardrail. </p>"
        },
        "clientRequestToken":{
          "shape":"IdempotencyToken",
          "documentation":"<p>A unique, case-sensitive identifier to ensure that the API request completes no more than once. If this token matches a previous request, Amazon Bedrock ignores the request, but does not return an error. For more information, see <a href=\"https://docs.aws.amazon.com/AWSEC2/latest/APIReference/Run_Instance_Idempotency.html\">Ensuring idempotency</a> in the <i>Amazon S3 User Guide</i>.</p>",
          "idempotencyToken":true
        }
      }
    },
    "CreateGuardrailResponse":{
      "type":"structure",
      "required":[
        "guardrailId",
        "guardrailArn",
        "version",
        "createdAt"
      ],
      "members":{
        "guardrailId":{
          "shape":"GuardrailId",
          "documentation":"<p>The unique identifier of the guardrail that was created.</p>"
        },
        "guardrailArn":{
          "shape":"GuardrailArn",
          "documentation":"<p>The ARN of the guardrail.</p>"
        },
        "version":{
          "shape":"GuardrailDraftVersion",
          "documentation":"<p>The version of the guardrail that was created. This value will always be <code>DRAFT</code>.</p>"
        },
        "createdAt":{
          "shape":"Timestamp",
          "documentation":"<p>The time at which the guardrail was created.</p>"
        }
      }
    },
    "CreateGuardrailVersionRequest":{
      "type":"structure",
      "required":["guardrailIdentifier"],
      "members":{
        "guardrailIdentifier":{
          "shape":"GuardrailIdentifier",
          "documentation":"<p>The unique identifier of the guardrail. This can be an ID or the ARN.</p>",
          "location":"uri",
          "locationName":"guardrailIdentifier"
        },
        "description":{
          "shape":"GuardrailDescription",
          "documentation":"<p>A description of the guardrail version.</p>"
        },
        "clientRequestToken":{
          "shape":"IdempotencyToken",
          "documentation":"<p>A unique, case-sensitive identifier to ensure that the API request completes no more than once. If this token matches a previous request, Amazon Bedrock ignores the request, but does not return an error. For more information, see <a href=\"https://docs.aws.amazon.com/AWSEC2/latest/APIReference/Run_Instance_Idempotency.html\">Ensuring idempotency</a> in the <i>Amazon S3 User Guide</i>.</p>",
          "idempotencyToken":true
        }
      }
    },
    "CreateGuardrailVersionResponse":{
      "type":"structure",
      "required":[
        "guardrailId",
        "version"
      ],
      "members":{
        "guardrailId":{
          "shape":"GuardrailId",
          "documentation":"<p>The unique identifier of the guardrail.</p>"
        },
        "version":{
          "shape":"GuardrailNumericalVersion",
          "documentation":"<p>The number of the version of the guardrail.</p>"
        }
      }
    },
    "CreateInferenceProfileRequest":{
      "type":"structure",
      "required":[
        "inferenceProfileName",
        "modelSource"
      ],
      "members":{
        "inferenceProfileName":{
          "shape":"InferenceProfileName",
          "documentation":"<p>A name for the inference profile.</p>"
        },
        "description":{
          "shape":"InferenceProfileDescription",
          "documentation":"<p>A description for the inference profile.</p>"
        },
        "clientRequestToken":{
          "shape":"IdempotencyToken",
          "documentation":"<p>A unique, case-sensitive identifier to ensure that the API request completes no more than one time. If this token matches a previous request, Amazon Bedrock ignores the request, but does not return an error. For more information, see <a href=\"https://docs.aws.amazon.com/AWSEC2/latest/APIReference/Run_Instance_Idempotency.html\">Ensuring idempotency</a>.</p>",
          "idempotencyToken":true
        },
        "modelSource":{
          "shape":"InferenceProfileModelSource",
          "documentation":"<p>The foundation model or system-defined inference profile that the inference profile will track metrics and costs for.</p>"
        },
        "tags":{
          "shape":"TagList",
          "documentation":"<p>An array of objects, each of which contains a tag and its value. For more information, see <a href=\"https://docs.aws.amazon.com/bedrock/latest/userguide/what-is-service.html\">Tagging resources</a> in the <a href=\"https://docs.aws.amazon.com/bedrock/latest/userguide/what-is-service.html\">Amazon Bedrock User Guide</a>.</p>"
        }
      }
    },
    "CreateInferenceProfileResponse":{
      "type":"structure",
      "required":["inferenceProfileArn"],
      "members":{
        "inferenceProfileArn":{
          "shape":"InferenceProfileArn",
          "documentation":"<p>The ARN of the inference profile that you created.</p>"
        },
        "status":{
          "shape":"InferenceProfileStatus",
          "documentation":"<p>The status of the inference profile. <code>ACTIVE</code> means that the inference profile is ready to be used.</p>"
        }
      }
    },
    "CreateMarketplaceModelEndpointRequest":{
      "type":"structure",
      "required":[
        "modelSourceIdentifier",
        "endpointConfig",
        "endpointName"
      ],
      "members":{
        "modelSourceIdentifier":{
          "shape":"ModelSourceIdentifier",
          "documentation":"<p>The ARN of the model from Amazon Bedrock Marketplace that you want to deploy to the endpoint.</p>"
        },
        "endpointConfig":{
          "shape":"EndpointConfig",
          "documentation":"<p>The configuration for the endpoint, including the number and type of instances to use.</p>"
        },
        "acceptEula":{
          "shape":"AcceptEula",
          "documentation":"<p>Indicates whether you accept the end-user license agreement (EULA) for the model. Set to <code>true</code> to accept the EULA.</p>"
        },
        "endpointName":{
          "shape":"EndpointName",
          "documentation":"<p>The name of the endpoint. This name must be unique within your Amazon Web Services account and region.</p>"
        },
        "clientRequestToken":{
          "shape":"IdempotencyToken",
          "documentation":"<p>A unique, case-sensitive identifier that you provide to ensure the idempotency of the request. This token is listed as not required because Amazon Web Services SDKs automatically generate it for you and set this parameter. If you're not using the Amazon Web Services SDK or the CLI, you must provide this token or the action will fail.</p>",
          "idempotencyToken":true
        },
        "tags":{
          "shape":"TagList",
          "documentation":"<p>An array of key-value pairs to apply to the underlying Amazon SageMaker endpoint. You can use these tags to organize and identify your Amazon Web Services resources.</p>"
        }
      }
    },
    "CreateMarketplaceModelEndpointResponse":{
      "type":"structure",
      "required":["marketplaceModelEndpoint"],
      "members":{
        "marketplaceModelEndpoint":{
          "shape":"MarketplaceModelEndpoint",
          "documentation":"<p>Details about the created endpoint.</p>"
        }
      }
    },
    "CreateModelCopyJobRequest":{
      "type":"structure",
      "required":[
        "sourceModelArn",
        "targetModelName"
      ],
      "members":{
        "sourceModelArn":{
          "shape":"ModelArn",
          "documentation":"<p>The Amazon Resource Name (ARN) of the model to be copied.</p>"
        },
        "targetModelName":{
          "shape":"CustomModelName",
          "documentation":"<p>A name for the copied model.</p>"
        },
        "modelKmsKeyId":{
          "shape":"KmsKeyId",
          "documentation":"<p>The ARN of the KMS key that you use to encrypt the model copy.</p>"
        },
        "targetModelTags":{
          "shape":"TagList",
          "documentation":"<p>Tags to associate with the target model. For more information, see <a href=\"https://docs.aws.amazon.com/bedrock/latest/userguide/tagging.html\">Tag resources</a> in the <a href=\"https://docs.aws.amazon.com/bedrock/latest/userguide/what-is-service.html\">Amazon Bedrock User Guide</a>.</p>"
        },
        "clientRequestToken":{
          "shape":"IdempotencyToken",
          "documentation":"<p>A unique, case-sensitive identifier to ensure that the API request completes no more than one time. If this token matches a previous request, Amazon Bedrock ignores the request, but does not return an error. For more information, see <a href=\"https://docs.aws.amazon.com/AWSEC2/latest/APIReference/Run_Instance_Idempotency.html\">Ensuring idempotency</a>.</p>",
          "idempotencyToken":true
        }
      }
    },
    "CreateModelCopyJobResponse":{
      "type":"structure",
      "required":["jobArn"],
      "members":{
        "jobArn":{
          "shape":"ModelCopyJobArn",
          "documentation":"<p>The Amazon Resource Name (ARN) of the model copy job.</p>"
        }
      }
    },
    "CreateModelCustomizationJobRequest":{
      "type":"structure",
      "required":[
        "jobName",
        "customModelName",
        "roleArn",
        "baseModelIdentifier",
        "trainingDataConfig",
        "outputDataConfig"
      ],
      "members":{
        "jobName":{
          "shape":"JobName",
          "documentation":"<p>A name for the fine-tuning job.</p>"
        },
        "customModelName":{
          "shape":"CustomModelName",
          "documentation":"<p>A name for the resulting custom model.</p>"
        },
        "roleArn":{
          "shape":"RoleArn",
          "documentation":"<p>The Amazon Resource Name (ARN) of an IAM service role that Amazon Bedrock can assume to perform tasks on your behalf. For example, during model training, Amazon Bedrock needs your permission to read input data from an S3 bucket, write model artifacts to an S3 bucket. To pass this role to Amazon Bedrock, the caller of this API must have the <code>iam:PassRole</code> permission. </p>"
        },
        "clientRequestToken":{
          "shape":"IdempotencyToken",
          "documentation":"<p>A unique, case-sensitive identifier to ensure that the API request completes no more than one time. If this token matches a previous request, Amazon Bedrock ignores the request, but does not return an error. For more information, see <a href=\"https://docs.aws.amazon.com/AWSEC2/latest/APIReference/Run_Instance_Idempotency.html\">Ensuring idempotency</a>.</p>",
          "idempotencyToken":true
        },
        "baseModelIdentifier":{
          "shape":"BaseModelIdentifier",
          "documentation":"<p>Name of the base model.</p>"
        },
        "customizationType":{
          "shape":"CustomizationType",
          "documentation":"<p>The customization type.</p>"
        },
        "customModelKmsKeyId":{
          "shape":"KmsKeyId",
          "documentation":"<p>The custom model is encrypted at rest using this key.</p>"
        },
        "jobTags":{
          "shape":"TagList",
          "documentation":"<p>Tags to attach to the job.</p>"
        },
        "customModelTags":{
          "shape":"TagList",
          "documentation":"<p>Tags to attach to the resulting custom model.</p>"
        },
        "trainingDataConfig":{
          "shape":"TrainingDataConfig",
          "documentation":"<p>Information about the training dataset.</p>"
        },
        "validationDataConfig":{
          "shape":"ValidationDataConfig",
          "documentation":"<p>Information about the validation dataset. </p>"
        },
        "outputDataConfig":{
          "shape":"OutputDataConfig",
          "documentation":"<p>S3 location for the output data.</p>"
        },
        "hyperParameters":{
          "shape":"ModelCustomizationHyperParameters",
          "documentation":"<p>Parameters related to tuning the model. For details on the format for different models, see <a href=\"https://docs.aws.amazon.com/bedrock/latest/userguide/custom-models-hp.html\">Custom model hyperparameters</a>.</p>"
        },
        "vpcConfig":{
          "shape":"VpcConfig",
          "documentation":"<p>The configuration of the Virtual Private Cloud (VPC) that contains the resources that you're using for this job. For more information, see <a href=\"https://docs.aws.amazon.com/bedrock/latest/userguide/vpc-model-customization.html\">Protect your model customization jobs using a VPC</a>.</p>"
        },
        "customizationConfig":{
          "shape":"CustomizationConfig",
          "documentation":"<p>The customization configuration for the model customization job.</p>"
        }
      }
    },
    "CreateModelCustomizationJobResponse":{
      "type":"structure",
      "required":["jobArn"],
      "members":{
        "jobArn":{
          "shape":"ModelCustomizationJobArn",
          "documentation":"<p>Amazon Resource Name (ARN) of the fine tuning job</p>"
        }
      }
    },
    "CreateModelImportJobRequest":{
      "type":"structure",
      "required":[
        "jobName",
        "importedModelName",
        "roleArn",
        "modelDataSource"
      ],
      "members":{
        "jobName":{
          "shape":"JobName",
          "documentation":"<p>The name of the import job.</p>"
        },
        "importedModelName":{
          "shape":"ImportedModelName",
          "documentation":"<p>The name of the imported model.</p>"
        },
        "roleArn":{
          "shape":"RoleArn",
          "documentation":"<p>The Amazon Resource Name (ARN) of the model import job.</p>"
        },
        "modelDataSource":{
          "shape":"ModelDataSource",
          "documentation":"<p>The data source for the imported model.</p>"
        },
        "jobTags":{
          "shape":"TagList",
          "documentation":"<p>Tags to attach to this import job. </p>"
        },
        "importedModelTags":{
          "shape":"TagList",
          "documentation":"<p>Tags to attach to the imported model.</p>"
        },
        "clientRequestToken":{
          "shape":"IdempotencyToken",
          "documentation":"<p>A unique, case-sensitive identifier to ensure that the API request completes no more than one time. If this token matches a previous request, Amazon Bedrock ignores the request, but does not return an error. For more information, see <a href=\"https://docs.aws.amazon.com/AWSEC2/latest/APIReference/Run_Instance_Idempotency.html\">Ensuring idempotency</a>.</p>"
        },
        "vpcConfig":{
          "shape":"VpcConfig",
          "documentation":"<p>VPC configuration parameters for the private Virtual Private Cloud (VPC) that contains the resources you are using for the import job.</p>"
        },
        "importedModelKmsKeyId":{
          "shape":"KmsKeyId",
          "documentation":"<p>The imported model is encrypted at rest using this key.</p>"
        }
      }
    },
    "CreateModelImportJobResponse":{
      "type":"structure",
      "required":["jobArn"],
      "members":{
        "jobArn":{
          "shape":"ModelImportJobArn",
          "documentation":"<p>The Amazon Resource Name (ARN) of the model import job.</p>"
        }
      }
    },
    "CreateModelInvocationJobRequest":{
      "type":"structure",
      "required":[
        "jobName",
        "roleArn",
        "modelId",
        "inputDataConfig",
        "outputDataConfig"
      ],
      "members":{
        "jobName":{
          "shape":"ModelInvocationJobName",
          "documentation":"<p>A name to give the batch inference job.</p>"
        },
        "roleArn":{
          "shape":"RoleArn",
          "documentation":"<p>The Amazon Resource Name (ARN) of the service role with permissions to carry out and manage batch inference. You can use the console to create a default service role or follow the steps at <a href=\"https://docs.aws.amazon.com/bedrock/latest/userguide/batch-iam-sr.html\">Create a service role for batch inference</a>.</p>"
        },
        "clientRequestToken":{
          "shape":"ModelInvocationIdempotencyToken",
          "documentation":"<p>A unique, case-sensitive identifier to ensure that the API request completes no more than one time. If this token matches a previous request, Amazon Bedrock ignores the request, but does not return an error. For more information, see <a href=\"https://docs.aws.amazon.com/AWSEC2/latest/APIReference/Run_Instance_Idempotency.html\">Ensuring idempotency</a>.</p>",
          "idempotencyToken":true
        },
        "modelId":{
          "shape":"ModelId",
          "documentation":"<p>The unique identifier of the foundation model to use for the batch inference job.</p>"
        },
        "inputDataConfig":{
          "shape":"ModelInvocationJobInputDataConfig",
          "documentation":"<p>Details about the location of the input to the batch inference job.</p>"
        },
        "outputDataConfig":{
          "shape":"ModelInvocationJobOutputDataConfig",
          "documentation":"<p>Details about the location of the output of the batch inference job.</p>"
        },
        "vpcConfig":{
          "shape":"VpcConfig",
          "documentation":"<p>The configuration of the Virtual Private Cloud (VPC) for the data in the batch inference job. For more information, see <a href=\"https://docs.aws.amazon.com/bedrock/latest/userguide/batch-vpc\">Protect batch inference jobs using a VPC</a>.</p>"
        },
        "timeoutDurationInHours":{
          "shape":"ModelInvocationJobTimeoutDurationInHours",
          "documentation":"<p>The number of hours after which to force the batch inference job to time out.</p>"
        },
        "tags":{
          "shape":"TagList",
          "documentation":"<p>Any tags to associate with the batch inference job. For more information, see <a href=\"https://docs.aws.amazon.com/bedrock/latest/userguide/tagging.html\">Tagging Amazon Bedrock resources</a>.</p>"
        }
      }
    },
    "CreateModelInvocationJobResponse":{
      "type":"structure",
      "required":["jobArn"],
      "members":{
        "jobArn":{
          "shape":"ModelInvocationJobArn",
          "documentation":"<p>The Amazon Resource Name (ARN) of the batch inference job.</p>"
        }
      }
    },
    "CreatePromptRouterRequest":{
      "type":"structure",
      "required":[
        "promptRouterName",
        "models",
        "routingCriteria",
        "fallbackModel"
      ],
      "members":{
        "clientRequestToken":{
          "shape":"IdempotencyToken",
          "documentation":"<p>A unique, case-sensitive identifier that you provide to ensure idempotency of your requests. If not specified, the Amazon Web Services SDK automatically generates one for you.</p>",
          "idempotencyToken":true
        },
        "promptRouterName":{
          "shape":"PromptRouterName",
          "documentation":"<p>The name of the prompt router. The name must be unique within your Amazon Web Services account in the current region.</p>"
        },
        "models":{
          "shape":"PromptRouterTargetModels",
          "documentation":"<p>A list of foundation models that the prompt router can route requests to. At least one model must be specified.</p>"
        },
        "description":{
          "shape":"PromptRouterDescription",
          "documentation":"<p>An optional description of the prompt router to help identify its purpose.</p>"
        },
        "routingCriteria":{
          "shape":"RoutingCriteria",
          "documentation":"<p>The criteria, which is the response quality difference, used to determine how incoming requests are routed to different models.</p>"
        },
        "fallbackModel":{
          "shape":"PromptRouterTargetModel",
          "documentation":"<p>The default model to use when the routing criteria is not met.</p>"
        },
        "tags":{
          "shape":"TagList",
          "documentation":"<p>An array of key-value pairs to apply to this resource as tags. You can use tags to categorize and manage your Amazon Web Services resources.</p>"
        }
      }
    },
    "CreatePromptRouterResponse":{
      "type":"structure",
      "members":{
        "promptRouterArn":{
          "shape":"PromptRouterArn",
          "documentation":"<p>The Amazon Resource Name (ARN) that uniquely identifies the prompt router.</p>"
        }
      }
    },
    "CreateProvisionedModelThroughputRequest":{
      "type":"structure",
      "required":[
        "modelUnits",
        "provisionedModelName",
        "modelId"
      ],
      "members":{
        "clientRequestToken":{
          "shape":"IdempotencyToken",
          "documentation":"<p>A unique, case-sensitive identifier to ensure that the API request completes no more than one time. If this token matches a previous request, Amazon Bedrock ignores the request, but does not return an error. For more information, see <a href=\"https://docs.aws.amazon.com/AWSEC2/latest/APIReference/Run_Instance_Idempotency.html\">Ensuring idempotency</a> in the Amazon S3 User Guide.</p>",
          "idempotencyToken":true
        },
        "modelUnits":{
          "shape":"PositiveInteger",
          "documentation":"<p>Number of model units to allocate. A model unit delivers a specific throughput level for the specified model. The throughput level of a model unit specifies the total number of input and output tokens that it can process and generate within a span of one minute. By default, your account has no model units for purchasing Provisioned Throughputs with commitment. You must first visit the <a href=\"https://console.aws.amazon.com/support/home#/case/create?issueType=service-limit-increase\">Amazon Web Services support center</a> to request MUs.</p> <p>For model unit quotas, see <a href=\"https://docs.aws.amazon.com/bedrock/latest/userguide/quotas.html#prov-thru-quotas\">Provisioned Throughput quotas</a> in the <a href=\"https://docs.aws.amazon.com/bedrock/latest/userguide/what-is-service.html\">Amazon Bedrock User Guide</a>.</p> <p>For more information about what an MU specifies, contact your Amazon Web Services account manager.</p>"
        },
        "provisionedModelName":{
          "shape":"ProvisionedModelName",
          "documentation":"<p>The name for this Provisioned Throughput.</p>"
        },
        "modelId":{
          "shape":"ModelIdentifier",
          "documentation":"<p>The Amazon Resource Name (ARN) or name of the model to associate with this Provisioned Throughput. For a list of models for which you can purchase Provisioned Throughput, see <a href=\"https://docs.aws.amazon.com/bedrock/latest/userguide/model-ids.html#prov-throughput-models\">Amazon Bedrock model IDs for purchasing Provisioned Throughput</a> in the <a href=\"https://docs.aws.amazon.com/bedrock/latest/userguide/what-is-service.html\">Amazon Bedrock User Guide</a>.</p>"
        },
        "commitmentDuration":{
          "shape":"CommitmentDuration",
          "documentation":"<p>The commitment duration requested for the Provisioned Throughput. Billing occurs hourly and is discounted for longer commitment terms. To request a no-commit Provisioned Throughput, omit this field.</p> <p>Custom models support all levels of commitment. To see which base models support no commitment, see <a href=\"https://docs.aws.amazon.com/bedrock/latest/userguide/pt-supported.html\">Supported regions and models for Provisioned Throughput</a> in the <a href=\"https://docs.aws.amazon.com/bedrock/latest/userguide/what-is-service.html\">Amazon Bedrock User Guide</a> </p>"
        },
        "tags":{
          "shape":"TagList",
          "documentation":"<p>Tags to associate with this Provisioned Throughput.</p>"
        }
      }
    },
    "CreateProvisionedModelThroughputResponse":{
      "type":"structure",
      "required":["provisionedModelArn"],
      "members":{
        "provisionedModelArn":{
          "shape":"ProvisionedModelArn",
          "documentation":"<p>The Amazon Resource Name (ARN) for this Provisioned Throughput.</p>"
        }
      }
    },
    "CustomMetricBedrockEvaluatorModel":{
      "type":"structure",
      "required":["modelIdentifier"],
      "members":{
        "modelIdentifier":{
          "shape":"EvaluatorModelIdentifier",
          "documentation":"<p>The Amazon Resource Name (ARN) of the evaluator model for custom metrics. For a list of supported evaluator models, see <a href=\"https://docs.aws.amazon.com/bedrock/latest/userguide/evaluation-judge.html\">Evaluate model performance using another LLM as a judge</a> and <a href=\"https://docs.aws.amazon.com/bedrock/latest/userguide/evaluation-kb.html\">Evaluate the performance of RAG sources using Amazon Bedrock evaluations</a>.</p>"
        }
      },
      "documentation":"<p>Defines the model you want to evaluate custom metrics in an Amazon Bedrock evaluation job.</p>"
    },
    "CustomMetricBedrockEvaluatorModels":{
      "type":"list",
      "member":{"shape":"CustomMetricBedrockEvaluatorModel"},
      "max":1,
      "min":1
    },
    "CustomMetricDefinition":{
      "type":"structure",
      "required":[
        "name",
        "instructions"
      ],
      "members":{
        "name":{
          "shape":"MetricName",
          "documentation":"<p>The name for a custom metric. Names must be unique in your Amazon Web Services region.</p>"
        },
        "instructions":{
          "shape":"CustomMetricInstructions",
          "documentation":"<p>The prompt for a custom metric that instructs the evaluator model how to rate the model or RAG source under evaluation.</p>"
        },
        "ratingScale":{
          "shape":"RatingScale",
          "documentation":"<p>Defines the rating scale to be used for a custom metric. We recommend that you always define a ratings scale when creating a custom metric. If you don't define a scale, Amazon Bedrock won't be able to visually display the results of the evaluation in the console or calculate average values of numerical scores. For more information on specifying a rating scale, see <a href=\"https://docs.aws.amazon.com/bedrock/latest/userguide/model-evaluation-custom-metrics-prompt-formats.html#model-evaluation-custom-metrics-prompt-formats-schema\">Specifying an output schema (rating scale)</a>.</p>"
        }
      },
      "documentation":"<p>The definition of a custom metric for use in an Amazon Bedrock evaluation job. A custom metric definition includes a metric name, prompt (instructions) and optionally, a rating scale. Your prompt must include a task description and input variables. The required input variables are different for model-as-a-judge and RAG evaluations.</p> <p>For more information about how to define a custom metric in Amazon Bedrock, see <a href=\"https://docs.aws.amazon.com/bedrock/latest/userguide/model-evaluation-custom-metrics-prompt-formats.html\">Create a prompt for a custom metrics (LLM-as-a-judge model evaluations)</a> and <a href=\"https://docs.aws.amazon.com/bedrock/latest/userguide/kb-evaluation-custom-metrics-prompt-formats.html\">Create a prompt for a custom metrics (RAG evaluations)</a>.</p>",
      "sensitive":true
    },
    "CustomMetricEvaluatorModelConfig":{
      "type":"structure",
      "required":["bedrockEvaluatorModels"],
      "members":{
        "bedrockEvaluatorModels":{
          "shape":"CustomMetricBedrockEvaluatorModels",
          "documentation":"<p>Defines the model you want to evaluate custom metrics in an Amazon Bedrock evaluation job.</p>"
        }
      },
      "documentation":"<p>Configuration of the evaluator model you want to use to evaluate custom metrics in an Amazon Bedrock evaluation job.</p>"
    },
    "CustomMetricInstructions":{
      "type":"string",
      "max":5000,
      "min":1
    },
    "CustomModelArn":{
      "type":"string",
      "max":1011,
      "min":20,
<<<<<<< HEAD
      "pattern":"arn:aws(-[^:]+)?:bedrock:[a-z0-9-]{1,20}:[0-9]{12}:custom-model/(imported|[a-z0-9-]{1,63}[.]{1}[a-z0-9-]{1,63}([a-z0-9-]{1,63}[.]){0,2}[a-z0-9-]{1,63}([:][a-z0-9-]{1,63}){0,2}/[a-z0-9]{12})"
=======
      "pattern":"arn:aws(-[^:]+)?:bedrock:[a-z0-9-]{1,20}:[0-9]{12}:custom-model/(imported|[a-z0-9-]{1,63}[.]{1}[a-z0-9-]{1,63}([a-z0-9-]{1,63}[.]){0,2}[a-z0-9-]{1,63}([:][a-z0-9-]{1,63}){0,2})/[a-z0-9]{12}"
>>>>>>> 078cd751
    },
    "CustomModelName":{
      "type":"string",
      "max":63,
      "min":1,
      "pattern":"([0-9a-zA-Z][_-]?){1,63}"
    },
    "CustomModelSummary":{
      "type":"structure",
      "required":[
        "modelArn",
        "modelName",
        "creationTime",
        "baseModelArn",
        "baseModelName"
      ],
      "members":{
        "modelArn":{
          "shape":"CustomModelArn",
          "documentation":"<p>The Amazon Resource Name (ARN) of the custom model.</p>"
        },
        "modelName":{
          "shape":"CustomModelName",
          "documentation":"<p>The name of the custom model.</p>"
        },
        "creationTime":{
          "shape":"Timestamp",
          "documentation":"<p>Creation time of the model.</p>"
        },
        "baseModelArn":{
          "shape":"ModelArn",
          "documentation":"<p>The base model Amazon Resource Name (ARN).</p>"
        },
        "baseModelName":{
          "shape":"ModelName",
          "documentation":"<p>The base model name.</p>"
        },
        "customizationType":{
          "shape":"CustomizationType",
          "documentation":"<p>Specifies whether to carry out continued pre-training of a model or whether to fine-tune it. For more information, see <a href=\"https://docs.aws.amazon.com/bedrock/latest/userguide/custom-models.html\">Custom models</a>.</p>"
        },
        "ownerAccountId":{
          "shape":"AccountId",
          "documentation":"<p>The unique identifier of the account that owns the model.</p>"
        },
        "modelStatus":{
          "shape":"ModelStatus",
          "documentation":"<p>The current status of the custom model. Possible values include:</p> <ul> <li> <p> <code>Creating</code> - The model is being created and validated.</p> </li> <li> <p> <code>Active</code> - The model has been successfully created and is ready for use.</p> </li> <li> <p> <code>Failed</code> - The model creation process failed.</p> </li> </ul>"
        }
      },
      "documentation":"<p>Summary information for a custom model.</p>"
    },
    "CustomModelSummaryList":{
      "type":"list",
      "member":{"shape":"CustomModelSummary"}
    },
    "CustomModelUnits":{
      "type":"structure",
      "members":{
        "customModelUnitsPerModelCopy":{
          "shape":"Integer",
          "documentation":"<p>The number of custom model units used to host a model copy. </p>"
        },
        "customModelUnitsVersion":{
          "shape":"CustomModelUnitsVersion",
          "documentation":"<p>The version of the custom model unit. Use to determine the billing rate for the custom model unit.</p>"
        }
      },
      "documentation":"<p>A <code>CustomModelUnit</code> (CMU) is an abstract view of the hardware utilization that Amazon Bedrock needs to host a single copy of your custom model. A model copy represents a single instance of your imported model that is ready to serve inference requests. Amazon Bedrock determines the number of custom model units that a model copy needs when you import the custom model. </p> <p>You can use <code>CustomModelUnits</code> to estimate the cost of running your custom model. For more information, see Calculate the cost of running a custom model in the Amazon Bedrock user guide. </p>"
    },
    "CustomModelUnitsVersion":{
      "type":"string",
      "pattern":"v\\d+.\\d+"
    },
    "CustomizationConfig":{
      "type":"structure",
      "members":{
        "distillationConfig":{
          "shape":"DistillationConfig",
          "documentation":"<p>The Distillation configuration for the custom model.</p>"
        }
      },
      "documentation":"<p>A model customization configuration</p>",
      "union":true
    },
    "CustomizationType":{
      "type":"string",
      "enum":[
        "FINE_TUNING",
        "CONTINUED_PRE_TRAINING",
        "DISTILLATION",
        "IMPORTED"
      ]
    },
    "DataProcessingDetails":{
      "type":"structure",
      "members":{
        "status":{
          "shape":"JobStatusDetails",
          "documentation":"<p>The status of the data processing sub-task of the job.</p>"
        },
        "creationTime":{
          "shape":"Timestamp",
          "documentation":"<p>The start time of the data processing sub-task of the job.</p>"
        },
        "lastModifiedTime":{
          "shape":"Timestamp",
          "documentation":"<p>The latest update to the data processing sub-task of the job.</p>"
        }
      },
      "documentation":"<p>For a Distillation job, the status details for the data processing sub-task of the job.</p>"
    },
    "DeleteCustomModelRequest":{
      "type":"structure",
      "required":["modelIdentifier"],
      "members":{
        "modelIdentifier":{
          "shape":"ModelIdentifier",
          "documentation":"<p>Name of the model to delete.</p>",
          "location":"uri",
          "locationName":"modelIdentifier"
        }
      }
    },
    "DeleteCustomModelResponse":{
      "type":"structure",
      "members":{
      }
    },
    "DeleteGuardrailRequest":{
      "type":"structure",
      "required":["guardrailIdentifier"],
      "members":{
        "guardrailIdentifier":{
          "shape":"GuardrailIdentifier",
          "documentation":"<p>The unique identifier of the guardrail. This can be an ID or the ARN.</p>",
          "location":"uri",
          "locationName":"guardrailIdentifier"
        },
        "guardrailVersion":{
          "shape":"GuardrailNumericalVersion",
          "documentation":"<p>The version of the guardrail.</p>",
          "location":"querystring",
          "locationName":"guardrailVersion"
        }
      }
    },
    "DeleteGuardrailResponse":{
      "type":"structure",
      "members":{
      }
    },
    "DeleteImportedModelRequest":{
      "type":"structure",
      "required":["modelIdentifier"],
      "members":{
        "modelIdentifier":{
          "shape":"ImportedModelIdentifier",
          "documentation":"<p>Name of the imported model to delete.</p>",
          "location":"uri",
          "locationName":"modelIdentifier"
        }
      }
    },
    "DeleteImportedModelResponse":{
      "type":"structure",
      "members":{
      }
    },
    "DeleteInferenceProfileRequest":{
      "type":"structure",
      "required":["inferenceProfileIdentifier"],
      "members":{
        "inferenceProfileIdentifier":{
          "shape":"InferenceProfileIdentifier",
          "documentation":"<p>The Amazon Resource Name (ARN) or ID of the application inference profile to delete.</p>",
          "location":"uri",
          "locationName":"inferenceProfileIdentifier"
        }
      }
    },
    "DeleteInferenceProfileResponse":{
      "type":"structure",
      "members":{
      }
    },
    "DeleteMarketplaceModelEndpointRequest":{
      "type":"structure",
      "required":["endpointArn"],
      "members":{
        "endpointArn":{
          "shape":"Arn",
          "documentation":"<p>The Amazon Resource Name (ARN) of the endpoint you want to delete.</p>",
          "location":"uri",
          "locationName":"endpointArn"
        }
      }
    },
    "DeleteMarketplaceModelEndpointResponse":{
      "type":"structure",
      "members":{
      }
    },
    "DeleteModelInvocationLoggingConfigurationRequest":{
      "type":"structure",
      "members":{
      }
    },
    "DeleteModelInvocationLoggingConfigurationResponse":{
      "type":"structure",
      "members":{
      }
    },
    "DeletePromptRouterRequest":{
      "type":"structure",
      "required":["promptRouterArn"],
      "members":{
        "promptRouterArn":{
          "shape":"PromptRouterArn",
          "documentation":"<p>The Amazon Resource Name (ARN) of the prompt router to delete.</p>",
          "location":"uri",
          "locationName":"promptRouterArn"
        }
      }
    },
    "DeletePromptRouterResponse":{
      "type":"structure",
      "members":{
      }
    },
    "DeleteProvisionedModelThroughputRequest":{
      "type":"structure",
      "required":["provisionedModelId"],
      "members":{
        "provisionedModelId":{
          "shape":"ProvisionedModelId",
          "documentation":"<p>The Amazon Resource Name (ARN) or name of the Provisioned Throughput.</p>",
          "location":"uri",
          "locationName":"provisionedModelId"
        }
      }
    },
    "DeleteProvisionedModelThroughputResponse":{
      "type":"structure",
      "members":{
      }
    },
    "DeregisterMarketplaceModelEndpointRequest":{
      "type":"structure",
      "required":["endpointArn"],
      "members":{
        "endpointArn":{
          "shape":"Arn",
          "documentation":"<p>The Amazon Resource Name (ARN) of the endpoint you want to deregister.</p>",
          "location":"uri",
          "locationName":"endpointArn"
        }
      }
    },
    "DeregisterMarketplaceModelEndpointResponse":{
      "type":"structure",
      "members":{
      }
    },
    "DistillationConfig":{
      "type":"structure",
      "required":["teacherModelConfig"],
      "members":{
        "teacherModelConfig":{
          "shape":"TeacherModelConfig",
          "documentation":"<p>The teacher model configuration.</p>"
        }
      },
      "documentation":"<p>Settings for distilling a foundation model into a smaller and more efficient model.</p>"
    },
    "EndpointConfig":{
      "type":"structure",
      "members":{
        "sageMaker":{
          "shape":"SageMakerEndpoint",
          "documentation":"<p>The configuration specific to Amazon SageMaker for the endpoint.</p>"
        }
      },
      "documentation":"<p>Specifies the configuration for the endpoint.</p>",
      "union":true
    },
    "EndpointName":{
      "type":"string",
      "max":30,
      "min":1
    },
    "ErrorMessage":{
      "type":"string",
      "max":2048,
      "min":0
    },
    "ErrorMessages":{
      "type":"list",
      "member":{"shape":"ErrorMessage"},
      "max":20,
      "min":0
    },
    "EvaluationBedrockKnowledgeBaseIdentifiers":{
      "type":"list",
      "member":{"shape":"KnowledgeBaseId"},
      "max":1,
      "min":0
    },
    "EvaluationBedrockModel":{
      "type":"structure",
      "required":["modelIdentifier"],
      "members":{
        "modelIdentifier":{
          "shape":"EvaluationBedrockModelIdentifier",
          "documentation":"<p>The ARN of the Amazon Bedrock model or inference profile specified.</p>"
        },
        "inferenceParams":{
          "shape":"EvaluationModelInferenceParams",
          "documentation":"<p>Each Amazon Bedrock support different inference parameters that change how the model behaves during inference.</p>"
        },
        "performanceConfig":{
          "shape":"PerformanceConfiguration",
          "documentation":"<p>Specifies performance settings for the model or inference profile.</p>"
        }
      },
      "documentation":"<p>Contains the ARN of the Amazon Bedrock model or <a href=\"https://docs.aws.amazon.com/bedrock/latest/userguide/cross-region-inference.html\">inference profile</a> specified in your evaluation job. Each Amazon Bedrock model supports different <code>inferenceParams</code>. To learn more about supported inference parameters for Amazon Bedrock models, see <a href=\"https://docs.aws.amazon.com/bedrock/latest/userguide/model-parameters.html\">Inference parameters for foundation models</a>.</p> <p>The <code>inferenceParams</code> are specified using JSON. To successfully insert JSON as string make sure that all quotations are properly escaped. For example, <code>\"temperature\":\"0.25\"</code> key value pair would need to be formatted as <code>\\\"temperature\\\":\\\"0.25\\\"</code> to successfully accepted in the request.</p>"
    },
    "EvaluationBedrockModelIdentifier":{
      "type":"string",
      "max":2048,
      "min":1,
      "pattern":"(arn:aws(-[^:]+)?:bedrock:[a-z0-9-]{1,20}:((:foundation-model/[a-z0-9-]{1,63}[.]{1}[a-z0-9-]{1,63}([.:]?[a-z0-9-]{1,63}))|([0-9]{12}:provisioned-model/[a-z0-9]{12})|([0-9]{12}:imported-model/[a-z0-9]{12})|([0-9]{12}:application-inference-profile/[a-z0-9]{12})|([0-9]{12}:inference-profile/(([a-z-]{2,8}.)[a-z0-9-]{1,63}[.]{1}[a-z0-9-]{1,63}([.:]?[a-z0-9-]{1,63})))|([0-9]{12}:(default-prompt-router|prompt-router)/[a-zA-Z0-9-:.]+)))|(([a-z]{2,4}[.]{1})([a-z0-9-]{1,63}[.]{1}[a-z0-9-]{1,63}([.:]?[a-z0-9-]{1,63})))|([a-z0-9-]{1,63}[.]{1}[a-z0-9-]{1,63}([.:]?[a-z0-9-]{1,63}))|arn:aws(-[^:]+)?:sagemaker:[a-z0-9-]{1,20}:[0-9]{12}:endpoint/[a-z0-9-]{1,63}"
    },
    "EvaluationBedrockModelIdentifiers":{
      "type":"list",
      "member":{"shape":"EvaluationBedrockModelIdentifier"},
      "max":2,
      "min":0
    },
    "EvaluationConfig":{
      "type":"structure",
      "members":{
        "automated":{
          "shape":"AutomatedEvaluationConfig",
          "documentation":"<p>Contains the configuration details of an automated evaluation job that computes metrics.</p>"
        },
        "human":{
          "shape":"HumanEvaluationConfig",
          "documentation":"<p>Contains the configuration details of an evaluation job that uses human workers.</p>"
        }
      },
      "documentation":"<p>The configuration details of either an automated or human-based evaluation job.</p>",
      "union":true
    },
    "EvaluationDataset":{
      "type":"structure",
      "required":["name"],
      "members":{
        "name":{
          "shape":"EvaluationDatasetName",
          "documentation":"<p>Used to specify supported built-in prompt datasets. Valid values are <code>Builtin.Bold</code>, <code>Builtin.BoolQ</code>, <code>Builtin.NaturalQuestions</code>, <code>Builtin.Gigaword</code>, <code>Builtin.RealToxicityPrompts</code>, <code>Builtin.TriviaQA</code>, <code>Builtin.T-Rex</code>, <code>Builtin.WomensEcommerceClothingReviews</code> and <code>Builtin.Wikitext2</code>.</p>"
        },
        "datasetLocation":{
          "shape":"EvaluationDatasetLocation",
          "documentation":"<p>For custom prompt datasets, you must specify the location in Amazon S3 where the prompt dataset is saved.</p>"
        }
      },
      "documentation":"<p>Used to specify the name of a built-in prompt dataset and optionally, the Amazon S3 bucket where a custom prompt dataset is saved.</p>"
    },
    "EvaluationDatasetLocation":{
      "type":"structure",
      "members":{
        "s3Uri":{
          "shape":"S3Uri",
          "documentation":"<p>The S3 URI of the S3 bucket specified in the job.</p>"
        }
      },
      "documentation":"<p>The location in Amazon S3 where your prompt dataset is stored.</p>",
      "union":true
    },
    "EvaluationDatasetMetricConfig":{
      "type":"structure",
      "required":[
        "taskType",
        "dataset",
        "metricNames"
      ],
      "members":{
        "taskType":{
          "shape":"EvaluationTaskType",
          "documentation":"<p>The the type of task you want to evaluate for your evaluation job. This applies only to model evaluation jobs and is ignored for knowledge base evaluation jobs.</p>"
        },
        "dataset":{
          "shape":"EvaluationDataset",
          "documentation":"<p>Specifies the prompt dataset.</p>"
        },
        "metricNames":{
          "shape":"EvaluationMetricNames",
          "documentation":"<p>The names of the metrics you want to use for your evaluation job.</p> <p>For knowledge base evaluation jobs that evaluate retrieval only, valid values are \"<code>Builtin.ContextRelevance</code>\", \"<code>Builtin.ContextCoverage</code>\".</p> <p>For knowledge base evaluation jobs that evaluate retrieval with response generation, valid values are \"<code>Builtin.Correctness</code>\", \"<code>Builtin.Completeness</code>\", \"<code>Builtin.Helpfulness</code>\", \"<code>Builtin.LogicalCoherence</code>\", \"<code>Builtin.Faithfulness</code>\", \"<code>Builtin.Harmfulness</code>\", \"<code>Builtin.Stereotyping</code>\", \"<code>Builtin.Refusal</code>\".</p> <p>For automated model evaluation jobs, valid values are \"<code>Builtin.Accuracy</code>\", \"<code>Builtin.Robustness</code>\", and \"<code>Builtin.Toxicity</code>\". In model evaluation jobs that use a LLM as judge you can specify \"<code>Builtin.Correctness</code>\", \"<code>Builtin.Completeness\"</code>, \"<code>Builtin.Faithfulness\"</code>, \"<code>Builtin.Helpfulness</code>\", \"<code>Builtin.Coherence</code>\", \"<code>Builtin.Relevance</code>\", \"<code>Builtin.FollowingInstructions</code>\", \"<code>Builtin.ProfessionalStyleAndTone</code>\", You can also specify the following responsible AI related metrics only for model evaluation job that use a LLM as judge \"<code>Builtin.Harmfulness</code>\", \"<code>Builtin.Stereotyping</code>\", and \"<code>Builtin.Refusal</code>\".</p> <p>For human-based model evaluation jobs, the list of strings must match the <code>name</code> parameter specified in <code>HumanEvaluationCustomMetric</code>.</p>"
        }
      },
      "documentation":"<p>Defines the prompt datasets, built-in metric names and custom metric names, and the task type.</p>"
    },
    "EvaluationDatasetMetricConfigs":{
      "type":"list",
      "member":{"shape":"EvaluationDatasetMetricConfig"},
      "max":5,
      "min":1
    },
    "EvaluationDatasetName":{
      "type":"string",
      "max":63,
      "min":1,
      "pattern":"[0-9a-zA-Z-_.]+",
      "sensitive":true
    },
    "EvaluationInferenceConfig":{
      "type":"structure",
      "members":{
        "models":{
          "shape":"EvaluationModelConfigs",
          "documentation":"<p>Specifies the inference models.</p>"
        },
        "ragConfigs":{
          "shape":"RagConfigs",
          "documentation":"<p>Contains the configuration details of the inference for a knowledge base evaluation job, including either the retrieval only configuration or the retrieval with response generation configuration.</p>"
        }
      },
      "documentation":"<p>The configuration details of the inference model for an evaluation job.</p> <p>For automated model evaluation jobs, only a single model is supported.</p> <p>For human-based model evaluation jobs, your annotator can compare the responses for up to two different models.</p>",
      "union":true
    },
    "EvaluationInferenceConfigSummary":{
      "type":"structure",
      "members":{
        "modelConfigSummary":{
          "shape":"EvaluationModelConfigSummary",
          "documentation":"<p>A summary of the models used in an Amazon Bedrock model evaluation job. These resources can be models in Amazon Bedrock or models outside of Amazon Bedrock that you use to generate your own inference response data.</p>"
        },
        "ragConfigSummary":{
          "shape":"EvaluationRagConfigSummary",
          "documentation":"<p>A summary of the RAG resources used in an Amazon Bedrock Knowledge Base evaluation job. These resources can be Knowledge Bases in Amazon Bedrock or RAG sources outside of Amazon Bedrock that you use to generate your own inference response data.</p>"
        }
      },
      "documentation":"<p>Identifies the models, Knowledge Bases, or other RAG sources evaluated in a model or Knowledge Base evaluation job.</p>"
    },
    "EvaluationJobArn":{
      "type":"string",
      "max":1011,
      "min":0,
      "pattern":"arn:aws(-[^:]+)?:bedrock:[a-z0-9-]{1,20}:[0-9]{12}:evaluation-job/[a-z0-9]{12}"
    },
    "EvaluationJobDescription":{
      "type":"string",
      "max":200,
      "min":1,
      "pattern":".+",
      "sensitive":true
    },
    "EvaluationJobIdentifier":{
      "type":"string",
      "max":1011,
      "min":0,
      "pattern":"(arn:aws(-[^:]+)?:bedrock:[a-z0-9-]{1,20}:[0-9]{12}:evaluation-job/[a-z0-9]{12})",
      "sensitive":true
    },
    "EvaluationJobIdentifiers":{
      "type":"list",
      "member":{"shape":"EvaluationJobIdentifier"},
      "max":25,
      "min":1
    },
    "EvaluationJobName":{
      "type":"string",
      "max":63,
      "min":1,
      "pattern":"[a-z0-9](-*[a-z0-9]){0,62}"
    },
    "EvaluationJobStatus":{
      "type":"string",
      "enum":[
        "InProgress",
        "Completed",
        "Failed",
        "Stopping",
        "Stopped",
        "Deleting"
      ]
    },
    "EvaluationJobType":{
      "type":"string",
      "enum":[
        "Human",
        "Automated"
      ]
    },
    "EvaluationMetricDescription":{
      "type":"string",
      "max":63,
      "min":1,
      "pattern":".+",
      "sensitive":true
    },
    "EvaluationMetricName":{
      "type":"string",
      "max":63,
      "min":1,
      "pattern":"[0-9a-zA-Z-_.]+",
      "sensitive":true
    },
    "EvaluationMetricNames":{
      "type":"list",
      "member":{"shape":"EvaluationMetricName"},
      "max":25,
      "min":1
    },
    "EvaluationModelConfig":{
      "type":"structure",
      "members":{
        "bedrockModel":{
          "shape":"EvaluationBedrockModel",
          "documentation":"<p>Defines the Amazon Bedrock model or inference profile and inference parameters you want used.</p>"
        },
        "precomputedInferenceSource":{
          "shape":"EvaluationPrecomputedInferenceSource",
          "documentation":"<p>Defines the model used to generate inference response data for a model evaluation job where you provide your own inference response data.</p>"
        }
      },
      "documentation":"<p>Defines the models used in the model evaluation job.</p>",
      "union":true
    },
    "EvaluationModelConfigSummary":{
      "type":"structure",
      "members":{
        "bedrockModelIdentifiers":{
          "shape":"EvaluationBedrockModelIdentifiers",
          "documentation":"<p>The Amazon Resource Names (ARNs) of the models used for the evaluation job.</p>"
        },
        "precomputedInferenceSourceIdentifiers":{
          "shape":"EvaluationPrecomputedInferenceSourceIdentifiers",
          "documentation":"<p>A label that identifies the models used for a model evaluation job where you provide your own inference response data.</p>"
        }
      },
      "documentation":"<p>A summary of the models used in an Amazon Bedrock model evaluation job. These resources can be models in Amazon Bedrock or models outside of Amazon Bedrock that you use to generate your own inference response data.</p>"
    },
    "EvaluationModelConfigs":{
      "type":"list",
      "member":{"shape":"EvaluationModelConfig"},
      "max":2,
      "min":1
    },
    "EvaluationModelInferenceParams":{
      "type":"string",
      "max":1023,
      "min":1,
      "sensitive":true
    },
    "EvaluationOutputDataConfig":{
      "type":"structure",
      "required":["s3Uri"],
      "members":{
        "s3Uri":{
          "shape":"S3Uri",
          "documentation":"<p>The Amazon S3 URI where the results of the evaluation job are saved.</p>"
        }
      },
      "documentation":"<p>The Amazon S3 location where the results of your evaluation job are saved.</p>"
    },
    "EvaluationPrecomputedInferenceSource":{
      "type":"structure",
      "required":["inferenceSourceIdentifier"],
      "members":{
        "inferenceSourceIdentifier":{
          "shape":"EvaluationPrecomputedInferenceSourceIdentifier",
          "documentation":"<p>A label that identifies a model used in a model evaluation job where you provide your own inference response data.</p>"
        }
      },
      "documentation":"<p>A summary of a model used for a model evaluation job where you provide your own inference response data.</p>"
    },
    "EvaluationPrecomputedInferenceSourceIdentifier":{
      "type":"string",
      "max":256,
      "min":1,
      "pattern":"[a-zA-Z0-9]([a-zA-Z0-9._-]){0,255}"
    },
    "EvaluationPrecomputedInferenceSourceIdentifiers":{
      "type":"list",
      "member":{"shape":"EvaluationPrecomputedInferenceSourceIdentifier"},
      "max":2,
      "min":0
    },
    "EvaluationPrecomputedRagSourceConfig":{
      "type":"structure",
      "members":{
        "retrieveSourceConfig":{
          "shape":"EvaluationPrecomputedRetrieveSourceConfig",
          "documentation":"<p>A summary of a RAG source used for a retrieve-only Knowledge Base evaluation job where you provide your own inference response data.</p>"
        },
        "retrieveAndGenerateSourceConfig":{
          "shape":"EvaluationPrecomputedRetrieveAndGenerateSourceConfig",
          "documentation":"<p>A summary of a RAG source used for a retrieve-and-generate Knowledge Base evaluation job where you provide your own inference response data.</p>"
        }
      },
      "documentation":"<p>A summary of a RAG source used for a Knowledge Base evaluation job where you provide your own inference response data.</p>",
      "union":true
    },
    "EvaluationPrecomputedRagSourceIdentifier":{
      "type":"string",
      "max":256,
      "min":1,
      "pattern":"[a-zA-Z0-9]([a-zA-Z0-9._-]){0,255}"
    },
    "EvaluationPrecomputedRagSourceIdentifiers":{
      "type":"list",
      "member":{"shape":"EvaluationPrecomputedRagSourceIdentifier"},
      "max":1,
      "min":0
    },
    "EvaluationPrecomputedRetrieveAndGenerateSourceConfig":{
      "type":"structure",
      "required":["ragSourceIdentifier"],
      "members":{
        "ragSourceIdentifier":{
          "shape":"EvaluationPrecomputedRagSourceIdentifier",
          "documentation":"<p>A label that identifies the RAG source used for a retrieve-and-generate Knowledge Base evaluation job where you provide your own inference response data.</p>"
        }
      },
      "documentation":"<p>A summary of a RAG source used for a retrieve-and-generate Knowledge Base evaluation job where you provide your own inference response data.</p>"
    },
    "EvaluationPrecomputedRetrieveSourceConfig":{
      "type":"structure",
      "required":["ragSourceIdentifier"],
      "members":{
        "ragSourceIdentifier":{
          "shape":"EvaluationPrecomputedRagSourceIdentifier",
          "documentation":"<p>A label that identifies the RAG source used for a retrieve-only Knowledge Base evaluation job where you provide your own inference response data.</p>"
        }
      },
      "documentation":"<p>A summary of a RAG source used for a retrieve-only Knowledge Base evaluation job where you provide your own inference response data.</p>"
    },
    "EvaluationRagConfigSummary":{
      "type":"structure",
      "members":{
        "bedrockKnowledgeBaseIdentifiers":{
          "shape":"EvaluationBedrockKnowledgeBaseIdentifiers",
          "documentation":"<p>The Amazon Resource Names (ARNs) of the Knowledge Base resources used for a Knowledge Base evaluation job where Amazon Bedrock invokes the Knowledge Base for you.</p>"
        },
        "precomputedRagSourceIdentifiers":{
          "shape":"EvaluationPrecomputedRagSourceIdentifiers",
          "documentation":"<p>A label that identifies the RAG sources used for a Knowledge Base evaluation job where you provide your own inference response data.</p>"
        }
      },
      "documentation":"<p>A summary of the RAG resources used in an Amazon Bedrock Knowledge Base evaluation job. These resources can be Knowledge Bases in Amazon Bedrock or RAG sources outside of Amazon Bedrock that you use to generate your own inference response data.</p>"
    },
    "EvaluationRatingMethod":{
      "type":"string",
      "max":100,
      "min":1,
      "pattern":"[0-9a-zA-Z-_]+"
    },
    "EvaluationSummaries":{
      "type":"list",
      "member":{"shape":"EvaluationSummary"},
      "max":5,
      "min":1
    },
    "EvaluationSummary":{
      "type":"structure",
      "required":[
        "jobArn",
        "jobName",
        "status",
        "creationTime",
        "jobType",
        "evaluationTaskTypes"
      ],
      "members":{
        "jobArn":{
          "shape":"EvaluationJobArn",
          "documentation":"<p>The Amazon Resource Name (ARN) of the evaluation job.</p>"
        },
        "jobName":{
          "shape":"EvaluationJobName",
          "documentation":"<p>The name for the evaluation job.</p>"
        },
        "status":{
          "shape":"EvaluationJobStatus",
          "documentation":"<p>The current status of the evaluation job.</p>"
        },
        "creationTime":{
          "shape":"Timestamp",
          "documentation":"<p>The time the evaluation job was created.</p>"
        },
        "jobType":{
          "shape":"EvaluationJobType",
          "documentation":"<p>Specifies whether the evaluation job is automated or human-based.</p>"
        },
        "evaluationTaskTypes":{
          "shape":"EvaluationTaskTypes",
          "documentation":"<p>The type of task for model evaluation.</p>"
        },
        "modelIdentifiers":{
          "shape":"EvaluationBedrockModelIdentifiers",
          "documentation":"<p>The Amazon Resource Names (ARNs) of the model(s) used for the evaluation job.</p>",
          "deprecated":true,
          "deprecatedMessage":"Inference identifiers should be retrieved from the inferenceConfigSummary",
          "deprecatedSince":"2025-03-07"
        },
        "ragIdentifiers":{
          "shape":"EvaluationBedrockKnowledgeBaseIdentifiers",
          "documentation":"<p>The Amazon Resource Names (ARNs) of the knowledge base resources used for a knowledge base evaluation job.</p>",
          "deprecated":true,
          "deprecatedMessage":"Inference identifiers should be retrieved from the inferenceConfigSummary",
          "deprecatedSince":"2025-03-07"
        },
        "evaluatorModelIdentifiers":{
          "shape":"EvaluatorModelIdentifiers",
          "documentation":"<p>The Amazon Resource Names (ARNs) of the models used to compute the metrics for a knowledge base evaluation job.</p>"
        },
        "customMetricsEvaluatorModelIdentifiers":{
          "shape":"EvaluatorModelIdentifiers",
          "documentation":"<p>The Amazon Resource Names (ARNs) of the models used to compute custom metrics in an Amazon Bedrock evaluation job.</p>"
        },
        "inferenceConfigSummary":{
          "shape":"EvaluationInferenceConfigSummary",
          "documentation":"<p>Identifies the models, Knowledge Bases, or other RAG sources evaluated in a model or Knowledge Base evaluation job.</p>"
        },
        "applicationType":{
          "shape":"ApplicationType",
          "documentation":"<p>Specifies whether the evaluation job is for evaluating a model or evaluating a knowledge base (retrieval and response generation).</p>"
        }
      },
      "documentation":"<p>Summary information of an evaluation job.</p>"
    },
    "EvaluationTaskType":{
      "type":"string",
      "enum":[
        "Summarization",
        "Classification",
        "QuestionAndAnswer",
        "Generation",
        "Custom"
      ],
      "max":63,
      "min":1,
      "pattern":"[A-Za-z0-9]+"
    },
    "EvaluationTaskTypes":{
      "type":"list",
      "member":{"shape":"EvaluationTaskType"},
      "max":5,
      "min":1
    },
    "EvaluatorModelConfig":{
      "type":"structure",
      "members":{
        "bedrockEvaluatorModels":{
          "shape":"BedrockEvaluatorModels",
          "documentation":"<p>The evaluator model used in knowledge base evaluation job or in model evaluation job that use a model as judge. This model computes all evaluation related metrics.</p>"
        }
      },
      "documentation":"<p>Specifies the model configuration for the evaluator model. <code>EvaluatorModelConfig</code> is required for evaluation jobs that use a knowledge base or in model evaluation job that use a model as judge. This model computes all evaluation related metrics.</p>",
      "union":true
    },
    "EvaluatorModelIdentifier":{
      "type":"string",
      "max":2048,
      "min":1,
      "pattern":"(arn:aws(-[^:]+)?:bedrock:[a-z0-9-]{1,20}:((:foundation-model/[a-z0-9-]{1,63}[.]{1}[a-z0-9-]{1,63}([.:]?[a-z0-9-]{1,63}))|([0-9]{12}:inference-profile/(([a-z-]{2,8}.)[a-z0-9-]{1,63}[.]{1}[a-z0-9-]{1,63}([.:]?[a-z0-9-]{1,63})))))$|(^[a-z0-9-]+[.][a-z0-9-]+([.][a-z0-9-]+)*(:[a-z0-9-]+)?$)|^[a-z0-9-]{1,63}[.]{1}[a-z0-9-]{1,63}([a-z0-9-]{1,63}[.]){0,2}[a-z0-9-]{1,63}([:][a-z0-9-]{1,63}){0,2}(/[a-z0-9]{12}|)"
    },
    "EvaluatorModelIdentifiers":{
      "type":"list",
      "member":{"shape":"EvaluatorModelIdentifier"},
      "max":1,
      "min":0
    },
    "ExternalSource":{
      "type":"structure",
      "required":["sourceType"],
      "members":{
        "sourceType":{
          "shape":"ExternalSourceType",
          "documentation":"<p>The source type of the external source wrapper object.</p>"
        },
        "s3Location":{
          "shape":"S3ObjectDoc",
          "documentation":"<p>The S3 location of the external source wrapper object.</p>"
        },
        "byteContent":{
          "shape":"ByteContentDoc",
          "documentation":"<p>The identifier, content type, and data of the external source wrapper object.</p>"
        }
      },
      "documentation":"<p>The unique external source of the content contained in the wrapper object.</p>"
    },
    "ExternalSourceType":{
      "type":"string",
      "enum":[
        "S3",
        "BYTE_CONTENT"
      ]
    },
    "ExternalSources":{
      "type":"list",
      "member":{"shape":"ExternalSource"},
      "max":1,
      "min":1
    },
    "ExternalSourcesGenerationConfiguration":{
      "type":"structure",
      "members":{
        "promptTemplate":{
          "shape":"PromptTemplate",
          "documentation":"<p>Contains the template for the prompt for the external source wrapper object.</p>"
        },
        "guardrailConfiguration":{
          "shape":"GuardrailConfiguration",
          "documentation":"<p>Configuration details for the guardrail.</p>"
        },
        "kbInferenceConfig":{
          "shape":"KbInferenceConfig",
          "documentation":"<p>Configuration details for inference when using <code>RetrieveAndGenerate</code> to generate responses while using an external source.</p>"
        },
        "additionalModelRequestFields":{
          "shape":"AdditionalModelRequestFields",
          "documentation":"<p>Additional model parameters and their corresponding values not included in the text inference configuration for an external source. Takes in custom model parameters specific to the language model being used.</p>"
        }
      },
      "documentation":"<p>The response generation configuration of the external source wrapper object.</p>"
    },
    "ExternalSourcesRetrieveAndGenerateConfiguration":{
      "type":"structure",
      "required":[
        "modelArn",
        "sources"
      ],
      "members":{
        "modelArn":{
          "shape":"BedrockModelArn",
          "documentation":"<p>The Amazon Resource Name (ARN) of the foundation model or <a href=\"https://docs.aws.amazon.com/bedrock/latest/userguide/cross-region-inference.html\">inference profile</a> used to generate responses. </p>"
        },
        "sources":{
          "shape":"ExternalSources",
          "documentation":"<p>The document for the external source wrapper object in the <code>retrieveAndGenerate</code> function.</p>"
        },
        "generationConfiguration":{
          "shape":"ExternalSourcesGenerationConfiguration",
          "documentation":"<p>Contains configurations details for response generation based on retrieved text chunks.</p>"
        }
      },
      "documentation":"<p>The configuration of the external source wrapper object in the <code>retrieveAndGenerate</code> function.</p>"
    },
    "FilterAttribute":{
      "type":"structure",
      "required":[
        "key",
        "value"
      ],
      "members":{
        "key":{
          "shape":"FilterKey",
          "documentation":"<p>The name of metadata attribute/field, which must match the name in your data source/document metadata.</p>"
        },
        "value":{
          "shape":"FilterValue",
          "documentation":"<p>The value of the metadata attribute/field.</p>"
        }
      },
      "documentation":"<p>Specifies the name of the metadata attribute/field to apply filters. You must match the name of the attribute/field in your data source/document metadata.</p>"
    },
    "FilterKey":{
      "type":"string",
      "max":100,
      "min":1
    },
    "FilterValue":{
      "type":"structure",
      "members":{
      },
      "document":true
    },
    "FineTuningJobStatus":{
      "type":"string",
      "enum":[
        "InProgress",
        "Completed",
        "Failed",
        "Stopping",
        "Stopped"
      ]
    },
    "Float":{
      "type":"float",
      "box":true
    },
    "FoundationModelArn":{
      "type":"string",
      "pattern":"arn:aws(-[^:]+)?:bedrock:[a-z0-9-]{1,20}::foundation-model/[a-z0-9-]{1,63}[.]{1}([a-z0-9-]{1,63}[.]){0,2}[a-z0-9-]{1,63}([:][a-z0-9-]{1,63}){0,2}"
    },
    "FoundationModelDetails":{
      "type":"structure",
      "required":[
        "modelArn",
        "modelId"
      ],
      "members":{
        "modelArn":{
          "shape":"FoundationModelArn",
          "documentation":"<p>The model Amazon Resource Name (ARN).</p>"
        },
        "modelId":{
          "shape":"BedrockModelId",
          "documentation":"<p>The model identifier.</p>"
        },
        "modelName":{
          "shape":"BrandedName",
          "documentation":"<p>The model name.</p>"
        },
        "providerName":{
          "shape":"BrandedName",
          "documentation":"<p>The model's provider name.</p>"
        },
        "inputModalities":{
          "shape":"ModelModalityList",
          "documentation":"<p>The input modalities that the model supports.</p>"
        },
        "outputModalities":{
          "shape":"ModelModalityList",
          "documentation":"<p>The output modalities that the model supports.</p>"
        },
        "responseStreamingSupported":{
          "shape":"Boolean",
          "documentation":"<p>Indicates whether the model supports streaming.</p>"
        },
        "customizationsSupported":{
          "shape":"ModelCustomizationList",
          "documentation":"<p>The customization that the model supports.</p>"
        },
        "inferenceTypesSupported":{
          "shape":"InferenceTypeList",
          "documentation":"<p>The inference types that the model supports.</p>"
        },
        "modelLifecycle":{
          "shape":"FoundationModelLifecycle",
          "documentation":"<p>Contains details about whether a model version is available or deprecated</p>"
        }
      },
      "documentation":"<p>Information about a foundation model.</p>"
    },
    "FoundationModelLifecycle":{
      "type":"structure",
      "required":["status"],
      "members":{
        "status":{
          "shape":"FoundationModelLifecycleStatus",
          "documentation":"<p>Specifies whether a model version is available (<code>ACTIVE</code>) or deprecated (<code>LEGACY</code>.</p>"
        }
      },
      "documentation":"<p>Details about whether a model version is available or deprecated.</p>"
    },
    "FoundationModelLifecycleStatus":{
      "type":"string",
      "enum":[
        "ACTIVE",
        "LEGACY"
      ]
    },
    "FoundationModelSummary":{
      "type":"structure",
      "required":[
        "modelArn",
        "modelId"
      ],
      "members":{
        "modelArn":{
          "shape":"FoundationModelArn",
          "documentation":"<p>The Amazon Resource Name (ARN) of the foundation model.</p>"
        },
        "modelId":{
          "shape":"BedrockModelId",
          "documentation":"<p>The model ID of the foundation model.</p>"
        },
        "modelName":{
          "shape":"BrandedName",
          "documentation":"<p>The name of the model.</p>"
        },
        "providerName":{
          "shape":"BrandedName",
          "documentation":"<p>The model's provider name.</p>"
        },
        "inputModalities":{
          "shape":"ModelModalityList",
          "documentation":"<p>The input modalities that the model supports.</p>"
        },
        "outputModalities":{
          "shape":"ModelModalityList",
          "documentation":"<p>The output modalities that the model supports.</p>"
        },
        "responseStreamingSupported":{
          "shape":"Boolean",
          "documentation":"<p>Indicates whether the model supports streaming.</p>"
        },
        "customizationsSupported":{
          "shape":"ModelCustomizationList",
          "documentation":"<p>Whether the model supports fine-tuning or continual pre-training.</p>"
        },
        "inferenceTypesSupported":{
          "shape":"InferenceTypeList",
          "documentation":"<p>The inference types that the model supports.</p>"
        },
        "modelLifecycle":{
          "shape":"FoundationModelLifecycle",
          "documentation":"<p>Contains details about whether a model version is available or deprecated.</p>"
        }
      },
      "documentation":"<p>Summary information for a foundation model.</p>"
    },
    "FoundationModelSummaryList":{
      "type":"list",
      "member":{"shape":"FoundationModelSummary"}
    },
    "GenerationConfiguration":{
      "type":"structure",
      "members":{
        "promptTemplate":{
          "shape":"PromptTemplate",
          "documentation":"<p>Contains the template for the prompt that's sent to the model for response generation.</p>"
        },
        "guardrailConfiguration":{
          "shape":"GuardrailConfiguration",
          "documentation":"<p>Contains configuration details for the guardrail.</p>"
        },
        "kbInferenceConfig":{
          "shape":"KbInferenceConfig",
          "documentation":"<p>Contains configuration details for inference for knowledge base retrieval and response generation.</p>"
        },
        "additionalModelRequestFields":{
          "shape":"AdditionalModelRequestFields",
          "documentation":"<p>Additional model parameters and corresponding values not included in the <code>textInferenceConfig</code> structure for a knowledge base. This allows you to provide custom model parameters specific to the language model being used.</p>"
        }
      },
      "documentation":"<p>The configuration details for response generation based on retrieved text chunks.</p>"
    },
    "GetCustomModelRequest":{
      "type":"structure",
      "required":["modelIdentifier"],
      "members":{
        "modelIdentifier":{
          "shape":"ModelIdentifier",
          "documentation":"<p>Name or Amazon Resource Name (ARN) of the custom model.</p>",
          "location":"uri",
          "locationName":"modelIdentifier"
        }
      }
    },
    "GetCustomModelResponse":{
      "type":"structure",
      "required":[
        "modelArn",
        "modelName",
        "creationTime"
      ],
      "members":{
        "modelArn":{
          "shape":"ModelArn",
          "documentation":"<p>Amazon Resource Name (ARN) associated with this model.</p>"
        },
        "modelName":{
          "shape":"CustomModelName",
          "documentation":"<p>Model name associated with this model.</p>"
        },
        "jobName":{
          "shape":"JobName",
          "documentation":"<p>Job name associated with this model.</p>"
        },
        "jobArn":{
          "shape":"ModelCustomizationJobArn",
          "documentation":"<p>Job Amazon Resource Name (ARN) associated with this model. For models that you create with the <a href=\"https://docs.aws.amazon.com/bedrock/latest/APIReference/API_CreateCustomModel.html\">CreateCustomModel</a> API operation, this is <code>NULL</code>.</p>"
        },
        "baseModelArn":{
          "shape":"ModelArn",
          "documentation":"<p>Amazon Resource Name (ARN) of the base model.</p>"
        },
        "customizationType":{
          "shape":"CustomizationType",
          "documentation":"<p>The type of model customization.</p>"
        },
        "modelKmsKeyArn":{
          "shape":"KmsKeyArn",
          "documentation":"<p>The custom model is encrypted at rest using this key.</p>"
        },
        "hyperParameters":{
          "shape":"ModelCustomizationHyperParameters",
          "documentation":"<p>Hyperparameter values associated with this model. For details on the format for different models, see <a href=\"https://docs.aws.amazon.com/bedrock/latest/userguide/custom-models-hp.html\">Custom model hyperparameters</a>.</p>"
        },
        "trainingDataConfig":{
          "shape":"TrainingDataConfig",
          "documentation":"<p>Contains information about the training dataset.</p>"
        },
        "validationDataConfig":{
          "shape":"ValidationDataConfig",
          "documentation":"<p>Contains information about the validation dataset.</p>"
        },
        "outputDataConfig":{
          "shape":"OutputDataConfig",
          "documentation":"<p>Output data configuration associated with this custom model.</p>"
        },
        "trainingMetrics":{
          "shape":"TrainingMetrics",
          "documentation":"<p>Contains training metrics from the job creation.</p>"
        },
        "validationMetrics":{
          "shape":"ValidationMetrics",
          "documentation":"<p>The validation metrics from the job creation.</p>"
        },
        "creationTime":{
          "shape":"Timestamp",
          "documentation":"<p>Creation time of the model.</p>"
        },
        "customizationConfig":{
          "shape":"CustomizationConfig",
          "documentation":"<p>The customization configuration for the custom model.</p>"
        },
        "modelStatus":{
          "shape":"ModelStatus",
          "documentation":"<p>The current status of the custom model. Possible values include:</p> <ul> <li> <p> <code>Creating</code> - The model is being created and validated.</p> </li> <li> <p> <code>Active</code> - The model has been successfully created and is ready for use.</p> </li> <li> <p> <code>Failed</code> - The model creation process failed. Check the <code>failureMessage</code> field for details.</p> </li> </ul>"
        },
        "failureMessage":{
          "shape":"ErrorMessage",
          "documentation":"<p>A failure message for any issues that occurred when creating the custom model. This is included for only a failed CreateCustomModel operation.</p>"
        }
      }
    },
    "GetEvaluationJobRequest":{
      "type":"structure",
      "required":["jobIdentifier"],
      "members":{
        "jobIdentifier":{
          "shape":"EvaluationJobIdentifier",
          "documentation":"<p>The Amazon Resource Name (ARN) of the evaluation job you want get information on.</p>",
          "location":"uri",
          "locationName":"jobIdentifier"
        }
      }
    },
    "GetEvaluationJobResponse":{
      "type":"structure",
      "required":[
        "jobName",
        "status",
        "jobArn",
        "roleArn",
        "jobType",
        "evaluationConfig",
        "inferenceConfig",
        "outputDataConfig",
        "creationTime"
      ],
      "members":{
        "jobName":{
          "shape":"EvaluationJobName",
          "documentation":"<p>The name for the evaluation job.</p>"
        },
        "status":{
          "shape":"EvaluationJobStatus",
          "documentation":"<p>The current status of the evaluation job.</p>"
        },
        "jobArn":{
          "shape":"EvaluationJobArn",
          "documentation":"<p>The Amazon Resource Name (ARN) of the evaluation job.</p>"
        },
        "jobDescription":{
          "shape":"EvaluationJobDescription",
          "documentation":"<p>The description of the evaluation job.</p>"
        },
        "roleArn":{
          "shape":"RoleArn",
          "documentation":"<p>The Amazon Resource Name (ARN) of the IAM service role used in the evaluation job.</p>"
        },
        "customerEncryptionKeyId":{
          "shape":"KmsKeyId",
          "documentation":"<p>The Amazon Resource Name (ARN) of the customer managed encryption key specified when the evaluation job was created.</p>"
        },
        "jobType":{
          "shape":"EvaluationJobType",
          "documentation":"<p>Specifies whether the evaluation job is automated or human-based.</p>"
        },
        "applicationType":{
          "shape":"ApplicationType",
          "documentation":"<p>Specifies whether the evaluation job is for evaluating a model or evaluating a knowledge base (retrieval and response generation).</p>"
        },
        "evaluationConfig":{
          "shape":"EvaluationConfig",
          "documentation":"<p>Contains the configuration details of either an automated or human-based evaluation job.</p>"
        },
        "inferenceConfig":{
          "shape":"EvaluationInferenceConfig",
          "documentation":"<p>Contains the configuration details of the inference model used for the evaluation job. </p>"
        },
        "outputDataConfig":{
          "shape":"EvaluationOutputDataConfig",
          "documentation":"<p>Contains the configuration details of the Amazon S3 bucket for storing the results of the evaluation job.</p>"
        },
        "creationTime":{
          "shape":"Timestamp",
          "documentation":"<p>The time the evaluation job was created.</p>"
        },
        "lastModifiedTime":{
          "shape":"Timestamp",
          "documentation":"<p>The time the evaluation job was last modified.</p>"
        },
        "failureMessages":{
          "shape":"ErrorMessages",
          "documentation":"<p>A list of strings that specify why the evaluation job failed to create.</p>"
        }
      }
    },
    "GetFoundationModelRequest":{
      "type":"structure",
      "required":["modelIdentifier"],
      "members":{
        "modelIdentifier":{
          "shape":"ModelIdentifier",
          "documentation":"<p>The model identifier. </p>",
          "location":"uri",
          "locationName":"modelIdentifier"
        }
      }
    },
    "GetFoundationModelResponse":{
      "type":"structure",
      "members":{
        "modelDetails":{
          "shape":"FoundationModelDetails",
          "documentation":"<p>Information about the foundation model.</p>"
        }
      }
    },
    "GetGuardrailRequest":{
      "type":"structure",
      "required":["guardrailIdentifier"],
      "members":{
        "guardrailIdentifier":{
          "shape":"GuardrailIdentifier",
          "documentation":"<p>The unique identifier of the guardrail for which to get details. This can be an ID or the ARN.</p>",
          "location":"uri",
          "locationName":"guardrailIdentifier"
        },
        "guardrailVersion":{
          "shape":"GuardrailVersion",
          "documentation":"<p>The version of the guardrail for which to get details. If you don't specify a version, the response returns details for the <code>DRAFT</code> version.</p>",
          "location":"querystring",
          "locationName":"guardrailVersion"
        }
      }
    },
    "GetGuardrailResponse":{
      "type":"structure",
      "required":[
        "name",
        "guardrailId",
        "guardrailArn",
        "version",
        "status",
        "createdAt",
        "updatedAt",
        "blockedInputMessaging",
        "blockedOutputsMessaging"
      ],
      "members":{
        "name":{
          "shape":"GuardrailName",
          "documentation":"<p>The name of the guardrail.</p>"
        },
        "description":{
          "shape":"GuardrailDescription",
          "documentation":"<p>The description of the guardrail.</p>"
        },
        "guardrailId":{
          "shape":"GuardrailId",
          "documentation":"<p>The unique identifier of the guardrail.</p>"
        },
        "guardrailArn":{
          "shape":"GuardrailArn",
          "documentation":"<p>The ARN of the guardrail.</p>"
        },
        "version":{
          "shape":"GuardrailVersion",
          "documentation":"<p>The version of the guardrail.</p>"
        },
        "status":{
          "shape":"GuardrailStatus",
          "documentation":"<p>The status of the guardrail.</p>"
        },
        "topicPolicy":{
          "shape":"GuardrailTopicPolicy",
          "documentation":"<p>The topic policy that was configured for the guardrail.</p>"
        },
        "contentPolicy":{
          "shape":"GuardrailContentPolicy",
          "documentation":"<p>The content policy that was configured for the guardrail.</p>"
        },
        "wordPolicy":{
          "shape":"GuardrailWordPolicy",
          "documentation":"<p>The word policy that was configured for the guardrail.</p>"
        },
        "sensitiveInformationPolicy":{
          "shape":"GuardrailSensitiveInformationPolicy",
          "documentation":"<p>The sensitive information policy that was configured for the guardrail.</p>"
        },
        "contextualGroundingPolicy":{
          "shape":"GuardrailContextualGroundingPolicy",
          "documentation":"<p>The contextual grounding policy used in the guardrail.</p>"
        },
        "crossRegionDetails":{
          "shape":"GuardrailCrossRegionDetails",
          "documentation":"<p>Details about the system-defined guardrail profile that you're using with your guardrail, including the guardrail profile ID and Amazon Resource Name (ARN).</p>"
        },
        "createdAt":{
          "shape":"Timestamp",
          "documentation":"<p>The date and time at which the guardrail was created.</p>"
        },
        "updatedAt":{
          "shape":"Timestamp",
          "documentation":"<p>The date and time at which the guardrail was updated.</p>"
        },
        "statusReasons":{
          "shape":"GuardrailStatusReasons",
          "documentation":"<p>Appears if the <code>status</code> is <code>FAILED</code>. A list of reasons for why the guardrail failed to be created, updated, versioned, or deleted.</p>"
        },
        "failureRecommendations":{
          "shape":"GuardrailFailureRecommendations",
          "documentation":"<p>Appears if the <code>status</code> of the guardrail is <code>FAILED</code>. A list of recommendations to carry out before retrying the request.</p>"
        },
        "blockedInputMessaging":{
          "shape":"GuardrailBlockedMessaging",
          "documentation":"<p>The message that the guardrail returns when it blocks a prompt.</p>"
        },
        "blockedOutputsMessaging":{
          "shape":"GuardrailBlockedMessaging",
          "documentation":"<p>The message that the guardrail returns when it blocks a model response.</p>"
        },
        "kmsKeyArn":{
          "shape":"KmsKeyArn",
          "documentation":"<p>The ARN of the KMS key that encrypts the guardrail.</p>"
        }
      }
    },
    "GetImportedModelRequest":{
      "type":"structure",
      "required":["modelIdentifier"],
      "members":{
        "modelIdentifier":{
          "shape":"ImportedModelIdentifier",
          "documentation":"<p>Name or Amazon Resource Name (ARN) of the imported model.</p>",
          "location":"uri",
          "locationName":"modelIdentifier"
        }
      }
    },
    "GetImportedModelResponse":{
      "type":"structure",
      "members":{
        "modelArn":{
          "shape":"ImportedModelArn",
          "documentation":"<p>The Amazon Resource Name (ARN) associated with this imported model.</p>"
        },
        "modelName":{
          "shape":"ImportedModelName",
          "documentation":"<p>The name of the imported model.</p>"
        },
        "jobName":{
          "shape":"JobName",
          "documentation":"<p>Job name associated with the imported model.</p>"
        },
        "jobArn":{
          "shape":"ModelImportJobArn",
          "documentation":"<p>Job Amazon Resource Name (ARN) associated with the imported model.</p>"
        },
        "modelDataSource":{
          "shape":"ModelDataSource",
          "documentation":"<p>The data source for this imported model.</p>"
        },
        "creationTime":{
          "shape":"Timestamp",
          "documentation":"<p>Creation time of the imported model.</p>"
        },
        "modelArchitecture":{
          "shape":"String",
          "documentation":"<p>The architecture of the imported model.</p>"
        },
        "modelKmsKeyArn":{
          "shape":"KmsKeyArn",
          "documentation":"<p>The imported model is encrypted at rest using this key.</p>"
        },
        "instructSupported":{
          "shape":"InstructSupported",
          "documentation":"<p>Specifies if the imported model supports converse.</p>"
        },
        "customModelUnits":{
          "shape":"CustomModelUnits",
          "documentation":"<p>Information about the hardware utilization for a single copy of the model.</p>"
        }
      }
    },
    "GetInferenceProfileRequest":{
      "type":"structure",
      "required":["inferenceProfileIdentifier"],
      "members":{
        "inferenceProfileIdentifier":{
          "shape":"InferenceProfileIdentifier",
          "documentation":"<p>The ID or Amazon Resource Name (ARN) of the inference profile.</p>",
          "location":"uri",
          "locationName":"inferenceProfileIdentifier"
        }
      }
    },
    "GetInferenceProfileResponse":{
      "type":"structure",
      "required":[
        "inferenceProfileName",
        "inferenceProfileArn",
        "models",
        "inferenceProfileId",
        "status",
        "type"
      ],
      "members":{
        "inferenceProfileName":{
          "shape":"InferenceProfileName",
          "documentation":"<p>The name of the inference profile.</p>"
        },
        "description":{
          "shape":"InferenceProfileDescription",
          "documentation":"<p>The description of the inference profile.</p>"
        },
        "createdAt":{
          "shape":"Timestamp",
          "documentation":"<p>The time at which the inference profile was created.</p>"
        },
        "updatedAt":{
          "shape":"Timestamp",
          "documentation":"<p>The time at which the inference profile was last updated.</p>"
        },
        "inferenceProfileArn":{
          "shape":"InferenceProfileArn",
          "documentation":"<p>The Amazon Resource Name (ARN) of the inference profile.</p>"
        },
        "models":{
          "shape":"InferenceProfileModels",
          "documentation":"<p>A list of information about each model in the inference profile.</p>"
        },
        "inferenceProfileId":{
          "shape":"InferenceProfileId",
          "documentation":"<p>The unique identifier of the inference profile.</p>"
        },
        "status":{
          "shape":"InferenceProfileStatus",
          "documentation":"<p>The status of the inference profile. <code>ACTIVE</code> means that the inference profile is ready to be used.</p>"
        },
        "type":{
          "shape":"InferenceProfileType",
          "documentation":"<p>The type of the inference profile. The following types are possible:</p> <ul> <li> <p> <code>SYSTEM_DEFINED</code> – The inference profile is defined by Amazon Bedrock. You can route inference requests across regions with these inference profiles.</p> </li> <li> <p> <code>APPLICATION</code> – The inference profile was created by a user. This type of inference profile can track metrics and costs when invoking the model in it. The inference profile may route requests to one or multiple regions.</p> </li> </ul>"
        }
      }
    },
    "GetMarketplaceModelEndpointRequest":{
      "type":"structure",
      "required":["endpointArn"],
      "members":{
        "endpointArn":{
          "shape":"Arn",
          "documentation":"<p>The Amazon Resource Name (ARN) of the endpoint you want to get information about.</p>",
          "location":"uri",
          "locationName":"endpointArn"
        }
      }
    },
    "GetMarketplaceModelEndpointResponse":{
      "type":"structure",
      "members":{
        "marketplaceModelEndpoint":{
          "shape":"MarketplaceModelEndpoint",
          "documentation":"<p>Details about the requested endpoint.</p>"
        }
      }
    },
    "GetModelCopyJobRequest":{
      "type":"structure",
      "required":["jobArn"],
      "members":{
        "jobArn":{
          "shape":"ModelCopyJobArn",
          "documentation":"<p>The Amazon Resource Name (ARN) of the model copy job.</p>",
          "location":"uri",
          "locationName":"jobArn"
        }
      }
    },
    "GetModelCopyJobResponse":{
      "type":"structure",
      "required":[
        "jobArn",
        "status",
        "creationTime",
        "targetModelArn",
        "sourceAccountId",
        "sourceModelArn"
      ],
      "members":{
        "jobArn":{
          "shape":"ModelCopyJobArn",
          "documentation":"<p>The Amazon Resource Name (ARN) of the model copy job.</p>"
        },
        "status":{
          "shape":"ModelCopyJobStatus",
          "documentation":"<p>The status of the model copy job.</p>"
        },
        "creationTime":{
          "shape":"Timestamp",
          "documentation":"<p>The time at which the model copy job was created.</p>"
        },
        "targetModelArn":{
          "shape":"CustomModelArn",
          "documentation":"<p>The Amazon Resource Name (ARN) of the copied model.</p>"
        },
        "targetModelName":{
          "shape":"CustomModelName",
          "documentation":"<p>The name of the copied model.</p>"
        },
        "sourceAccountId":{
          "shape":"AccountId",
          "documentation":"<p>The unique identifier of the account that the model being copied originated from.</p>"
        },
        "sourceModelArn":{
          "shape":"ModelArn",
          "documentation":"<p>The Amazon Resource Name (ARN) of the original model being copied.</p>"
        },
        "targetModelKmsKeyArn":{
          "shape":"KmsKeyArn",
          "documentation":"<p>The Amazon Resource Name (ARN) of the KMS key encrypting the copied model.</p>"
        },
        "targetModelTags":{
          "shape":"TagList",
          "documentation":"<p>The tags associated with the copied model.</p>"
        },
        "failureMessage":{
          "shape":"ErrorMessage",
          "documentation":"<p>An error message for why the model copy job failed.</p>"
        },
        "sourceModelName":{
          "shape":"CustomModelName",
          "documentation":"<p>The name of the original model being copied.</p>"
        }
      }
    },
    "GetModelCustomizationJobRequest":{
      "type":"structure",
      "required":["jobIdentifier"],
      "members":{
        "jobIdentifier":{
          "shape":"ModelCustomizationJobIdentifier",
          "documentation":"<p>Identifier for the customization job.</p>",
          "location":"uri",
          "locationName":"jobIdentifier"
        }
      }
    },
    "GetModelCustomizationJobResponse":{
      "type":"structure",
      "required":[
        "jobArn",
        "jobName",
        "outputModelName",
        "roleArn",
        "creationTime",
        "baseModelArn",
        "trainingDataConfig",
        "validationDataConfig",
        "outputDataConfig"
      ],
      "members":{
        "jobArn":{
          "shape":"ModelCustomizationJobArn",
          "documentation":"<p>The Amazon Resource Name (ARN) of the customization job.</p>"
        },
        "jobName":{
          "shape":"JobName",
          "documentation":"<p>The name of the customization job.</p>"
        },
        "outputModelName":{
          "shape":"CustomModelName",
          "documentation":"<p>The name of the output model.</p>"
        },
        "outputModelArn":{
          "shape":"CustomModelArn",
          "documentation":"<p>The Amazon Resource Name (ARN) of the output model.</p>"
        },
        "clientRequestToken":{
          "shape":"IdempotencyToken",
          "documentation":"<p>The token that you specified in the <code>CreateCustomizationJob</code> request.</p>"
        },
        "roleArn":{
          "shape":"RoleArn",
          "documentation":"<p>The Amazon Resource Name (ARN) of the IAM role.</p>"
        },
        "status":{
          "shape":"ModelCustomizationJobStatus",
          "documentation":"<p>The status of the job. A successful job transitions from in-progress to completed when the output model is ready to use. If the job failed, the failure message contains information about why the job failed.</p>"
        },
        "statusDetails":{
          "shape":"StatusDetails",
          "documentation":"<p>For a Distillation job, the details about the statuses of the sub-tasks of the customization job. </p>"
        },
        "failureMessage":{
          "shape":"ErrorMessage",
          "documentation":"<p>Information about why the job failed.</p>"
        },
        "creationTime":{
          "shape":"Timestamp",
          "documentation":"<p>Time that the resource was created.</p>"
        },
        "lastModifiedTime":{
          "shape":"Timestamp",
          "documentation":"<p>Time that the resource was last modified.</p>"
        },
        "endTime":{
          "shape":"Timestamp",
          "documentation":"<p>Time that the resource transitioned to terminal state.</p>"
        },
        "baseModelArn":{
          "shape":"FoundationModelArn",
          "documentation":"<p>Amazon Resource Name (ARN) of the base model.</p>"
        },
        "hyperParameters":{
          "shape":"ModelCustomizationHyperParameters",
          "documentation":"<p>The hyperparameter values for the job. For details on the format for different models, see <a href=\"https://docs.aws.amazon.com/bedrock/latest/userguide/custom-models-hp.html\">Custom model hyperparameters</a>.</p>"
        },
        "trainingDataConfig":{
          "shape":"TrainingDataConfig",
          "documentation":"<p>Contains information about the training dataset.</p>"
        },
        "validationDataConfig":{
          "shape":"ValidationDataConfig",
          "documentation":"<p>Contains information about the validation dataset.</p>"
        },
        "outputDataConfig":{
          "shape":"OutputDataConfig",
          "documentation":"<p>Output data configuration </p>"
        },
        "customizationType":{
          "shape":"CustomizationType",
          "documentation":"<p>The type of model customization.</p>"
        },
        "outputModelKmsKeyArn":{
          "shape":"KmsKeyArn",
          "documentation":"<p>The custom model is encrypted at rest using this key.</p>"
        },
        "trainingMetrics":{
          "shape":"TrainingMetrics",
          "documentation":"<p>Contains training metrics from the job creation.</p>"
        },
        "validationMetrics":{
          "shape":"ValidationMetrics",
          "documentation":"<p>The loss metric for each validator that you provided in the createjob request.</p>"
        },
        "vpcConfig":{
          "shape":"VpcConfig",
          "documentation":"<p>VPC configuration for the custom model job.</p>"
        },
        "customizationConfig":{
          "shape":"CustomizationConfig",
          "documentation":"<p>The customization configuration for the model customization job.</p>"
        }
      }
    },
    "GetModelImportJobRequest":{
      "type":"structure",
      "required":["jobIdentifier"],
      "members":{
        "jobIdentifier":{
          "shape":"ModelImportJobIdentifier",
          "documentation":"<p>The identifier of the import job.</p>",
          "location":"uri",
          "locationName":"jobIdentifier"
        }
      }
    },
    "GetModelImportJobResponse":{
      "type":"structure",
      "members":{
        "jobArn":{
          "shape":"ModelImportJobArn",
          "documentation":"<p>The Amazon Resource Name (ARN) of the import job.</p>"
        },
        "jobName":{
          "shape":"JobName",
          "documentation":"<p>The name of the import job.</p>"
        },
        "importedModelName":{
          "shape":"ImportedModelName",
          "documentation":"<p>The name of the imported model.</p>"
        },
        "importedModelArn":{
          "shape":"ImportedModelArn",
          "documentation":"<p>The Amazon Resource Name (ARN) of the imported model.</p>"
        },
        "roleArn":{
          "shape":"RoleArn",
          "documentation":"<p>The Amazon Resource Name (ARN) of the IAM role associated with this job.</p>"
        },
        "modelDataSource":{
          "shape":"ModelDataSource",
          "documentation":"<p>The data source for the imported model.</p>"
        },
        "status":{
          "shape":"ModelImportJobStatus",
          "documentation":"<p>The status of the job. A successful job transitions from in-progress to completed when the imported model is ready to use. If the job failed, the failure message contains information about why the job failed.</p>"
        },
        "failureMessage":{
          "shape":"ErrorMessage",
          "documentation":"<p>Information about why the import job failed.</p>"
        },
        "creationTime":{
          "shape":"Timestamp",
          "documentation":"<p>The time the resource was created.</p>"
        },
        "lastModifiedTime":{
          "shape":"Timestamp",
          "documentation":"<p>Time the resource was last modified.</p>"
        },
        "endTime":{
          "shape":"Timestamp",
          "documentation":"<p>Time that the resource transitioned to terminal state.</p>"
        },
        "vpcConfig":{
          "shape":"VpcConfig",
          "documentation":"<p>The Virtual Private Cloud (VPC) configuration of the import model job.</p>"
        },
        "importedModelKmsKeyArn":{
          "shape":"KmsKeyArn",
          "documentation":"<p>The imported model is encrypted at rest using this key.</p>"
        }
      }
    },
    "GetModelInvocationJobRequest":{
      "type":"structure",
      "required":["jobIdentifier"],
      "members":{
        "jobIdentifier":{
          "shape":"ModelInvocationJobIdentifier",
          "documentation":"<p>The Amazon Resource Name (ARN) of the batch inference job.</p>",
          "location":"uri",
          "locationName":"jobIdentifier"
        }
      }
    },
    "GetModelInvocationJobResponse":{
      "type":"structure",
      "required":[
        "jobArn",
        "modelId",
        "roleArn",
        "submitTime",
        "inputDataConfig",
        "outputDataConfig"
      ],
      "members":{
        "jobArn":{
          "shape":"ModelInvocationJobArn",
          "documentation":"<p>The Amazon Resource Name (ARN) of the batch inference job.</p>"
        },
        "jobName":{
          "shape":"ModelInvocationJobName",
          "documentation":"<p>The name of the batch inference job.</p>"
        },
        "modelId":{
          "shape":"ModelId",
          "documentation":"<p>The unique identifier of the foundation model used for model inference.</p>"
        },
        "clientRequestToken":{
          "shape":"ModelInvocationIdempotencyToken",
          "documentation":"<p>A unique, case-sensitive identifier to ensure that the API request completes no more than one time. If this token matches a previous request, Amazon Bedrock ignores the request, but does not return an error. For more information, see <a href=\"https://docs.aws.amazon.com/AWSEC2/latest/APIReference/Run_Instance_Idempotency.html\">Ensuring idempotency</a>.</p>"
        },
        "roleArn":{
          "shape":"RoleArn",
          "documentation":"<p>The Amazon Resource Name (ARN) of the service role with permissions to carry out and manage batch inference. You can use the console to create a default service role or follow the steps at <a href=\"https://docs.aws.amazon.com/bedrock/latest/userguide/batch-iam-sr.html\">Create a service role for batch inference</a>.</p>"
        },
        "status":{
          "shape":"ModelInvocationJobStatus",
          "documentation":"<p>The status of the batch inference job.</p> <p>The following statuses are possible:</p> <ul> <li> <p>Submitted – This job has been submitted to a queue for validation.</p> </li> <li> <p>Validating – This job is being validated for the requirements described in <a href=\"https://docs.aws.amazon.com/bedrock/latest/userguide/batch-inference-data.html\">Format and upload your batch inference data</a>. The criteria include the following:</p> <ul> <li> <p>Your IAM service role has access to the Amazon S3 buckets containing your files.</p> </li> <li> <p>Your files are .jsonl files and each individual record is a JSON object in the correct format. Note that validation doesn't check if the <code>modelInput</code> value matches the request body for the model.</p> </li> <li> <p>Your files fulfill the requirements for file size and number of records. For more information, see <a href=\"https://docs.aws.amazon.com/bedrock/latest/userguide/quotas.html\">Quotas for Amazon Bedrock</a>.</p> </li> </ul> </li> <li> <p>Scheduled – This job has been validated and is now in a queue. The job will automatically start when it reaches its turn.</p> </li> <li> <p>Expired – This job timed out because it was scheduled but didn't begin before the set timeout duration. Submit a new job request.</p> </li> <li> <p>InProgress – This job has begun. You can start viewing the results in the output S3 location.</p> </li> <li> <p>Completed – This job has successfully completed. View the output files in the output S3 location.</p> </li> <li> <p>PartiallyCompleted – This job has partially completed. Not all of your records could be processed in time. View the output files in the output S3 location.</p> </li> <li> <p>Failed – This job has failed. Check the failure message for any further details. For further assistance, reach out to the <a href=\"https://console.aws.amazon.com/support/home/\">Amazon Web ServicesSupport Center</a>.</p> </li> <li> <p>Stopped – This job was stopped by a user.</p> </li> <li> <p>Stopping – This job is being stopped by a user.</p> </li> </ul>"
        },
        "message":{
          "shape":"Message",
          "documentation":"<p>If the batch inference job failed, this field contains a message describing why the job failed.</p>"
        },
        "submitTime":{
          "shape":"Timestamp",
          "documentation":"<p>The time at which the batch inference job was submitted.</p>"
        },
        "lastModifiedTime":{
          "shape":"Timestamp",
          "documentation":"<p>The time at which the batch inference job was last modified.</p>"
        },
        "endTime":{
          "shape":"Timestamp",
          "documentation":"<p>The time at which the batch inference job ended.</p>"
        },
        "inputDataConfig":{
          "shape":"ModelInvocationJobInputDataConfig",
          "documentation":"<p>Details about the location of the input to the batch inference job.</p>"
        },
        "outputDataConfig":{
          "shape":"ModelInvocationJobOutputDataConfig",
          "documentation":"<p>Details about the location of the output of the batch inference job.</p>"
        },
        "vpcConfig":{
          "shape":"VpcConfig",
          "documentation":"<p>The configuration of the Virtual Private Cloud (VPC) for the data in the batch inference job. For more information, see <a href=\"https://docs.aws.amazon.com/bedrock/latest/userguide/batch-vpc\">Protect batch inference jobs using a VPC</a>.</p>"
        },
        "timeoutDurationInHours":{
          "shape":"ModelInvocationJobTimeoutDurationInHours",
          "documentation":"<p>The number of hours after which batch inference job was set to time out.</p>"
        },
        "jobExpirationTime":{
          "shape":"Timestamp",
          "documentation":"<p>The time at which the batch inference job times or timed out.</p>"
        }
      }
    },
    "GetModelInvocationLoggingConfigurationRequest":{
      "type":"structure",
      "members":{
      }
    },
    "GetModelInvocationLoggingConfigurationResponse":{
      "type":"structure",
      "members":{
        "loggingConfig":{
          "shape":"LoggingConfig",
          "documentation":"<p>The current configuration values.</p>"
        }
      }
    },
    "GetPromptRouterRequest":{
      "type":"structure",
      "required":["promptRouterArn"],
      "members":{
        "promptRouterArn":{
          "shape":"PromptRouterArn",
          "documentation":"<p>The prompt router's ARN</p>",
          "location":"uri",
          "locationName":"promptRouterArn"
        }
      }
    },
    "GetPromptRouterResponse":{
      "type":"structure",
      "required":[
        "promptRouterName",
        "routingCriteria",
        "promptRouterArn",
        "models",
        "fallbackModel",
        "status",
        "type"
      ],
      "members":{
        "promptRouterName":{
          "shape":"PromptRouterName",
          "documentation":"<p>The router's name.</p>"
        },
        "routingCriteria":{
          "shape":"RoutingCriteria",
          "documentation":"<p>The router's routing criteria.</p>"
        },
        "description":{
          "shape":"PromptRouterDescription",
          "documentation":"<p>The router's description.</p>"
        },
        "createdAt":{
          "shape":"Timestamp",
          "documentation":"<p>When the router was created.</p>"
        },
        "updatedAt":{
          "shape":"Timestamp",
          "documentation":"<p>When the router was updated.</p>"
        },
        "promptRouterArn":{
          "shape":"PromptRouterArn",
          "documentation":"<p>The prompt router's ARN</p>"
        },
        "models":{
          "shape":"PromptRouterTargetModels",
          "documentation":"<p>The router's models.</p>"
        },
        "fallbackModel":{
          "shape":"PromptRouterTargetModel",
          "documentation":"<p>The router's fallback model.</p>"
        },
        "status":{
          "shape":"PromptRouterStatus",
          "documentation":"<p>The router's status.</p>"
        },
        "type":{
          "shape":"PromptRouterType",
          "documentation":"<p>The router's type.</p>"
        }
      }
    },
    "GetProvisionedModelThroughputRequest":{
      "type":"structure",
      "required":["provisionedModelId"],
      "members":{
        "provisionedModelId":{
          "shape":"ProvisionedModelId",
          "documentation":"<p>The Amazon Resource Name (ARN) or name of the Provisioned Throughput.</p>",
          "location":"uri",
          "locationName":"provisionedModelId"
        }
      }
    },
    "GetProvisionedModelThroughputResponse":{
      "type":"structure",
      "required":[
        "modelUnits",
        "desiredModelUnits",
        "provisionedModelName",
        "provisionedModelArn",
        "modelArn",
        "desiredModelArn",
        "foundationModelArn",
        "status",
        "creationTime",
        "lastModifiedTime"
      ],
      "members":{
        "modelUnits":{
          "shape":"PositiveInteger",
          "documentation":"<p>The number of model units allocated to this Provisioned Throughput.</p>"
        },
        "desiredModelUnits":{
          "shape":"PositiveInteger",
          "documentation":"<p>The number of model units that was requested for this Provisioned Throughput.</p>"
        },
        "provisionedModelName":{
          "shape":"ProvisionedModelName",
          "documentation":"<p>The name of the Provisioned Throughput.</p>"
        },
        "provisionedModelArn":{
          "shape":"ProvisionedModelArn",
          "documentation":"<p>The Amazon Resource Name (ARN) of the Provisioned Throughput.</p>"
        },
        "modelArn":{
          "shape":"ModelArn",
          "documentation":"<p>The Amazon Resource Name (ARN) of the model associated with this Provisioned Throughput.</p>"
        },
        "desiredModelArn":{
          "shape":"ModelArn",
          "documentation":"<p>The Amazon Resource Name (ARN) of the model requested to be associated to this Provisioned Throughput. This value differs from the <code>modelArn</code> if updating hasn't completed.</p>"
        },
        "foundationModelArn":{
          "shape":"FoundationModelArn",
          "documentation":"<p>The Amazon Resource Name (ARN) of the base model for which the Provisioned Throughput was created, or of the base model that the custom model for which the Provisioned Throughput was created was customized.</p>"
        },
        "status":{
          "shape":"ProvisionedModelStatus",
          "documentation":"<p>The status of the Provisioned Throughput. </p>"
        },
        "creationTime":{
          "shape":"Timestamp",
          "documentation":"<p>The timestamp of the creation time for this Provisioned Throughput. </p>"
        },
        "lastModifiedTime":{
          "shape":"Timestamp",
          "documentation":"<p>The timestamp of the last time that this Provisioned Throughput was modified. </p>"
        },
        "failureMessage":{
          "shape":"ErrorMessage",
          "documentation":"<p>A failure message for any issues that occurred during creation, updating, or deletion of the Provisioned Throughput.</p>"
        },
        "commitmentDuration":{
          "shape":"CommitmentDuration",
          "documentation":"<p>Commitment duration of the Provisioned Throughput.</p>"
        },
        "commitmentExpirationTime":{
          "shape":"Timestamp",
          "documentation":"<p>The timestamp for when the commitment term for the Provisioned Throughput expires.</p>"
        }
      }
    },
    "GuardrailArn":{
      "type":"string",
      "max":2048,
      "min":0,
      "pattern":"arn:aws(-[^:]+)?:bedrock:[a-z0-9-]{1,20}:[0-9]{12}:guardrail/[a-z0-9]+"
    },
    "GuardrailBlockedMessaging":{
      "type":"string",
      "max":500,
      "min":1,
      "sensitive":true
    },
    "GuardrailConfiguration":{
      "type":"structure",
      "required":[
        "guardrailId",
        "guardrailVersion"
      ],
      "members":{
        "guardrailId":{
          "shape":"GuardrailConfigurationGuardrailIdString",
          "documentation":"<p>The unique identifier for the guardrail.</p>"
        },
        "guardrailVersion":{
          "shape":"GuardrailConfigurationGuardrailVersionString",
          "documentation":"<p>The version of the guardrail.</p>"
        }
      },
      "documentation":"<p>The configuration details for the guardrail.</p>"
    },
    "GuardrailConfigurationGuardrailIdString":{
      "type":"string",
      "max":64,
      "min":0,
      "pattern":"[a-z0-9]+"
    },
    "GuardrailConfigurationGuardrailVersionString":{
      "type":"string",
      "max":5,
      "min":1,
      "pattern":"(([1-9][0-9]{0,7})|(DRAFT))"
    },
    "GuardrailContentFilter":{
      "type":"structure",
      "required":[
        "type",
        "inputStrength",
        "outputStrength"
      ],
      "members":{
        "type":{
          "shape":"GuardrailContentFilterType",
          "documentation":"<p>The harmful category that the content filter is applied to.</p>"
        },
        "inputStrength":{
          "shape":"GuardrailFilterStrength",
          "documentation":"<p>The strength of the content filter to apply to prompts. As you increase the filter strength, the likelihood of filtering harmful content increases and the probability of seeing harmful content in your application reduces.</p>"
        },
        "outputStrength":{
          "shape":"GuardrailFilterStrength",
          "documentation":"<p>The strength of the content filter to apply to model responses. As you increase the filter strength, the likelihood of filtering harmful content increases and the probability of seeing harmful content in your application reduces.</p>"
        },
        "inputModalities":{
          "shape":"GuardrailModalities",
          "documentation":"<p>The input modalities selected for the guardrail content filter.</p>"
        },
        "outputModalities":{
          "shape":"GuardrailModalities",
          "documentation":"<p>The output modalities selected for the guardrail content filter.</p>"
        },
        "inputAction":{
          "shape":"GuardrailContentFilterAction",
          "documentation":"<p>The action to take when harmful content is detected in the input. Supported values include:</p> <ul> <li> <p> <code>BLOCK</code> – Block the content and replace it with blocked messaging.</p> </li> <li> <p> <code>NONE</code> – Take no action but return detection information in the trace response.</p> </li> </ul>"
        },
        "outputAction":{
          "shape":"GuardrailContentFilterAction",
          "documentation":"<p>The action to take when harmful content is detected in the output. Supported values include:</p> <ul> <li> <p> <code>BLOCK</code> – Block the content and replace it with blocked messaging.</p> </li> <li> <p> <code>NONE</code> – Take no action but return detection information in the trace response.</p> </li> </ul>"
        },
        "inputEnabled":{
          "shape":"Boolean",
          "documentation":"<p>Indicates whether guardrail evaluation is enabled on the input. When disabled, you aren't charged for the evaluation. The evaluation doesn't appear in the response.</p>"
        },
        "outputEnabled":{
          "shape":"Boolean",
          "documentation":"<p>Indicates whether guardrail evaluation is enabled on the output. When disabled, you aren't charged for the evaluation. The evaluation doesn't appear in the response.</p>"
        }
      },
      "documentation":"<p>Contains filter strengths for harmful content. Guardrails support the following content filters to detect and filter harmful user inputs and FM-generated outputs.</p> <ul> <li> <p> <b>Hate</b> – Describes language or a statement that discriminates, criticizes, insults, denounces, or dehumanizes a person or group on the basis of an identity (such as race, ethnicity, gender, religion, sexual orientation, ability, and national origin).</p> </li> <li> <p> <b>Insults</b> – Describes language or a statement that includes demeaning, humiliating, mocking, insulting, or belittling language. This type of language is also labeled as bullying.</p> </li> <li> <p> <b>Sexual</b> – Describes language or a statement that indicates sexual interest, activity, or arousal using direct or indirect references to body parts, physical traits, or sex.</p> </li> <li> <p> <b>Violence</b> – Describes language or a statement that includes glorification of or threats to inflict physical pain, hurt, or injury toward a person, group or thing.</p> </li> </ul> <p>Content filtering depends on the confidence classification of user inputs and FM responses across each of the four harmful categories. All input and output statements are classified into one of four confidence levels (NONE, LOW, MEDIUM, HIGH) for each harmful category. For example, if a statement is classified as <i>Hate</i> with HIGH confidence, the likelihood of the statement representing hateful content is high. A single statement can be classified across multiple categories with varying confidence levels. For example, a single statement can be classified as <i>Hate</i> with HIGH confidence, <i>Insults</i> with LOW confidence, <i>Sexual</i> with NONE confidence, and <i>Violence</i> with MEDIUM confidence.</p> <p>For more information, see <a href=\"https://docs.aws.amazon.com/bedrock/latest/userguide/guardrails-filters.html\">Guardrails content filters</a>.</p> <p>This data type is used in the following API operations:</p> <ul> <li> <p> <a href=\"https://docs.aws.amazon.com/bedrock/latest/APIReference/API_GetGuardrail.html#API_GetGuardrail_ResponseSyntax\">GetGuardrail response body</a> </p> </li> </ul>"
    },
    "GuardrailContentFilterAction":{
      "type":"string",
      "enum":[
        "BLOCK",
        "NONE"
      ],
      "sensitive":true
    },
    "GuardrailContentFilterConfig":{
      "type":"structure",
      "required":[
        "type",
        "inputStrength",
        "outputStrength"
      ],
      "members":{
        "type":{
          "shape":"GuardrailContentFilterType",
          "documentation":"<p>The harmful category that the content filter is applied to.</p>"
        },
        "inputStrength":{
          "shape":"GuardrailFilterStrength",
          "documentation":"<p>The strength of the content filter to apply to prompts. As you increase the filter strength, the likelihood of filtering harmful content increases and the probability of seeing harmful content in your application reduces.</p>"
        },
        "outputStrength":{
          "shape":"GuardrailFilterStrength",
          "documentation":"<p>The strength of the content filter to apply to model responses. As you increase the filter strength, the likelihood of filtering harmful content increases and the probability of seeing harmful content in your application reduces.</p>"
        },
        "inputModalities":{
          "shape":"GuardrailModalities",
          "documentation":"<p>The input modalities selected for the guardrail content filter configuration.</p>"
        },
        "outputModalities":{
          "shape":"GuardrailModalities",
          "documentation":"<p>The output modalities selected for the guardrail content filter configuration.</p>"
        },
        "inputAction":{
          "shape":"GuardrailContentFilterAction",
          "documentation":"<p>Specifies the action to take when harmful content is detected. Supported values include:</p> <ul> <li> <p> <code>BLOCK</code> – Block the content and replace it with blocked messaging.</p> </li> <li> <p> <code>NONE</code> – Take no action but return detection information in the trace response.</p> </li> </ul>"
        },
        "outputAction":{
          "shape":"GuardrailContentFilterAction",
          "documentation":"<p>Specifies the action to take when harmful content is detected in the output. Supported values include:</p> <ul> <li> <p> <code>BLOCK</code> – Block the content and replace it with blocked messaging.</p> </li> <li> <p> <code>NONE</code> – Take no action but return detection information in the trace response.</p> </li> </ul>"
        },
        "inputEnabled":{
          "shape":"Boolean",
          "documentation":"<p>Specifies whether to enable guardrail evaluation on the input. When disabled, you aren't charged for the evaluation. The evaluation doesn't appear in the response.</p>"
        },
        "outputEnabled":{
          "shape":"Boolean",
          "documentation":"<p>Specifies whether to enable guardrail evaluation on the output. When disabled, you aren't charged for the evaluation. The evaluation doesn't appear in the response.</p>"
        }
      },
      "documentation":"<p>Contains filter strengths for harmful content. Guardrails support the following content filters to detect and filter harmful user inputs and FM-generated outputs.</p> <ul> <li> <p> <b>Hate</b> – Describes language or a statement that discriminates, criticizes, insults, denounces, or dehumanizes a person or group on the basis of an identity (such as race, ethnicity, gender, religion, sexual orientation, ability, and national origin).</p> </li> <li> <p> <b>Insults</b> – Describes language or a statement that includes demeaning, humiliating, mocking, insulting, or belittling language. This type of language is also labeled as bullying.</p> </li> <li> <p> <b>Sexual</b> – Describes language or a statement that indicates sexual interest, activity, or arousal using direct or indirect references to body parts, physical traits, or sex.</p> </li> <li> <p> <b>Violence</b> – Describes language or a statement that includes glorification of or threats to inflict physical pain, hurt, or injury toward a person, group or thing.</p> </li> </ul> <p>Content filtering depends on the confidence classification of user inputs and FM responses across each of the four harmful categories. All input and output statements are classified into one of four confidence levels (NONE, LOW, MEDIUM, HIGH) for each harmful category. For example, if a statement is classified as <i>Hate</i> with HIGH confidence, the likelihood of the statement representing hateful content is high. A single statement can be classified across multiple categories with varying confidence levels. For example, a single statement can be classified as <i>Hate</i> with HIGH confidence, <i>Insults</i> with LOW confidence, <i>Sexual</i> with NONE confidence, and <i>Violence</i> with MEDIUM confidence.</p> <p>For more information, see <a href=\"https://docs.aws.amazon.com/bedrock/latest/userguide/guardrails-filters.html\">Guardrails content filters</a>.</p>"
    },
    "GuardrailContentFilterType":{
      "type":"string",
      "enum":[
        "SEXUAL",
        "VIOLENCE",
        "HATE",
        "INSULTS",
        "MISCONDUCT",
        "PROMPT_ATTACK"
      ]
    },
    "GuardrailContentFilters":{
      "type":"list",
      "member":{"shape":"GuardrailContentFilter"},
      "max":6,
      "min":1
    },
    "GuardrailContentFiltersConfig":{
      "type":"list",
      "member":{"shape":"GuardrailContentFilterConfig"},
      "max":6,
      "min":1
    },
    "GuardrailContentPolicy":{
      "type":"structure",
      "members":{
        "filters":{
          "shape":"GuardrailContentFilters",
          "documentation":"<p>Contains the type of the content filter and how strongly it should apply to prompts and model responses.</p>"
        }
      },
      "documentation":"<p>Contains details about how to handle harmful content.</p> <p>This data type is used in the following API operations:</p> <ul> <li> <p> <a href=\"https://docs.aws.amazon.com/bedrock/latest/APIReference/API_GetGuardrail.html#API_GetGuardrail_ResponseSyntax\">GetGuardrail response body</a> </p> </li> </ul>"
    },
    "GuardrailContentPolicyConfig":{
      "type":"structure",
      "required":["filtersConfig"],
      "members":{
        "filtersConfig":{
          "shape":"GuardrailContentFiltersConfig",
          "documentation":"<p>Contains the type of the content filter and how strongly it should apply to prompts and model responses.</p>"
        }
      },
      "documentation":"<p>Contains details about how to handle harmful content.</p>"
    },
    "GuardrailContextualGroundingAction":{
      "type":"string",
      "enum":[
        "BLOCK",
        "NONE"
      ],
      "sensitive":true
    },
    "GuardrailContextualGroundingFilter":{
      "type":"structure",
      "required":[
        "type",
        "threshold"
      ],
      "members":{
        "type":{
          "shape":"GuardrailContextualGroundingFilterType",
          "documentation":"<p>The filter type details for the guardrails contextual grounding filter.</p>"
        },
        "threshold":{
          "shape":"GuardrailContextualGroundingFilterThresholdDouble",
          "documentation":"<p>The threshold details for the guardrails contextual grounding filter.</p>"
        },
        "action":{
          "shape":"GuardrailContextualGroundingAction",
          "documentation":"<p>The action to take when content fails the contextual grounding evaluation. Supported values include:</p> <ul> <li> <p> <code>BLOCK</code> – Block the content and replace it with blocked messaging.</p> </li> <li> <p> <code>NONE</code> – Take no action but return detection information in the trace response.</p> </li> </ul>"
        },
        "enabled":{
          "shape":"Boolean",
          "documentation":"<p>Indicates whether contextual grounding is enabled for evaluation. When disabled, you aren't charged for the evaluation. The evaluation doesn't appear in the response.</p>"
        }
      },
      "documentation":"<p>The details for the guardrails contextual grounding filter.</p>"
    },
    "GuardrailContextualGroundingFilterConfig":{
      "type":"structure",
      "required":[
        "type",
        "threshold"
      ],
      "members":{
        "type":{
          "shape":"GuardrailContextualGroundingFilterType",
          "documentation":"<p>The filter details for the guardrails contextual grounding filter.</p>"
        },
        "threshold":{
          "shape":"GuardrailContextualGroundingFilterConfigThresholdDouble",
          "documentation":"<p>The threshold details for the guardrails contextual grounding filter.</p>"
        },
        "action":{
          "shape":"GuardrailContextualGroundingAction",
          "documentation":"<p>Specifies the action to take when content fails the contextual grounding evaluation. Supported values include:</p> <ul> <li> <p> <code>BLOCK</code> – Block the content and replace it with blocked messaging.</p> </li> <li> <p> <code>NONE</code> – Take no action but return detection information in the trace response.</p> </li> </ul>"
        },
        "enabled":{
          "shape":"Boolean",
          "documentation":"<p>Specifies whether to enable contextual grounding evaluation. When disabled, you aren't charged for the evaluation. The evaluation doesn't appear in the response.</p>"
        }
      },
      "documentation":"<p>The filter configuration details for the guardrails contextual grounding filter.</p>"
    },
    "GuardrailContextualGroundingFilterConfigThresholdDouble":{
      "type":"double",
      "box":true,
      "min":0
    },
    "GuardrailContextualGroundingFilterThresholdDouble":{
      "type":"double",
      "box":true,
      "min":0
    },
    "GuardrailContextualGroundingFilterType":{
      "type":"string",
      "enum":[
        "GROUNDING",
        "RELEVANCE"
      ]
    },
    "GuardrailContextualGroundingFilters":{
      "type":"list",
      "member":{"shape":"GuardrailContextualGroundingFilter"},
      "min":1
    },
    "GuardrailContextualGroundingFiltersConfig":{
      "type":"list",
      "member":{"shape":"GuardrailContextualGroundingFilterConfig"},
      "min":1
    },
    "GuardrailContextualGroundingPolicy":{
      "type":"structure",
      "required":["filters"],
      "members":{
        "filters":{
          "shape":"GuardrailContextualGroundingFilters",
          "documentation":"<p>The filter details for the guardrails contextual grounding policy.</p>"
        }
      },
      "documentation":"<p>The details for the guardrails contextual grounding policy.</p>"
    },
    "GuardrailContextualGroundingPolicyConfig":{
      "type":"structure",
      "required":["filtersConfig"],
      "members":{
        "filtersConfig":{
          "shape":"GuardrailContextualGroundingFiltersConfig",
          "documentation":"<p>The filter configuration details for the guardrails contextual grounding policy.</p>"
        }
      },
      "documentation":"<p>The policy configuration details for the guardrails contextual grounding policy.</p>"
    },
    "GuardrailCrossRegionConfig":{
      "type":"structure",
      "required":["guardrailProfileIdentifier"],
      "members":{
        "guardrailProfileIdentifier":{
          "shape":"GuardrailCrossRegionGuardrailProfileIdentifier",
          "documentation":"<p>The ID or Amazon Resource Name (ARN) of the guardrail profile that your guardrail is using. Guardrail profile availability depends on your current Amazon Web Services Region. For more information, see the <a href=\"https://docs.aws.amazon.com/bedrock/latest/userguide/guardrails-cross-region-support.html\">Amazon Bedrock User Guide</a>.</p>"
        }
      },
      "documentation":"<p>The system-defined guardrail profile that you're using with your guardrail. Guardrail profiles define the destination Amazon Web Services Regions where guardrail inference requests can be automatically routed. Using guardrail profiles helps maintain guardrail performance and reliability when demand increases.</p> <p>For more information, see the <a href=\"https://docs.aws.amazon.com/bedrock/latest/userguide/guardrails-cross-region.html\">Amazon Bedrock User Guide</a>.</p>"
    },
    "GuardrailCrossRegionDetails":{
      "type":"structure",
      "members":{
        "guardrailProfileId":{
          "shape":"GuardrailCrossRegionGuardrailProfileId",
          "documentation":"<p>The ID of the guardrail profile that your guardrail is using. Profile availability depends on your current Amazon Web Services Region. For more information, see the <a href=\"https://docs.aws.amazon.com/bedrock/latest/userguide/guardrails-cross-region-support.html\">Amazon Bedrock User Guide</a>.</p>"
        },
        "guardrailProfileArn":{
          "shape":"GuardrailCrossRegionGuardrailProfileArn",
          "documentation":"<p>The Amazon Resource Name (ARN) of the guardrail profile that you're using with your guardrail.</p>"
        }
      },
      "documentation":"<p>Contains details about the system-defined guardrail profile that you're using with your guardrail for cross-Region inference.</p> <p>For more information, see the <a href=\"https://docs.aws.amazon.com/bedrock/latest/userguide/guardrails-cross-region.html\">Amazon Bedrock User Guide</a>.</p>"
    },
    "GuardrailCrossRegionGuardrailProfileArn":{
      "type":"string",
      "max":2048,
      "min":20,
      "pattern":"arn:aws(-[^:]+)?:bedrock:[a-z0-9-]{1,20}:[0-9]{12}:guardrail-profile/[a-z0-9-]+[.]{1}guardrail[.]{1}v[0-9:]+"
    },
    "GuardrailCrossRegionGuardrailProfileId":{
      "type":"string",
      "max":30,
      "min":15,
      "pattern":"[a-z0-9-]+[.]{1}guardrail[.]{1}v[0-9:]+"
    },
    "GuardrailCrossRegionGuardrailProfileIdentifier":{
      "type":"string",
      "max":2048,
      "min":15,
      "pattern":"[a-z0-9-]+[.]{1}guardrail[.]{1}v[0-9:]+|arn:aws(-[^:]+)?:bedrock:[a-z0-9-]{1,20}:[0-9]{12}:guardrail-profile/[a-z0-9-]+[.]{1}guardrail[.]{1}v[0-9:]+"
    },
    "GuardrailDescription":{
      "type":"string",
      "max":200,
      "min":1,
      "sensitive":true
    },
    "GuardrailDraftVersion":{
      "type":"string",
      "max":5,
      "min":5,
      "pattern":"DRAFT"
    },
    "GuardrailFailureRecommendation":{
      "type":"string",
      "max":200,
      "min":1,
      "sensitive":true
    },
    "GuardrailFailureRecommendations":{
      "type":"list",
      "member":{"shape":"GuardrailFailureRecommendation"},
      "max":100,
      "min":0
    },
    "GuardrailFilterStrength":{
      "type":"string",
      "enum":[
        "NONE",
        "LOW",
        "MEDIUM",
        "HIGH"
      ]
    },
    "GuardrailId":{
      "type":"string",
      "max":64,
      "min":0,
      "pattern":"[a-z0-9]+"
    },
    "GuardrailIdentifier":{
      "type":"string",
      "max":2048,
      "min":0,
      "pattern":"(([a-z0-9]+)|(arn:aws(-[^:]+)?:bedrock:[a-z0-9-]{1,20}:[0-9]{12}:guardrail/[a-z0-9]+))"
    },
    "GuardrailManagedWordLists":{
      "type":"list",
      "member":{"shape":"GuardrailManagedWords"}
    },
    "GuardrailManagedWordListsConfig":{
      "type":"list",
      "member":{"shape":"GuardrailManagedWordsConfig"}
    },
    "GuardrailManagedWords":{
      "type":"structure",
      "required":["type"],
      "members":{
        "type":{
          "shape":"GuardrailManagedWordsType",
          "documentation":"<p>ManagedWords$type The managed word type that was configured for the guardrail. (For now, we only offer profanity word list)</p>"
        },
        "inputAction":{
          "shape":"GuardrailWordAction",
          "documentation":"<p>The action to take when harmful content is detected in the input. Supported values include:</p> <ul> <li> <p> <code>BLOCK</code> – Block the content and replace it with blocked messaging.</p> </li> <li> <p> <code>NONE</code> – Take no action but return detection information in the trace response.</p> </li> </ul>"
        },
        "outputAction":{
          "shape":"GuardrailWordAction",
          "documentation":"<p>The action to take when harmful content is detected in the output. Supported values include:</p> <ul> <li> <p> <code>BLOCK</code> – Block the content and replace it with blocked messaging.</p> </li> <li> <p> <code>NONE</code> – Take no action but return detection information in the trace response.</p> </li> </ul>"
        },
        "inputEnabled":{
          "shape":"Boolean",
          "documentation":"<p>Indicates whether guardrail evaluation is enabled on the input. When disabled, you aren't charged for the evaluation. The evaluation doesn't appear in the response.</p>"
        },
        "outputEnabled":{
          "shape":"Boolean",
          "documentation":"<p>Indicates whether guardrail evaluation is enabled on the output. When disabled, you aren't charged for the evaluation. The evaluation doesn't appear in the response.</p>"
        }
      },
      "documentation":"<p>The managed word list that was configured for the guardrail. (This is a list of words that are pre-defined and managed by guardrails only.)</p>"
    },
    "GuardrailManagedWordsConfig":{
      "type":"structure",
      "required":["type"],
      "members":{
        "type":{
          "shape":"GuardrailManagedWordsType",
          "documentation":"<p>The managed word type to configure for the guardrail.</p>"
        },
        "inputAction":{
          "shape":"GuardrailWordAction",
          "documentation":"<p>Specifies the action to take when harmful content is detected in the input. Supported values include:</p> <ul> <li> <p> <code>BLOCK</code> – Block the content and replace it with blocked messaging.</p> </li> <li> <p> <code>NONE</code> – Take no action but return detection information in the trace response.</p> </li> </ul>"
        },
        "outputAction":{
          "shape":"GuardrailWordAction",
          "documentation":"<p>Specifies the action to take when harmful content is detected in the output. Supported values include:</p> <ul> <li> <p> <code>BLOCK</code> – Block the content and replace it with blocked messaging.</p> </li> <li> <p> <code>NONE</code> – Take no action but return detection information in the trace response.</p> </li> </ul>"
        },
        "inputEnabled":{
          "shape":"Boolean",
          "documentation":"<p>Specifies whether to enable guardrail evaluation on the input. When disabled, you aren't charged for the evaluation. The evaluation doesn't appear in the response.</p>"
        },
        "outputEnabled":{
          "shape":"Boolean",
          "documentation":"<p>Specifies whether to enable guardrail evaluation on the output. When disabled, you aren't charged for the evaluation. The evaluation doesn't appear in the response.</p>"
        }
      },
      "documentation":"<p>The managed word list to configure for the guardrail.</p>"
    },
    "GuardrailManagedWordsType":{
      "type":"string",
      "enum":["PROFANITY"]
    },
    "GuardrailModalities":{
      "type":"list",
      "member":{"shape":"GuardrailModality"},
      "max":2,
      "min":1
    },
    "GuardrailModality":{
      "type":"string",
      "enum":[
        "TEXT",
        "IMAGE"
      ],
      "sensitive":true
    },
    "GuardrailName":{
      "type":"string",
      "max":50,
      "min":1,
      "pattern":"[0-9a-zA-Z-_]+",
      "sensitive":true
    },
    "GuardrailNumericalVersion":{
      "type":"string",
      "pattern":"[1-9][0-9]{0,7}"
    },
    "GuardrailPiiEntities":{
      "type":"list",
      "member":{"shape":"GuardrailPiiEntity"},
      "min":1
    },
    "GuardrailPiiEntitiesConfig":{
      "type":"list",
      "member":{"shape":"GuardrailPiiEntityConfig"},
      "min":1
    },
    "GuardrailPiiEntity":{
      "type":"structure",
      "required":[
        "type",
        "action"
      ],
      "members":{
        "type":{
          "shape":"GuardrailPiiEntityType",
          "documentation":"<p>The type of PII entity. For example, Social Security Number.</p>"
        },
        "action":{
          "shape":"GuardrailSensitiveInformationAction",
          "documentation":"<p>The configured guardrail action when PII entity is detected.</p>"
        },
        "inputAction":{
          "shape":"GuardrailSensitiveInformationAction",
          "documentation":"<p>The action to take when harmful content is detected in the input. Supported values include:</p> <ul> <li> <p> <code>BLOCK</code> – Block the content and replace it with blocked messaging.</p> </li> <li> <p> <code>ANONYMIZE</code> – Mask the content and replace it with identifier tags.</p> </li> <li> <p> <code>NONE</code> – Take no action but return detection information in the trace response.</p> </li> </ul>"
        },
        "outputAction":{
          "shape":"GuardrailSensitiveInformationAction",
          "documentation":"<p>The action to take when harmful content is detected in the output. Supported values include:</p> <ul> <li> <p> <code>BLOCK</code> – Block the content and replace it with blocked messaging.</p> </li> <li> <p> <code>ANONYMIZE</code> – Mask the content and replace it with identifier tags.</p> </li> <li> <p> <code>NONE</code> – Take no action but return detection information in the trace response.</p> </li> </ul>"
        },
        "inputEnabled":{
          "shape":"Boolean",
          "documentation":"<p>Indicates whether guardrail evaluation is enabled on the input. When disabled, you aren't charged for the evaluation. The evaluation doesn't appear in the response.</p>"
        },
        "outputEnabled":{
          "shape":"Boolean",
          "documentation":"<p>Indicates whether guardrail evaluation is enabled on the output. When disabled, you aren't charged for the evaluation. The evaluation doesn't appear in the response.</p>"
        }
      },
      "documentation":"<p>The PII entity configured for the guardrail.</p>"
    },
    "GuardrailPiiEntityConfig":{
      "type":"structure",
      "required":[
        "type",
        "action"
      ],
      "members":{
        "type":{
          "shape":"GuardrailPiiEntityType",
          "documentation":"<p>Configure guardrail type when the PII entity is detected.</p> <p>The following PIIs are used to block or mask sensitive information:</p> <ul> <li> <p> <b>General</b> </p> <ul> <li> <p> <b>ADDRESS</b> </p> <p>A physical address, such as \"100 Main Street, Anytown, USA\" or \"Suite #12, Building 123\". An address can include information such as the street, building, location, city, state, country, county, zip code, precinct, and neighborhood. </p> </li> <li> <p> <b>AGE</b> </p> <p>An individual's age, including the quantity and unit of time. For example, in the phrase \"I am 40 years old,\" Guardrails recognizes \"40 years\" as an age. </p> </li> <li> <p> <b>NAME</b> </p> <p>An individual's name. This entity type does not include titles, such as Dr., Mr., Mrs., or Miss. guardrails doesn't apply this entity type to names that are part of organizations or addresses. For example, guardrails recognizes the \"John Doe Organization\" as an organization, and it recognizes \"Jane Doe Street\" as an address. </p> </li> <li> <p> <b>EMAIL</b> </p> <p>An email address, such as <i>marymajor@email.com</i>.</p> </li> <li> <p> <b>PHONE</b> </p> <p>A phone number. This entity type also includes fax and pager numbers. </p> </li> <li> <p> <b>USERNAME</b> </p> <p>A user name that identifies an account, such as a login name, screen name, nick name, or handle. </p> </li> <li> <p> <b>PASSWORD</b> </p> <p>An alphanumeric string that is used as a password, such as \"*<i>very20special#pass*</i>\". </p> </li> <li> <p> <b>DRIVER_ID</b> </p> <p>The number assigned to a driver's license, which is an official document permitting an individual to operate one or more motorized vehicles on a public road. A driver's license number consists of alphanumeric characters. </p> </li> <li> <p> <b>LICENSE_PLATE</b> </p> <p>A license plate for a vehicle is issued by the state or country where the vehicle is registered. The format for passenger vehicles is typically five to eight digits, consisting of upper-case letters and numbers. The format varies depending on the location of the issuing state or country. </p> </li> <li> <p> <b>VEHICLE_IDENTIFICATION_NUMBER</b> </p> <p>A Vehicle Identification Number (VIN) uniquely identifies a vehicle. VIN content and format are defined in the <i>ISO 3779</i> specification. Each country has specific codes and formats for VINs. </p> </li> </ul> </li> <li> <p> <b>Finance</b> </p> <ul> <li> <p> <b>CREDIT_DEBIT_CARD_CVV</b> </p> <p>A three-digit card verification code (CVV) that is present on VISA, MasterCard, and Discover credit and debit cards. For American Express credit or debit cards, the CVV is a four-digit numeric code. </p> </li> <li> <p> <b>CREDIT_DEBIT_CARD_EXPIRY</b> </p> <p>The expiration date for a credit or debit card. This number is usually four digits long and is often formatted as <i>month/year</i> or <i>MM/YY</i>. Guardrails recognizes expiration dates such as <i>01/21</i>, <i>01/2021</i>, and <i>Jan 2021</i>. </p> </li> <li> <p> <b>CREDIT_DEBIT_CARD_NUMBER</b> </p> <p>The number for a credit or debit card. These numbers can vary from 13 to 16 digits in length. However, Amazon Comprehend also recognizes credit or debit card numbers when only the last four digits are present. </p> </li> <li> <p> <b>PIN</b> </p> <p>A four-digit personal identification number (PIN) with which you can access your bank account. </p> </li> <li> <p> <b>INTERNATIONAL_BANK_ACCOUNT_NUMBER</b> </p> <p>An International Bank Account Number has specific formats in each country. For more information, see <a href=\"https://www.iban.com/structure\">www.iban.com/structure</a>.</p> </li> <li> <p> <b>SWIFT_CODE</b> </p> <p>A SWIFT code is a standard format of Bank Identifier Code (BIC) used to specify a particular bank or branch. Banks use these codes for money transfers such as international wire transfers.</p> <p>SWIFT codes consist of eight or 11 characters. The 11-digit codes refer to specific branches, while eight-digit codes (or 11-digit codes ending in 'XXX') refer to the head or primary office.</p> </li> </ul> </li> <li> <p> <b>IT</b> </p> <ul> <li> <p> <b>IP_ADDRESS</b> </p> <p>An IPv4 address, such as <i>198.51.100.0</i>. </p> </li> <li> <p> <b>MAC_ADDRESS</b> </p> <p>A <i>media access control</i> (MAC) address is a unique identifier assigned to a network interface controller (NIC). </p> </li> <li> <p> <b>URL</b> </p> <p>A web address, such as <i>www.example.com</i>. </p> </li> <li> <p> <b>AWS_ACCESS_KEY</b> </p> <p>A unique identifier that's associated with a secret access key; you use the access key ID and secret access key to sign programmatic Amazon Web Services requests cryptographically. </p> </li> <li> <p> <b>AWS_SECRET_KEY</b> </p> <p>A unique identifier that's associated with an access key. You use the access key ID and secret access key to sign programmatic Amazon Web Services requests cryptographically. </p> </li> </ul> </li> <li> <p> <b>USA specific</b> </p> <ul> <li> <p> <b>US_BANK_ACCOUNT_NUMBER</b> </p> <p>A US bank account number, which is typically 10 to 12 digits long. </p> </li> <li> <p> <b>US_BANK_ROUTING_NUMBER</b> </p> <p>A US bank account routing number. These are typically nine digits long, </p> </li> <li> <p> <b>US_INDIVIDUAL_TAX_IDENTIFICATION_NUMBER</b> </p> <p>A US Individual Taxpayer Identification Number (ITIN) is a nine-digit number that starts with a \"9\" and contain a \"7\" or \"8\" as the fourth digit. An ITIN can be formatted with a space or a dash after the third and forth digits. </p> </li> <li> <p> <b>US_PASSPORT_NUMBER</b> </p> <p>A US passport number. Passport numbers range from six to nine alphanumeric characters. </p> </li> <li> <p> <b>US_SOCIAL_SECURITY_NUMBER</b> </p> <p>A US Social Security Number (SSN) is a nine-digit number that is issued to US citizens, permanent residents, and temporary working residents. </p> </li> </ul> </li> <li> <p> <b>Canada specific</b> </p> <ul> <li> <p> <b>CA_HEALTH_NUMBER</b> </p> <p>A Canadian Health Service Number is a 10-digit unique identifier, required for individuals to access healthcare benefits. </p> </li> <li> <p> <b>CA_SOCIAL_INSURANCE_NUMBER</b> </p> <p>A Canadian Social Insurance Number (SIN) is a nine-digit unique identifier, required for individuals to access government programs and benefits.</p> <p>The SIN is formatted as three groups of three digits, such as <i>123-456-789</i>. A SIN can be validated through a simple check-digit process called the <a href=\"https://www.wikipedia.org/wiki/Luhn_algorithm\">Luhn algorithm</a>.</p> </li> </ul> </li> <li> <p> <b>UK Specific</b> </p> <ul> <li> <p> <b>UK_NATIONAL_HEALTH_SERVICE_NUMBER</b> </p> <p>A UK National Health Service Number is a 10-17 digit number, such as <i>485 777 3456</i>. The current system formats the 10-digit number with spaces after the third and sixth digits. The final digit is an error-detecting checksum.</p> </li> <li> <p> <b>UK_NATIONAL_INSURANCE_NUMBER</b> </p> <p>A UK National Insurance Number (NINO) provides individuals with access to National Insurance (social security) benefits. It is also used for some purposes in the UK tax system.</p> <p>The number is nine digits long and starts with two letters, followed by six numbers and one letter. A NINO can be formatted with a space or a dash after the two letters and after the second, forth, and sixth digits.</p> </li> <li> <p> <b>UK_UNIQUE_TAXPAYER_REFERENCE_NUMBER</b> </p> <p>A UK Unique Taxpayer Reference (UTR) is a 10-digit number that identifies a taxpayer or a business. </p> </li> </ul> </li> <li> <p> <b>Custom</b> </p> <ul> <li> <p> <b>Regex filter</b> - You can use a regular expressions to define patterns for a guardrail to recognize and act upon such as serial number, booking ID etc..</p> </li> </ul> </li> </ul>"
        },
        "action":{
          "shape":"GuardrailSensitiveInformationAction",
          "documentation":"<p>Configure guardrail action when the PII entity is detected.</p>"
        },
        "inputAction":{
          "shape":"GuardrailSensitiveInformationAction",
          "documentation":"<p>Specifies the action to take when harmful content is detected in the input. Supported values include:</p> <ul> <li> <p> <code>BLOCK</code> – Block the content and replace it with blocked messaging.</p> </li> <li> <p> <code>ANONYMIZE</code> – Mask the content and replace it with identifier tags.</p> </li> <li> <p> <code>NONE</code> – Take no action but return detection information in the trace response.</p> </li> </ul>"
        },
        "outputAction":{
          "shape":"GuardrailSensitiveInformationAction",
          "documentation":"<p>Specifies the action to take when harmful content is detected in the output. Supported values include:</p> <ul> <li> <p> <code>BLOCK</code> – Block the content and replace it with blocked messaging.</p> </li> <li> <p> <code>ANONYMIZE</code> – Mask the content and replace it with identifier tags.</p> </li> <li> <p> <code>NONE</code> – Take no action but return detection information in the trace response.</p> </li> </ul>"
        },
        "inputEnabled":{
          "shape":"Boolean",
          "documentation":"<p>Specifies whether to enable guardrail evaluation on the input. When disabled, you aren't charged for the evaluation. The evaluation doesn't appear in the response.</p>"
        },
        "outputEnabled":{
          "shape":"Boolean",
          "documentation":"<p>Specifies whether to enable guardrail evaluation on the output. When disabled, you aren't charged for the evaluation. The evaluation doesn't appear in the response.</p>"
        }
      },
      "documentation":"<p>The PII entity to configure for the guardrail.</p>"
    },
    "GuardrailPiiEntityType":{
      "type":"string",
      "enum":[
        "ADDRESS",
        "AGE",
        "AWS_ACCESS_KEY",
        "AWS_SECRET_KEY",
        "CA_HEALTH_NUMBER",
        "CA_SOCIAL_INSURANCE_NUMBER",
        "CREDIT_DEBIT_CARD_CVV",
        "CREDIT_DEBIT_CARD_EXPIRY",
        "CREDIT_DEBIT_CARD_NUMBER",
        "DRIVER_ID",
        "EMAIL",
        "INTERNATIONAL_BANK_ACCOUNT_NUMBER",
        "IP_ADDRESS",
        "LICENSE_PLATE",
        "MAC_ADDRESS",
        "NAME",
        "PASSWORD",
        "PHONE",
        "PIN",
        "SWIFT_CODE",
        "UK_NATIONAL_HEALTH_SERVICE_NUMBER",
        "UK_NATIONAL_INSURANCE_NUMBER",
        "UK_UNIQUE_TAXPAYER_REFERENCE_NUMBER",
        "URL",
        "USERNAME",
        "US_BANK_ACCOUNT_NUMBER",
        "US_BANK_ROUTING_NUMBER",
        "US_INDIVIDUAL_TAX_IDENTIFICATION_NUMBER",
        "US_PASSPORT_NUMBER",
        "US_SOCIAL_SECURITY_NUMBER",
        "VEHICLE_IDENTIFICATION_NUMBER"
      ]
    },
    "GuardrailRegex":{
      "type":"structure",
      "required":[
        "name",
        "pattern",
        "action"
      ],
      "members":{
        "name":{
          "shape":"GuardrailRegexNameString",
          "documentation":"<p>The name of the regular expression for the guardrail.</p>"
        },
        "description":{
          "shape":"GuardrailRegexDescriptionString",
          "documentation":"<p>The description of the regular expression for the guardrail.</p>"
        },
        "pattern":{
          "shape":"GuardrailRegexPatternString",
          "documentation":"<p>The pattern of the regular expression configured for the guardrail.</p>"
        },
        "action":{
          "shape":"GuardrailSensitiveInformationAction",
          "documentation":"<p>The action taken when a match to the regular expression is detected.</p>"
        },
        "inputAction":{
          "shape":"GuardrailSensitiveInformationAction",
          "documentation":"<p>The action to take when harmful content is detected in the input. Supported values include:</p> <ul> <li> <p> <code>BLOCK</code> – Block the content and replace it with blocked messaging.</p> </li> <li> <p> <code>NONE</code> – Take no action but return detection information in the trace response.</p> </li> </ul>"
        },
        "outputAction":{
          "shape":"GuardrailSensitiveInformationAction",
          "documentation":"<p>The action to take when harmful content is detected in the output. Supported values include:</p> <ul> <li> <p> <code>BLOCK</code> – Block the content and replace it with blocked messaging.</p> </li> <li> <p> <code>NONE</code> – Take no action but return detection information in the trace response.</p> </li> </ul>"
        },
        "inputEnabled":{
          "shape":"Boolean",
          "documentation":"<p>Indicates whether guardrail evaluation is enabled on the input. When disabled, you aren't charged for the evaluation. The evaluation doesn't appear in the response.</p>"
        },
        "outputEnabled":{
          "shape":"Boolean",
          "documentation":"<p>Indicates whether guardrail evaluation is enabled on the output. When disabled, you aren't charged for the evaluation. The evaluation doesn't appear in the response.</p>"
        }
      },
      "documentation":"<p>The regular expression configured for the guardrail.</p>"
    },
    "GuardrailRegexConfig":{
      "type":"structure",
      "required":[
        "name",
        "pattern",
        "action"
      ],
      "members":{
        "name":{
          "shape":"GuardrailRegexConfigNameString",
          "documentation":"<p>The name of the regular expression to configure for the guardrail.</p>"
        },
        "description":{
          "shape":"GuardrailRegexConfigDescriptionString",
          "documentation":"<p>The description of the regular expression to configure for the guardrail.</p>"
        },
        "pattern":{
          "shape":"GuardrailRegexConfigPatternString",
          "documentation":"<p>The regular expression pattern to configure for the guardrail.</p>"
        },
        "action":{
          "shape":"GuardrailSensitiveInformationAction",
          "documentation":"<p>The guardrail action to configure when matching regular expression is detected.</p>"
        },
        "inputAction":{
          "shape":"GuardrailSensitiveInformationAction",
          "documentation":"<p>Specifies the action to take when harmful content is detected in the input. Supported values include:</p> <ul> <li> <p> <code>BLOCK</code> – Block the content and replace it with blocked messaging.</p> </li> <li> <p> <code>NONE</code> – Take no action but return detection information in the trace response.</p> </li> </ul>"
        },
        "outputAction":{
          "shape":"GuardrailSensitiveInformationAction",
          "documentation":"<p>Specifies the action to take when harmful content is detected in the output. Supported values include:</p> <ul> <li> <p> <code>BLOCK</code> – Block the content and replace it with blocked messaging.</p> </li> <li> <p> <code>NONE</code> – Take no action but return detection information in the trace response.</p> </li> </ul>"
        },
        "inputEnabled":{
          "shape":"Boolean",
          "documentation":"<p>Specifies whether to enable guardrail evaluation on the input. When disabled, you aren't charged for the evaluation. The evaluation doesn't appear in the response.</p>"
        },
        "outputEnabled":{
          "shape":"Boolean",
          "documentation":"<p>Specifies whether to enable guardrail evaluation on the output. When disabled, you aren't charged for the evaluation. The evaluation doesn't appear in the response.</p>"
        }
      },
      "documentation":"<p>The regular expression to configure for the guardrail.</p>"
    },
    "GuardrailRegexConfigDescriptionString":{
      "type":"string",
      "max":1000,
      "min":1
    },
    "GuardrailRegexConfigNameString":{
      "type":"string",
      "max":100,
      "min":1
    },
    "GuardrailRegexConfigPatternString":{
      "type":"string",
      "max":500,
      "min":1
    },
    "GuardrailRegexDescriptionString":{
      "type":"string",
      "max":1000,
      "min":1
    },
    "GuardrailRegexNameString":{
      "type":"string",
      "max":100,
      "min":1
    },
    "GuardrailRegexPatternString":{
      "type":"string",
      "max":500,
      "min":1
    },
    "GuardrailRegexes":{
      "type":"list",
      "member":{"shape":"GuardrailRegex"}
    },
    "GuardrailRegexesConfig":{
      "type":"list",
      "member":{"shape":"GuardrailRegexConfig"},
      "max":10,
      "min":1
    },
    "GuardrailSensitiveInformationAction":{
      "type":"string",
      "enum":[
        "BLOCK",
        "ANONYMIZE",
        "NONE"
      ]
    },
    "GuardrailSensitiveInformationPolicy":{
      "type":"structure",
      "members":{
        "piiEntities":{
          "shape":"GuardrailPiiEntities",
          "documentation":"<p>The list of PII entities configured for the guardrail.</p>"
        },
        "regexes":{
          "shape":"GuardrailRegexes",
          "documentation":"<p>The list of regular expressions configured for the guardrail.</p>"
        }
      },
      "documentation":"<p>Contains details about PII entities and regular expressions configured for the guardrail.</p>"
    },
    "GuardrailSensitiveInformationPolicyConfig":{
      "type":"structure",
      "members":{
        "piiEntitiesConfig":{
          "shape":"GuardrailPiiEntitiesConfig",
          "documentation":"<p>A list of PII entities to configure to the guardrail.</p>"
        },
        "regexesConfig":{
          "shape":"GuardrailRegexesConfig",
          "documentation":"<p>A list of regular expressions to configure to the guardrail.</p>"
        }
      },
      "documentation":"<p>Contains details about PII entities and regular expressions to configure for the guardrail.</p>"
    },
    "GuardrailStatus":{
      "type":"string",
      "enum":[
        "CREATING",
        "UPDATING",
        "VERSIONING",
        "READY",
        "FAILED",
        "DELETING"
      ]
    },
    "GuardrailStatusReason":{
      "type":"string",
      "max":200,
      "min":1,
      "sensitive":true
    },
    "GuardrailStatusReasons":{
      "type":"list",
      "member":{"shape":"GuardrailStatusReason"},
      "max":100,
      "min":0
    },
    "GuardrailSummaries":{
      "type":"list",
      "member":{"shape":"GuardrailSummary"},
      "max":1000,
      "min":0
    },
    "GuardrailSummary":{
      "type":"structure",
      "required":[
        "id",
        "arn",
        "status",
        "name",
        "version",
        "createdAt",
        "updatedAt"
      ],
      "members":{
        "id":{
          "shape":"GuardrailId",
          "documentation":"<p>The unique identifier of the guardrail.</p>"
        },
        "arn":{
          "shape":"GuardrailArn",
          "documentation":"<p>The ARN of the guardrail.</p>"
        },
        "status":{
          "shape":"GuardrailStatus",
          "documentation":"<p>The status of the guardrail.</p>"
        },
        "name":{
          "shape":"GuardrailName",
          "documentation":"<p>The name of the guardrail.</p>"
        },
        "description":{
          "shape":"GuardrailDescription",
          "documentation":"<p>A description of the guardrail.</p>"
        },
        "version":{
          "shape":"GuardrailVersion",
          "documentation":"<p>The version of the guardrail.</p>"
        },
        "createdAt":{
          "shape":"Timestamp",
          "documentation":"<p>The date and time at which the guardrail was created.</p>"
        },
        "updatedAt":{
          "shape":"Timestamp",
          "documentation":"<p>The date and time at which the guardrail was last updated.</p>"
        },
        "crossRegionDetails":{
          "shape":"GuardrailCrossRegionDetails",
          "documentation":"<p>Details about the system-defined guardrail profile that you're using with your guardrail, including the guardrail profile ID and Amazon Resource Name (ARN).</p>"
        }
      },
      "documentation":"<p>Contains details about a guardrail.</p> <p>This data type is used in the following API operations:</p> <ul> <li> <p> <a href=\"https://docs.aws.amazon.com/bedrock/latest/APIReference/API_ListGuardrails.html#API_ListGuardrails_ResponseSyntax\">ListGuardrails response body</a> </p> </li> </ul>"
    },
    "GuardrailTopic":{
      "type":"structure",
      "required":[
        "name",
        "definition"
      ],
      "members":{
        "name":{
          "shape":"GuardrailTopicName",
          "documentation":"<p>The name of the topic to deny.</p>"
        },
        "definition":{
          "shape":"GuardrailTopicDefinition",
          "documentation":"<p>A definition of the topic to deny.</p>"
        },
        "examples":{
          "shape":"GuardrailTopicExamples",
          "documentation":"<p>A list of prompts, each of which is an example of a prompt that can be categorized as belonging to the topic.</p>"
        },
        "type":{
          "shape":"GuardrailTopicType",
          "documentation":"<p>Specifies to deny the topic.</p>"
        },
        "inputAction":{
          "shape":"GuardrailTopicAction",
          "documentation":"<p>The action to take when harmful content is detected in the input. Supported values include:</p> <ul> <li> <p> <code>BLOCK</code> – Block the content and replace it with blocked messaging.</p> </li> <li> <p> <code>NONE</code> – Take no action but return detection information in the trace response.</p> </li> </ul>"
        },
        "outputAction":{
          "shape":"GuardrailTopicAction",
          "documentation":"<p>The action to take when harmful content is detected in the output. Supported values include:</p> <ul> <li> <p> <code>BLOCK</code> – Block the content and replace it with blocked messaging.</p> </li> <li> <p> <code>NONE</code> – Take no action but return detection information in the trace response.</p> </li> </ul>"
        },
        "inputEnabled":{
          "shape":"Boolean",
          "documentation":"<p>Indicates whether guardrail evaluation is enabled on the input. When disabled, you aren't charged for the evaluation. The evaluation doesn't appear in the response.</p>"
        },
        "outputEnabled":{
          "shape":"Boolean",
          "documentation":"<p>Indicates whether guardrail evaluation is enabled on the output. When disabled, you aren't charged for the evaluation. The evaluation doesn't appear in the response.</p>"
        }
      },
      "documentation":"<p>Details about topics for the guardrail to identify and deny.</p> <p>This data type is used in the following API operations:</p> <ul> <li> <p> <a href=\"https://docs.aws.amazon.com/bedrock/latest/APIReference/API_GetGuardrail.html#API_GetGuardrail_ResponseSyntax\">GetGuardrail response body</a> </p> </li> </ul>"
    },
    "GuardrailTopicAction":{
      "type":"string",
      "enum":[
        "BLOCK",
        "NONE"
      ],
      "sensitive":true
    },
    "GuardrailTopicConfig":{
      "type":"structure",
      "required":[
        "name",
        "definition",
        "type"
      ],
      "members":{
        "name":{
          "shape":"GuardrailTopicName",
          "documentation":"<p>The name of the topic to deny.</p>"
        },
        "definition":{
          "shape":"GuardrailTopicDefinition",
          "documentation":"<p>A definition of the topic to deny.</p>"
        },
        "examples":{
          "shape":"GuardrailTopicExamples",
          "documentation":"<p>A list of prompts, each of which is an example of a prompt that can be categorized as belonging to the topic.</p>"
        },
        "type":{
          "shape":"GuardrailTopicType",
          "documentation":"<p>Specifies to deny the topic.</p>"
        },
        "inputAction":{
          "shape":"GuardrailTopicAction",
          "documentation":"<p>Specifies the action to take when harmful content is detected in the input. Supported values include:</p> <ul> <li> <p> <code>BLOCK</code> – Block the content and replace it with blocked messaging.</p> </li> <li> <p> <code>NONE</code> – Take no action but return detection information in the trace response.</p> </li> </ul>"
        },
        "outputAction":{
          "shape":"GuardrailTopicAction",
          "documentation":"<p>Specifies the action to take when harmful content is detected in the output. Supported values include:</p> <ul> <li> <p> <code>BLOCK</code> – Block the content and replace it with blocked messaging.</p> </li> <li> <p> <code>NONE</code> – Take no action but return detection information in the trace response.</p> </li> </ul>"
        },
        "inputEnabled":{
          "shape":"Boolean",
          "documentation":"<p>Specifies whether to enable guardrail evaluation on the input. When disabled, you aren't charged for the evaluation. The evaluation doesn't appear in the response.</p>"
        },
        "outputEnabled":{
          "shape":"Boolean",
          "documentation":"<p>Specifies whether to enable guardrail evaluation on the output. When disabled, you aren't charged for the evaluation. The evaluation doesn't appear in the response.</p>"
        }
      },
      "documentation":"<p>Details about topics for the guardrail to identify and deny.</p>"
    },
    "GuardrailTopicDefinition":{
      "type":"string",
      "max":200,
      "min":1,
      "sensitive":true
    },
    "GuardrailTopicExample":{
      "type":"string",
      "max":100,
      "min":1,
      "sensitive":true
    },
    "GuardrailTopicExamples":{
      "type":"list",
      "member":{"shape":"GuardrailTopicExample"},
      "max":5,
      "min":0
    },
    "GuardrailTopicName":{
      "type":"string",
      "max":100,
      "min":1,
      "pattern":"[0-9a-zA-Z-_ !?.]+",
      "sensitive":true
    },
    "GuardrailTopicPolicy":{
      "type":"structure",
      "required":["topics"],
      "members":{
        "topics":{
          "shape":"GuardrailTopics",
          "documentation":"<p>A list of policies related to topics that the guardrail should deny.</p>"
        }
      },
      "documentation":"<p>Contains details about topics that the guardrail should identify and deny.</p> <p>This data type is used in the following API operations:</p> <ul> <li> <p> <a href=\"https://docs.aws.amazon.com/bedrock/latest/APIReference/API_GetGuardrail.html#API_GetGuardrail_ResponseSyntax\">GetGuardrail response body</a> </p> </li> </ul>"
    },
    "GuardrailTopicPolicyConfig":{
      "type":"structure",
      "required":["topicsConfig"],
      "members":{
        "topicsConfig":{
          "shape":"GuardrailTopicsConfig",
          "documentation":"<p>A list of policies related to topics that the guardrail should deny.</p>"
        }
      },
      "documentation":"<p>Contains details about topics that the guardrail should identify and deny.</p>"
    },
    "GuardrailTopicType":{
      "type":"string",
      "enum":["DENY"]
    },
    "GuardrailTopics":{
      "type":"list",
      "member":{"shape":"GuardrailTopic"},
      "max":30,
      "min":1
    },
    "GuardrailTopicsConfig":{
      "type":"list",
      "member":{"shape":"GuardrailTopicConfig"},
      "max":30,
      "min":1
    },
    "GuardrailVersion":{
      "type":"string",
      "pattern":"(([1-9][0-9]{0,7})|(DRAFT))"
    },
    "GuardrailWord":{
      "type":"structure",
      "required":["text"],
      "members":{
        "text":{
          "shape":"GuardrailWordTextString",
          "documentation":"<p>Text of the word configured for the guardrail to block.</p>"
        },
        "inputAction":{
          "shape":"GuardrailWordAction",
          "documentation":"<p>The action to take when harmful content is detected in the input. Supported values include:</p> <ul> <li> <p> <code>BLOCK</code> – Block the content and replace it with blocked messaging.</p> </li> <li> <p> <code>NONE</code> – Take no action but return detection information in the trace response.</p> </li> </ul>"
        },
        "outputAction":{
          "shape":"GuardrailWordAction",
          "documentation":"<p>The action to take when harmful content is detected in the output. Supported values include:</p> <ul> <li> <p> <code>BLOCK</code> – Block the content and replace it with blocked messaging.</p> </li> <li> <p> <code>NONE</code> – Take no action but return detection information in the trace response.</p> </li> </ul>"
        },
        "inputEnabled":{
          "shape":"Boolean",
          "documentation":"<p>Indicates whether guardrail evaluation is enabled on the input. When disabled, you aren't charged for the evaluation. The evaluation doesn't appear in the response.</p>"
        },
        "outputEnabled":{
          "shape":"Boolean",
          "documentation":"<p>Indicates whether guardrail evaluation is enabled on the output. When disabled, you aren't charged for the evaluation. The evaluation doesn't appear in the response.</p>"
        }
      },
      "documentation":"<p>A word configured for the guardrail.</p>"
    },
    "GuardrailWordAction":{
      "type":"string",
      "enum":[
        "BLOCK",
        "NONE"
      ],
      "sensitive":true
    },
    "GuardrailWordConfig":{
      "type":"structure",
      "required":["text"],
      "members":{
        "text":{
          "shape":"GuardrailWordConfigTextString",
          "documentation":"<p>Text of the word configured for the guardrail to block.</p>"
        },
        "inputAction":{
          "shape":"GuardrailWordAction",
          "documentation":"<p>Specifies the action to take when harmful content is detected in the input. Supported values include:</p> <ul> <li> <p> <code>BLOCK</code> – Block the content and replace it with blocked messaging.</p> </li> <li> <p> <code>NONE</code> – Take no action but return detection information in the trace response.</p> </li> </ul>"
        },
        "outputAction":{
          "shape":"GuardrailWordAction",
          "documentation":"<p>Specifies the action to take when harmful content is detected in the output. Supported values include:</p> <ul> <li> <p> <code>BLOCK</code> – Block the content and replace it with blocked messaging.</p> </li> <li> <p> <code>NONE</code> – Take no action but return detection information in the trace response.</p> </li> </ul>"
        },
        "inputEnabled":{
          "shape":"Boolean",
          "documentation":"<p>Specifies whether to enable guardrail evaluation on the intput. When disabled, you aren't charged for the evaluation. The evaluation doesn't appear in the response.</p>"
        },
        "outputEnabled":{
          "shape":"Boolean",
          "documentation":"<p>Specifies whether to enable guardrail evaluation on the output. When disabled, you aren't charged for the evaluation. The evaluation doesn't appear in the response.</p>"
        }
      },
      "documentation":"<p>A word to configure for the guardrail.</p>"
    },
    "GuardrailWordConfigTextString":{
      "type":"string",
      "max":100,
      "min":1
    },
    "GuardrailWordPolicy":{
      "type":"structure",
      "members":{
        "words":{
          "shape":"GuardrailWords",
          "documentation":"<p>A list of words configured for the guardrail.</p>"
        },
        "managedWordLists":{
          "shape":"GuardrailManagedWordLists",
          "documentation":"<p>A list of managed words configured for the guardrail.</p>"
        }
      },
      "documentation":"<p>Contains details about the word policy configured for the guardrail.</p>"
    },
    "GuardrailWordPolicyConfig":{
      "type":"structure",
      "members":{
        "wordsConfig":{
          "shape":"GuardrailWordsConfig",
          "documentation":"<p>A list of words to configure for the guardrail.</p>"
        },
        "managedWordListsConfig":{
          "shape":"GuardrailManagedWordListsConfig",
          "documentation":"<p>A list of managed words to configure for the guardrail.</p>"
        }
      },
      "documentation":"<p>Contains details about the word policy to configured for the guardrail.</p>"
    },
    "GuardrailWordTextString":{
      "type":"string",
      "max":100,
      "min":1
    },
    "GuardrailWords":{
      "type":"list",
      "member":{"shape":"GuardrailWord"},
      "max":10000,
      "min":1
    },
    "GuardrailWordsConfig":{
      "type":"list",
      "member":{"shape":"GuardrailWordConfig"},
      "max":10000,
      "min":1
    },
    "HumanEvaluationConfig":{
      "type":"structure",
      "required":["datasetMetricConfigs"],
      "members":{
        "humanWorkflowConfig":{
          "shape":"HumanWorkflowConfig",
          "documentation":"<p>The parameters of the human workflow.</p>"
        },
        "customMetrics":{
          "shape":"HumanEvaluationCustomMetrics",
          "documentation":"<p>A <code>HumanEvaluationCustomMetric</code> object. It contains the names the metrics, how the metrics are to be evaluated, an optional description.</p>"
        },
        "datasetMetricConfigs":{
          "shape":"EvaluationDatasetMetricConfigs",
          "documentation":"<p>Use to specify the metrics, task, and prompt dataset to be used in your model evaluation job.</p>"
        }
      },
      "documentation":"<p>Specifies the custom metrics, how tasks will be rated, the flow definition ARN, and your custom prompt datasets. Model evaluation jobs use human workers <i>only</i> support the use of custom prompt datasets. To learn more about custom prompt datasets and the required format, see <a href=\"https://docs.aws.amazon.com/bedrock/latest/userguide/model-evaluation-prompt-datasets-custom.html\">Custom prompt datasets</a>.</p> <p>When you create custom metrics in <code>HumanEvaluationCustomMetric</code> you must specify the metric's <code>name</code>. The list of <code>names</code> specified in the <code>HumanEvaluationCustomMetric</code> array, must match the <code>metricNames</code> array of strings specified in <code>EvaluationDatasetMetricConfig</code>. For example, if in the <code>HumanEvaluationCustomMetric</code> array your specified the names <code>\"accuracy\", \"toxicity\", \"readability\"</code> as custom metrics <i>then</i> the <code>metricNames</code> array would need to look like the following <code>[\"accuracy\", \"toxicity\", \"readability\"]</code> in <code>EvaluationDatasetMetricConfig</code>.</p>"
    },
    "HumanEvaluationCustomMetric":{
      "type":"structure",
      "required":[
        "name",
        "ratingMethod"
      ],
      "members":{
        "name":{
          "shape":"EvaluationMetricName",
          "documentation":"<p>The name of the metric. Your human evaluators will see this name in the evaluation UI.</p>"
        },
        "description":{
          "shape":"EvaluationMetricDescription",
          "documentation":"<p>An optional description of the metric. Use this parameter to provide more details about the metric.</p>"
        },
        "ratingMethod":{
          "shape":"EvaluationRatingMethod",
          "documentation":"<p>Choose how you want your human workers to evaluation your model. Valid values for rating methods are <code>ThumbsUpDown</code>, <code>IndividualLikertScale</code>,<code>ComparisonLikertScale</code>, <code>ComparisonChoice</code>, and <code>ComparisonRank</code> </p>"
        }
      },
      "documentation":"<p>In a model evaluation job that uses human workers you must define the name of the metric, and how you want that metric rated <code>ratingMethod</code>, and an optional description of the metric.</p>"
    },
    "HumanEvaluationCustomMetrics":{
      "type":"list",
      "member":{"shape":"HumanEvaluationCustomMetric"},
      "max":10,
      "min":1
    },
    "HumanTaskInstructions":{
      "type":"string",
      "max":5000,
      "min":1,
      "pattern":"[\\S\\s]+",
      "sensitive":true
    },
    "HumanWorkflowConfig":{
      "type":"structure",
      "required":["flowDefinitionArn"],
      "members":{
        "flowDefinitionArn":{
          "shape":"SageMakerFlowDefinitionArn",
          "documentation":"<p>The Amazon Resource Number (ARN) for the flow definition</p>"
        },
        "instructions":{
          "shape":"HumanTaskInstructions",
          "documentation":"<p>Instructions for the flow definition</p>"
        }
      },
      "documentation":"<p>Contains <code>SageMakerFlowDefinition</code> object. The object is used to specify the prompt dataset, task type, rating method and metric names.</p>"
    },
    "IdempotencyToken":{
      "type":"string",
      "max":256,
      "min":1,
      "pattern":"[a-zA-Z0-9](-*[a-zA-Z0-9])*"
    },
    "Identifier":{
      "type":"string",
      "max":1024,
      "min":1,
      "sensitive":true
    },
    "ImportedModelArn":{
      "type":"string",
      "max":1011,
      "min":20,
      "pattern":"arn:aws(-[^:]+)?:bedrock:[a-z0-9-]{1,20}:[0-9]{12}:imported-model/[a-z0-9]{12}"
    },
    "ImportedModelIdentifier":{
      "type":"string",
      "max":1011,
      "min":1,
      "pattern":"(arn:aws(-[^:]+)?:bedrock:[a-z0-9-]{1,20}:[0-9]{12}:imported-model/[a-z0-9]{12})|(([0-9a-zA-Z][_-]?)+)"
    },
    "ImportedModelName":{
      "type":"string",
      "max":63,
      "min":1,
      "pattern":"([0-9a-zA-Z][_-]?)+"
    },
    "ImportedModelSummary":{
      "type":"structure",
      "required":[
        "modelArn",
        "modelName",
        "creationTime"
      ],
      "members":{
        "modelArn":{
          "shape":"ImportedModelArn",
          "documentation":"<p>The Amazon Resource Name (ARN) of the imported model.</p>"
        },
        "modelName":{
          "shape":"ImportedModelName",
          "documentation":"<p>Name of the imported model.</p>"
        },
        "creationTime":{
          "shape":"Timestamp",
          "documentation":"<p>Creation time of the imported model.</p>"
        },
        "instructSupported":{
          "shape":"InstructSupported",
          "documentation":"<p>Specifies if the imported model supports converse.</p>"
        },
        "modelArchitecture":{
          "shape":"ModelArchitecture",
          "documentation":"<p>The architecture of the imported model.</p>"
        }
      },
      "documentation":"<p>Information about the imported model.</p>"
    },
    "ImportedModelSummaryList":{
      "type":"list",
      "member":{"shape":"ImportedModelSummary"}
    },
    "InferenceProfileArn":{
      "type":"string",
      "max":2048,
      "min":1,
      "pattern":"arn:aws(|-us-gov|-cn|-iso|-iso-b):bedrock:(|[0-9a-z-]{0,20}):(|[0-9]{12}):(inference-profile|application-inference-profile)/[a-zA-Z0-9-:.]+"
    },
    "InferenceProfileDescription":{
      "type":"string",
      "max":200,
      "min":1,
      "pattern":"([0-9a-zA-Z:.][ _-]?)+",
      "sensitive":true
    },
    "InferenceProfileId":{
      "type":"string",
      "max":64,
      "min":1,
      "pattern":"[a-zA-Z0-9-:.]+"
    },
    "InferenceProfileIdentifier":{
      "type":"string",
      "max":2048,
      "min":1,
      "pattern":"(arn:aws(|-us-gov|-cn|-iso|-iso-b):bedrock:(|[0-9a-z-]{0,20}):(|[0-9]{12}):(inference-profile|application-inference-profile)/)?[a-zA-Z0-9-:.]+"
    },
    "InferenceProfileModel":{
      "type":"structure",
      "members":{
        "modelArn":{
          "shape":"FoundationModelArn",
          "documentation":"<p>The Amazon Resource Name (ARN) of the model.</p>"
        }
      },
      "documentation":"<p>Contains information about a model.</p>"
    },
    "InferenceProfileModelSource":{
      "type":"structure",
      "members":{
        "copyFrom":{
          "shape":"InferenceProfileModelSourceArn",
          "documentation":"<p>The ARN of the model or system-defined inference profile that is the source for the inference profile.</p>"
        }
      },
      "documentation":"<p>Contains information about the model or system-defined inference profile that is the source for an inference profile..</p>",
      "union":true
    },
    "InferenceProfileModelSourceArn":{
      "type":"string",
      "max":2048,
      "min":1,
      "pattern":"arn:aws(|-us-gov|-cn|-iso|-iso-b):bedrock:(|[0-9a-z-]{0,20}):(|[0-9]{12}):(inference-profile|foundation-model)/[a-zA-Z0-9-:.]+"
    },
    "InferenceProfileModels":{
      "type":"list",
      "member":{"shape":"InferenceProfileModel"},
      "max":5,
      "min":1
    },
    "InferenceProfileName":{
      "type":"string",
      "max":64,
      "min":1,
      "pattern":"([0-9a-zA-Z][ _-]?)+"
    },
    "InferenceProfileStatus":{
      "type":"string",
      "enum":["ACTIVE"]
    },
    "InferenceProfileSummaries":{
      "type":"list",
      "member":{"shape":"InferenceProfileSummary"}
    },
    "InferenceProfileSummary":{
      "type":"structure",
      "required":[
        "inferenceProfileName",
        "inferenceProfileArn",
        "models",
        "inferenceProfileId",
        "status",
        "type"
      ],
      "members":{
        "inferenceProfileName":{
          "shape":"InferenceProfileName",
          "documentation":"<p>The name of the inference profile.</p>"
        },
        "description":{
          "shape":"InferenceProfileDescription",
          "documentation":"<p>The description of the inference profile.</p>"
        },
        "createdAt":{
          "shape":"Timestamp",
          "documentation":"<p>The time at which the inference profile was created.</p>"
        },
        "updatedAt":{
          "shape":"Timestamp",
          "documentation":"<p>The time at which the inference profile was last updated.</p>"
        },
        "inferenceProfileArn":{
          "shape":"InferenceProfileArn",
          "documentation":"<p>The Amazon Resource Name (ARN) of the inference profile.</p>"
        },
        "models":{
          "shape":"InferenceProfileModels",
          "documentation":"<p>A list of information about each model in the inference profile.</p>"
        },
        "inferenceProfileId":{
          "shape":"InferenceProfileId",
          "documentation":"<p>The unique identifier of the inference profile.</p>"
        },
        "status":{
          "shape":"InferenceProfileStatus",
          "documentation":"<p>The status of the inference profile. <code>ACTIVE</code> means that the inference profile is ready to be used.</p>"
        },
        "type":{
          "shape":"InferenceProfileType",
          "documentation":"<p>The type of the inference profile. The following types are possible:</p> <ul> <li> <p> <code>SYSTEM_DEFINED</code> – The inference profile is defined by Amazon Bedrock. You can route inference requests across regions with these inference profiles.</p> </li> <li> <p> <code>APPLICATION</code> – The inference profile was created by a user. This type of inference profile can track metrics and costs when invoking the model in it. The inference profile may route requests to one or multiple regions.</p> </li> </ul>"
        }
      },
      "documentation":"<p>Contains information about an inference profile.</p>"
    },
    "InferenceProfileType":{
      "type":"string",
      "enum":[
        "SYSTEM_DEFINED",
        "APPLICATION"
      ]
    },
    "InferenceType":{
      "type":"string",
      "enum":[
        "ON_DEMAND",
        "PROVISIONED"
      ]
    },
    "InferenceTypeList":{
      "type":"list",
      "member":{"shape":"InferenceType"}
    },
    "InstanceCount":{
      "type":"integer",
      "box":true,
      "min":1
    },
    "InstanceType":{
      "type":"string",
      "max":50,
      "min":1
    },
    "InstructSupported":{
      "type":"boolean",
      "box":true
    },
    "Integer":{
      "type":"integer",
      "box":true
    },
    "InternalServerException":{
      "type":"structure",
      "members":{
        "message":{"shape":"NonBlankString"}
      },
      "documentation":"<p>An internal server error occurred. Retry your request.</p>",
      "error":{"httpStatusCode":500},
      "exception":true,
      "fault":true
    },
    "InvocationLogSource":{
      "type":"structure",
      "members":{
        "s3Uri":{
          "shape":"S3Uri",
          "documentation":"<p>The URI of an invocation log in a bucket.</p>"
        }
      },
      "documentation":"<p>A storage location for invocation logs.</p>",
      "union":true
    },
    "InvocationLogsConfig":{
      "type":"structure",
      "required":["invocationLogSource"],
      "members":{
        "usePromptResponse":{
          "shape":"UsePromptResponse",
          "documentation":"<p>Whether to use the model's response for training, or just the prompt. The default value is <code>False</code>.</p>"
        },
        "invocationLogSource":{
          "shape":"InvocationLogSource",
          "documentation":"<p>The source of the invocation logs.</p>"
        },
        "requestMetadataFilters":{
          "shape":"RequestMetadataFilters",
          "documentation":"<p>Rules for filtering invocation logs based on request metadata.</p>"
        }
      },
      "documentation":"<p>Settings for using invocation logs to customize a model.</p>"
    },
    "JobName":{
      "type":"string",
      "max":63,
      "min":1,
      "pattern":"[a-zA-Z0-9](-*[a-zA-Z0-9\\+\\-\\.])*"
    },
    "JobStatusDetails":{
      "type":"string",
      "enum":[
        "InProgress",
        "Completed",
        "Stopping",
        "Stopped",
        "Failed",
        "NotStarted"
      ]
    },
    "KbInferenceConfig":{
      "type":"structure",
      "members":{
        "textInferenceConfig":{
          "shape":"TextInferenceConfig",
          "documentation":"<p>Contains configuration details for text generation using a language model via the <code>RetrieveAndGenerate</code> function.</p>"
        }
      },
      "documentation":"<p>Contains configuration details of the inference for knowledge base retrieval and response generation.</p>"
    },
    "KeyPrefix":{
      "type":"string",
      "max":1024,
      "min":0
    },
    "KmsKeyArn":{
      "type":"string",
      "max":2048,
      "min":1,
      "pattern":"arn:aws(-[^:]+)?:kms:[a-zA-Z0-9-]*:[0-9]{12}:key/[a-zA-Z0-9-]{36}"
    },
    "KmsKeyId":{
      "type":"string",
      "max":2048,
      "min":1,
      "pattern":"(arn:aws(-[^:]+)?:kms:[a-zA-Z0-9-]*:[0-9]{12}:((key/[a-zA-Z0-9-]{36})|(alias/[a-zA-Z0-9-_/]+)))|([a-zA-Z0-9-]{36})|(alias/[a-zA-Z0-9-_/]+)"
    },
    "KnowledgeBaseConfig":{
      "type":"structure",
      "members":{
        "retrieveConfig":{
          "shape":"RetrieveConfig",
          "documentation":"<p>Contains configuration details for retrieving information from a knowledge base.</p>"
        },
        "retrieveAndGenerateConfig":{
          "shape":"RetrieveAndGenerateConfiguration",
          "documentation":"<p>Contains configuration details for retrieving information from a knowledge base and generating responses.</p>"
        }
      },
      "documentation":"<p>The configuration details for retrieving information from a knowledge base and generating responses.</p>",
      "union":true
    },
    "KnowledgeBaseId":{
      "type":"string",
      "max":10,
      "min":0,
      "pattern":"[0-9a-zA-Z]+"
    },
    "KnowledgeBaseRetrievalConfiguration":{
      "type":"structure",
      "required":["vectorSearchConfiguration"],
      "members":{
        "vectorSearchConfiguration":{
          "shape":"KnowledgeBaseVectorSearchConfiguration",
          "documentation":"<p>Contains configuration details for returning the results from the vector search.</p>"
        }
      },
      "documentation":"<p>Contains configuration details for retrieving information from a knowledge base.</p>"
    },
    "KnowledgeBaseRetrieveAndGenerateConfiguration":{
      "type":"structure",
      "required":[
        "knowledgeBaseId",
        "modelArn"
      ],
      "members":{
        "knowledgeBaseId":{
          "shape":"KnowledgeBaseId",
          "documentation":"<p>The unique identifier of the knowledge base.</p>"
        },
        "modelArn":{
          "shape":"BedrockModelArn",
          "documentation":"<p>The Amazon Resource Name (ARN) of the foundation model or <a href=\"https://docs.aws.amazon.com/bedrock/latest/userguide/cross-region-inference.html\">inference profile</a> used to generate responses.</p>"
        },
        "retrievalConfiguration":{
          "shape":"KnowledgeBaseRetrievalConfiguration",
          "documentation":"<p>Contains configuration details for retrieving text chunks.</p>"
        },
        "generationConfiguration":{
          "shape":"GenerationConfiguration",
          "documentation":"<p>Contains configurations details for response generation based on retrieved text chunks.</p>"
        },
        "orchestrationConfiguration":{
          "shape":"OrchestrationConfiguration",
          "documentation":"<p>Contains configuration details for the model to process the prompt prior to retrieval and response generation.</p>"
        }
      },
      "documentation":"<p>Contains configuration details for retrieving information from a knowledge base and generating responses.</p>"
    },
    "KnowledgeBaseVectorSearchConfiguration":{
      "type":"structure",
      "members":{
        "numberOfResults":{
          "shape":"KnowledgeBaseVectorSearchConfigurationNumberOfResultsInteger",
          "documentation":"<p>The number of text chunks to retrieve; the number of results to return.</p>"
        },
        "overrideSearchType":{
          "shape":"SearchType",
          "documentation":"<p>By default, Amazon Bedrock decides a search strategy for you. If you're using an Amazon OpenSearch Serverless vector store that contains a filterable text field, you can specify whether to query the knowledge base with a <code>HYBRID</code> search using both vector embeddings and raw text, or <code>SEMANTIC</code> search using only vector embeddings. For other vector store configurations, only <code>SEMANTIC</code> search is available.</p>"
        },
        "filter":{
          "shape":"RetrievalFilter",
          "documentation":"<p>Specifies the filters to use on the metadata fields in the knowledge base data sources before returning results.</p>"
        }
      },
      "documentation":"<p>The configuration details for returning the results from the knowledge base vector search.</p>"
    },
    "KnowledgeBaseVectorSearchConfigurationNumberOfResultsInteger":{
      "type":"integer",
      "box":true,
      "max":100,
      "min":1
    },
    "ListCustomModelsRequest":{
      "type":"structure",
      "members":{
        "creationTimeBefore":{
          "shape":"Timestamp",
          "documentation":"<p>Return custom models created before the specified time. </p>",
          "location":"querystring",
          "locationName":"creationTimeBefore"
        },
        "creationTimeAfter":{
          "shape":"Timestamp",
          "documentation":"<p>Return custom models created after the specified time. </p>",
          "location":"querystring",
          "locationName":"creationTimeAfter"
        },
        "nameContains":{
          "shape":"CustomModelName",
          "documentation":"<p>Return custom models only if the job name contains these characters.</p>",
          "location":"querystring",
          "locationName":"nameContains"
        },
        "baseModelArnEquals":{
          "shape":"ModelArn",
          "documentation":"<p>Return custom models only if the base model Amazon Resource Name (ARN) matches this parameter.</p>",
          "location":"querystring",
          "locationName":"baseModelArnEquals"
        },
        "foundationModelArnEquals":{
          "shape":"FoundationModelArn",
          "documentation":"<p>Return custom models only if the foundation model Amazon Resource Name (ARN) matches this parameter.</p>",
          "location":"querystring",
          "locationName":"foundationModelArnEquals"
        },
        "maxResults":{
          "shape":"MaxResults",
          "documentation":"<p>The maximum number of results to return in the response. If the total number of results is greater than this value, use the token returned in the response in the <code>nextToken</code> field when making another request to return the next batch of results.</p>",
          "location":"querystring",
          "locationName":"maxResults"
        },
        "nextToken":{
          "shape":"PaginationToken",
          "documentation":"<p>If the total number of results is greater than the <code>maxResults</code> value provided in the request, enter the token returned in the <code>nextToken</code> field in the response in this field to return the next batch of results.</p>",
          "location":"querystring",
          "locationName":"nextToken"
        },
        "sortBy":{
          "shape":"SortModelsBy",
          "documentation":"<p>The field to sort by in the returned list of models.</p>",
          "location":"querystring",
          "locationName":"sortBy"
        },
        "sortOrder":{
          "shape":"SortOrder",
          "documentation":"<p>The sort order of the results.</p>",
          "location":"querystring",
          "locationName":"sortOrder"
        },
        "isOwned":{
          "shape":"Boolean",
          "documentation":"<p>Return custom models depending on if the current account owns them (<code>true</code>) or if they were shared with the current account (<code>false</code>).</p>",
          "location":"querystring",
          "locationName":"isOwned"
        },
        "modelStatus":{
          "shape":"ModelStatus",
          "documentation":"<p>The status of them model to filter results by. Possible values include:</p> <ul> <li> <p> <code>Creating</code> - Include only models that are currently being created and validated.</p> </li> <li> <p> <code>Active</code> - Include only models that have been successfully created and are ready for use.</p> </li> <li> <p> <code>Failed</code> - Include only models where the creation process failed.</p> </li> </ul> <p>If you don't specify a status, the API returns models in all states.</p>",
          "location":"querystring",
          "locationName":"modelStatus"
        }
      }
    },
    "ListCustomModelsResponse":{
      "type":"structure",
      "members":{
        "nextToken":{
          "shape":"PaginationToken",
          "documentation":"<p>If the total number of results is greater than the <code>maxResults</code> value provided in the request, use this token when making another request in the <code>nextToken</code> field to return the next batch of results.</p>"
        },
        "modelSummaries":{
          "shape":"CustomModelSummaryList",
          "documentation":"<p>Model summaries.</p>"
        }
      }
    },
    "ListEvaluationJobsRequest":{
      "type":"structure",
      "members":{
        "creationTimeAfter":{
          "shape":"Timestamp",
          "documentation":"<p>A filter to only list evaluation jobs created after a specified time.</p>",
          "location":"querystring",
          "locationName":"creationTimeAfter"
        },
        "creationTimeBefore":{
          "shape":"Timestamp",
          "documentation":"<p>A filter to only list evaluation jobs created before a specified time.</p>",
          "location":"querystring",
          "locationName":"creationTimeBefore"
        },
        "statusEquals":{
          "shape":"EvaluationJobStatus",
          "documentation":"<p>A filter to only list evaluation jobs that are of a certain status.</p>",
          "location":"querystring",
          "locationName":"statusEquals"
        },
        "applicationTypeEquals":{
          "shape":"ApplicationType",
          "documentation":"<p>A filter to only list evaluation jobs that are either model evaluations or knowledge base evaluations.</p>",
          "location":"querystring",
          "locationName":"applicationTypeEquals"
        },
        "nameContains":{
          "shape":"EvaluationJobName",
          "documentation":"<p>A filter to only list evaluation jobs that contain a specified string in the job name.</p>",
          "location":"querystring",
          "locationName":"nameContains"
        },
        "maxResults":{
          "shape":"MaxResults",
          "documentation":"<p>The maximum number of results to return.</p>",
          "location":"querystring",
          "locationName":"maxResults"
        },
        "nextToken":{
          "shape":"PaginationToken",
          "documentation":"<p>Continuation token from the previous response, for Amazon Bedrock to list the next set of results.</p>",
          "location":"querystring",
          "locationName":"nextToken"
        },
        "sortBy":{
          "shape":"SortJobsBy",
          "documentation":"<p>Specifies a creation time to sort the list of evaluation jobs by when they were created.</p>",
          "location":"querystring",
          "locationName":"sortBy"
        },
        "sortOrder":{
          "shape":"SortOrder",
          "documentation":"<p>Specifies whether to sort the list of evaluation jobs by either ascending or descending order.</p>",
          "location":"querystring",
          "locationName":"sortOrder"
        }
      }
    },
    "ListEvaluationJobsResponse":{
      "type":"structure",
      "members":{
        "nextToken":{
          "shape":"PaginationToken",
          "documentation":"<p>Continuation token from the previous response, for Amazon Bedrock to list the next set of results.</p>"
        },
        "jobSummaries":{
          "shape":"EvaluationSummaries",
          "documentation":"<p>A list of summaries of the evaluation jobs.</p>"
        }
      }
    },
    "ListFoundationModelsRequest":{
      "type":"structure",
      "members":{
        "byProvider":{
          "shape":"Provider",
          "documentation":"<p>Return models belonging to the model provider that you specify.</p>",
          "location":"querystring",
          "locationName":"byProvider"
        },
        "byCustomizationType":{
          "shape":"ModelCustomization",
          "documentation":"<p>Return models that support the customization type that you specify. For more information, see <a href=\"https://docs.aws.amazon.com/bedrock/latest/userguide/custom-models.html\">Custom models</a> in the <a href=\"https://docs.aws.amazon.com/bedrock/latest/userguide/what-is-service.html\">Amazon Bedrock User Guide</a>.</p>",
          "location":"querystring",
          "locationName":"byCustomizationType"
        },
        "byOutputModality":{
          "shape":"ModelModality",
          "documentation":"<p>Return models that support the output modality that you specify.</p>",
          "location":"querystring",
          "locationName":"byOutputModality"
        },
        "byInferenceType":{
          "shape":"InferenceType",
          "documentation":"<p>Return models that support the inference type that you specify. For more information, see <a href=\"https://docs.aws.amazon.com/bedrock/latest/userguide/prov-throughput.html\">Provisioned Throughput</a> in the <a href=\"https://docs.aws.amazon.com/bedrock/latest/userguide/what-is-service.html\">Amazon Bedrock User Guide</a>.</p>",
          "location":"querystring",
          "locationName":"byInferenceType"
        }
      }
    },
    "ListFoundationModelsResponse":{
      "type":"structure",
      "members":{
        "modelSummaries":{
          "shape":"FoundationModelSummaryList",
          "documentation":"<p>A list of Amazon Bedrock foundation models.</p>"
        }
      }
    },
    "ListGuardrailsRequest":{
      "type":"structure",
      "members":{
        "guardrailIdentifier":{
          "shape":"GuardrailIdentifier",
          "documentation":"<p>The unique identifier of the guardrail. This can be an ID or the ARN.</p>",
          "location":"querystring",
          "locationName":"guardrailIdentifier"
        },
        "maxResults":{
          "shape":"MaxResults",
          "documentation":"<p>The maximum number of results to return in the response.</p>",
          "location":"querystring",
          "locationName":"maxResults"
        },
        "nextToken":{
          "shape":"PaginationToken",
          "documentation":"<p>If there are more results than were returned in the response, the response returns a <code>nextToken</code> that you can send in another <code>ListGuardrails</code> request to see the next batch of results.</p>",
          "location":"querystring",
          "locationName":"nextToken"
        }
      }
    },
    "ListGuardrailsResponse":{
      "type":"structure",
      "required":["guardrails"],
      "members":{
        "guardrails":{
          "shape":"GuardrailSummaries",
          "documentation":"<p>A list of objects, each of which contains details about a guardrail.</p>"
        },
        "nextToken":{
          "shape":"PaginationToken",
          "documentation":"<p>If there are more results than were returned in the response, the response returns a <code>nextToken</code> that you can send in another <code>ListGuardrails</code> request to see the next batch of results.</p>"
        }
      }
    },
    "ListImportedModelsRequest":{
      "type":"structure",
      "members":{
        "creationTimeBefore":{
          "shape":"Timestamp",
          "documentation":"<p>Return imported models that created before the specified time.</p>",
          "location":"querystring",
          "locationName":"creationTimeBefore"
        },
        "creationTimeAfter":{
          "shape":"Timestamp",
          "documentation":"<p>Return imported models that were created after the specified time.</p>",
          "location":"querystring",
          "locationName":"creationTimeAfter"
        },
        "nameContains":{
          "shape":"ImportedModelName",
          "documentation":"<p>Return imported models only if the model name contains these characters.</p>",
          "location":"querystring",
          "locationName":"nameContains"
        },
        "maxResults":{
          "shape":"MaxResults",
          "documentation":"<p>The maximum number of results to return in the response. If the total number of results is greater than this value, use the token returned in the response in the <code>nextToken</code> field when making another request to return the next batch of results.</p>",
          "location":"querystring",
          "locationName":"maxResults"
        },
        "nextToken":{
          "shape":"PaginationToken",
          "documentation":"<p>If the total number of results is greater than the <code>maxResults</code> value provided in the request, enter the token returned in the <code>nextToken</code> field in the response in this field to return the next batch of results.</p>",
          "location":"querystring",
          "locationName":"nextToken"
        },
        "sortBy":{
          "shape":"SortModelsBy",
          "documentation":"<p>The field to sort by in the returned list of imported models.</p>",
          "location":"querystring",
          "locationName":"sortBy"
        },
        "sortOrder":{
          "shape":"SortOrder",
          "documentation":"<p>Specifies whetehr to sort the results in ascending or descending order.</p>",
          "location":"querystring",
          "locationName":"sortOrder"
        }
      }
    },
    "ListImportedModelsResponse":{
      "type":"structure",
      "members":{
        "nextToken":{
          "shape":"PaginationToken",
          "documentation":"<p>If the total number of results is greater than the <code>maxResults</code> value provided in the request, use this token when making another request in the <code>nextToken</code> field to return the next batch of results.</p>"
        },
        "modelSummaries":{
          "shape":"ImportedModelSummaryList",
          "documentation":"<p>Model summaries.</p>"
        }
      }
    },
    "ListInferenceProfilesRequest":{
      "type":"structure",
      "members":{
        "maxResults":{
          "shape":"MaxResults",
          "documentation":"<p>The maximum number of results to return in the response. If the total number of results is greater than this value, use the token returned in the response in the <code>nextToken</code> field when making another request to return the next batch of results.</p>",
          "location":"querystring",
          "locationName":"maxResults"
        },
        "nextToken":{
          "shape":"PaginationToken",
          "documentation":"<p>If the total number of results is greater than the <code>maxResults</code> value provided in the request, enter the token returned in the <code>nextToken</code> field in the response in this field to return the next batch of results.</p>",
          "location":"querystring",
          "locationName":"nextToken"
        },
        "typeEquals":{
          "shape":"InferenceProfileType",
          "documentation":"<p>Filters for inference profiles that match the type you specify.</p> <ul> <li> <p> <code>SYSTEM_DEFINED</code> – The inference profile is defined by Amazon Bedrock. You can route inference requests across regions with these inference profiles.</p> </li> <li> <p> <code>APPLICATION</code> – The inference profile was created by a user. This type of inference profile can track metrics and costs when invoking the model in it. The inference profile may route requests to one or multiple regions.</p> </li> </ul>",
          "location":"querystring",
          "locationName":"type"
        }
      }
    },
    "ListInferenceProfilesResponse":{
      "type":"structure",
      "members":{
        "inferenceProfileSummaries":{
          "shape":"InferenceProfileSummaries",
          "documentation":"<p>A list of information about each inference profile that you can use.</p>"
        },
        "nextToken":{
          "shape":"PaginationToken",
          "documentation":"<p>If the total number of results is greater than the <code>maxResults</code> value provided in the request, use this token when making another request in the <code>nextToken</code> field to return the next batch of results.</p>"
        }
      }
    },
    "ListMarketplaceModelEndpointsRequest":{
      "type":"structure",
      "members":{
        "maxResults":{
          "shape":"MaxResults",
          "documentation":"<p>The maximum number of results to return in a single call. If more results are available, the operation returns a <code>NextToken</code> value.</p>",
          "location":"querystring",
          "locationName":"maxResults"
        },
        "nextToken":{
          "shape":"PaginationToken",
          "documentation":"<p>The token for the next set of results. You receive this token from a previous <code>ListMarketplaceModelEndpoints</code> call.</p>",
          "location":"querystring",
          "locationName":"nextToken"
        },
        "modelSourceEquals":{
          "shape":"ModelSourceIdentifier",
          "documentation":"<p>If specified, only endpoints for the given model source identifier are returned.</p>",
          "location":"querystring",
          "locationName":"modelSourceIdentifier"
        }
      }
    },
    "ListMarketplaceModelEndpointsResponse":{
      "type":"structure",
      "members":{
        "marketplaceModelEndpoints":{
          "shape":"MarketplaceModelEndpointSummaries",
          "documentation":"<p>An array of endpoint summaries.</p>"
        },
        "nextToken":{
          "shape":"PaginationToken",
          "documentation":"<p>The token for the next set of results. Use this token to get the next set of results.</p>"
        }
      }
    },
    "ListModelCopyJobsRequest":{
      "type":"structure",
      "members":{
        "creationTimeAfter":{
          "shape":"Timestamp",
          "documentation":"<p>Filters for model copy jobs created after the specified time.</p>",
          "location":"querystring",
          "locationName":"creationTimeAfter"
        },
        "creationTimeBefore":{
          "shape":"Timestamp",
          "documentation":"<p>Filters for model copy jobs created before the specified time. </p>",
          "location":"querystring",
          "locationName":"creationTimeBefore"
        },
        "statusEquals":{
          "shape":"ModelCopyJobStatus",
          "documentation":"<p>Filters for model copy jobs whose status matches the value that you specify.</p>",
          "location":"querystring",
          "locationName":"statusEquals"
        },
        "sourceAccountEquals":{
          "shape":"AccountId",
          "documentation":"<p>Filters for model copy jobs in which the account that the source model belongs to is equal to the value that you specify.</p>",
          "location":"querystring",
          "locationName":"sourceAccountEquals"
        },
        "sourceModelArnEquals":{
          "shape":"ModelArn",
          "documentation":"<p>Filters for model copy jobs in which the Amazon Resource Name (ARN) of the source model to is equal to the value that you specify.</p>",
          "location":"querystring",
          "locationName":"sourceModelArnEquals"
        },
        "targetModelNameContains":{
          "shape":"CustomModelName",
          "documentation":"<p>Filters for model copy jobs in which the name of the copied model contains the string that you specify.</p>",
          "location":"querystring",
          "locationName":"outputModelNameContains"
        },
        "maxResults":{
          "shape":"MaxResults",
          "documentation":"<p>The maximum number of results to return in the response. If the total number of results is greater than this value, use the token returned in the response in the <code>nextToken</code> field when making another request to return the next batch of results.</p>",
          "location":"querystring",
          "locationName":"maxResults"
        },
        "nextToken":{
          "shape":"PaginationToken",
          "documentation":"<p>If the total number of results is greater than the <code>maxResults</code> value provided in the request, enter the token returned in the <code>nextToken</code> field in the response in this field to return the next batch of results.</p>",
          "location":"querystring",
          "locationName":"nextToken"
        },
        "sortBy":{
          "shape":"SortJobsBy",
          "documentation":"<p>The field to sort by in the returned list of model copy jobs.</p>",
          "location":"querystring",
          "locationName":"sortBy"
        },
        "sortOrder":{
          "shape":"SortOrder",
          "documentation":"<p>Specifies whether to sort the results in ascending or descending order.</p>",
          "location":"querystring",
          "locationName":"sortOrder"
        }
      }
    },
    "ListModelCopyJobsResponse":{
      "type":"structure",
      "members":{
        "nextToken":{
          "shape":"PaginationToken",
          "documentation":"<p>If the total number of results is greater than the <code>maxResults</code> value provided in the request, use this token when making another request in the <code>nextToken</code> field to return the next batch of results.</p>"
        },
        "modelCopyJobSummaries":{
          "shape":"ModelCopyJobSummaries",
          "documentation":"<p>A list of information about each model copy job.</p>"
        }
      }
    },
    "ListModelCustomizationJobsRequest":{
      "type":"structure",
      "members":{
        "creationTimeAfter":{
          "shape":"Timestamp",
          "documentation":"<p>Return customization jobs created after the specified time. </p>",
          "location":"querystring",
          "locationName":"creationTimeAfter"
        },
        "creationTimeBefore":{
          "shape":"Timestamp",
          "documentation":"<p>Return customization jobs created before the specified time. </p>",
          "location":"querystring",
          "locationName":"creationTimeBefore"
        },
        "statusEquals":{
          "shape":"FineTuningJobStatus",
          "documentation":"<p>Return customization jobs with the specified status. </p>",
          "location":"querystring",
          "locationName":"statusEquals"
        },
        "nameContains":{
          "shape":"JobName",
          "documentation":"<p>Return customization jobs only if the job name contains these characters.</p>",
          "location":"querystring",
          "locationName":"nameContains"
        },
        "maxResults":{
          "shape":"MaxResults",
          "documentation":"<p>The maximum number of results to return in the response. If the total number of results is greater than this value, use the token returned in the response in the <code>nextToken</code> field when making another request to return the next batch of results.</p>",
          "location":"querystring",
          "locationName":"maxResults"
        },
        "nextToken":{
          "shape":"PaginationToken",
          "documentation":"<p>If the total number of results is greater than the <code>maxResults</code> value provided in the request, enter the token returned in the <code>nextToken</code> field in the response in this field to return the next batch of results.</p>",
          "location":"querystring",
          "locationName":"nextToken"
        },
        "sortBy":{
          "shape":"SortJobsBy",
          "documentation":"<p>The field to sort by in the returned list of jobs.</p>",
          "location":"querystring",
          "locationName":"sortBy"
        },
        "sortOrder":{
          "shape":"SortOrder",
          "documentation":"<p>The sort order of the results.</p>",
          "location":"querystring",
          "locationName":"sortOrder"
        }
      }
    },
    "ListModelCustomizationJobsResponse":{
      "type":"structure",
      "members":{
        "nextToken":{
          "shape":"PaginationToken",
          "documentation":"<p>If the total number of results is greater than the <code>maxResults</code> value provided in the request, use this token when making another request in the <code>nextToken</code> field to return the next batch of results.</p>"
        },
        "modelCustomizationJobSummaries":{
          "shape":"ModelCustomizationJobSummaries",
          "documentation":"<p>Job summaries.</p>"
        }
      }
    },
    "ListModelImportJobsRequest":{
      "type":"structure",
      "members":{
        "creationTimeAfter":{
          "shape":"Timestamp",
          "documentation":"<p>Return import jobs that were created after the specified time.</p>",
          "location":"querystring",
          "locationName":"creationTimeAfter"
        },
        "creationTimeBefore":{
          "shape":"Timestamp",
          "documentation":"<p>Return import jobs that were created before the specified time.</p>",
          "location":"querystring",
          "locationName":"creationTimeBefore"
        },
        "statusEquals":{
          "shape":"ModelImportJobStatus",
          "documentation":"<p>Return imported jobs with the specified status.</p>",
          "location":"querystring",
          "locationName":"statusEquals"
        },
        "nameContains":{
          "shape":"JobName",
          "documentation":"<p>Return imported jobs only if the job name contains these characters.</p>",
          "location":"querystring",
          "locationName":"nameContains"
        },
        "maxResults":{
          "shape":"MaxResults",
          "documentation":"<p>The maximum number of results to return in the response. If the total number of results is greater than this value, use the token returned in the response in the <code>nextToken</code> field when making another request to return the next batch of results.</p>",
          "location":"querystring",
          "locationName":"maxResults"
        },
        "nextToken":{
          "shape":"PaginationToken",
          "documentation":"<p>If the total number of results is greater than the <code>maxResults</code> value provided in the request, enter the token returned in the <code>nextToken</code> field in the response in this field to return the next batch of results.</p>",
          "location":"querystring",
          "locationName":"nextToken"
        },
        "sortBy":{
          "shape":"SortJobsBy",
          "documentation":"<p>The field to sort by in the returned list of imported jobs.</p>",
          "location":"querystring",
          "locationName":"sortBy"
        },
        "sortOrder":{
          "shape":"SortOrder",
          "documentation":"<p>Specifies whether to sort the results in ascending or descending order.</p>",
          "location":"querystring",
          "locationName":"sortOrder"
        }
      }
    },
    "ListModelImportJobsResponse":{
      "type":"structure",
      "members":{
        "nextToken":{
          "shape":"PaginationToken",
          "documentation":"<p>If the total number of results is greater than the <code>maxResults</code> value provided in the request, enter the token returned in the <code>nextToken</code> field in the response in this field to return the next batch of results.</p>"
        },
        "modelImportJobSummaries":{
          "shape":"ModelImportJobSummaries",
          "documentation":"<p>Import job summaries.</p>"
        }
      }
    },
    "ListModelInvocationJobsRequest":{
      "type":"structure",
      "members":{
        "submitTimeAfter":{
          "shape":"Timestamp",
          "documentation":"<p>Specify a time to filter for batch inference jobs that were submitted after the time you specify.</p>",
          "location":"querystring",
          "locationName":"submitTimeAfter"
        },
        "submitTimeBefore":{
          "shape":"Timestamp",
          "documentation":"<p>Specify a time to filter for batch inference jobs that were submitted before the time you specify.</p>",
          "location":"querystring",
          "locationName":"submitTimeBefore"
        },
        "statusEquals":{
          "shape":"ModelInvocationJobStatus",
          "documentation":"<p>Specify a status to filter for batch inference jobs whose statuses match the string you specify.</p> <p>The following statuses are possible:</p> <ul> <li> <p>Submitted – This job has been submitted to a queue for validation.</p> </li> <li> <p>Validating – This job is being validated for the requirements described in <a href=\"https://docs.aws.amazon.com/bedrock/latest/userguide/batch-inference-data.html\">Format and upload your batch inference data</a>. The criteria include the following:</p> <ul> <li> <p>Your IAM service role has access to the Amazon S3 buckets containing your files.</p> </li> <li> <p>Your files are .jsonl files and each individual record is a JSON object in the correct format. Note that validation doesn't check if the <code>modelInput</code> value matches the request body for the model.</p> </li> <li> <p>Your files fulfill the requirements for file size and number of records. For more information, see <a href=\"https://docs.aws.amazon.com/bedrock/latest/userguide/quotas.html\">Quotas for Amazon Bedrock</a>.</p> </li> </ul> </li> <li> <p>Scheduled – This job has been validated and is now in a queue. The job will automatically start when it reaches its turn.</p> </li> <li> <p>Expired – This job timed out because it was scheduled but didn't begin before the set timeout duration. Submit a new job request.</p> </li> <li> <p>InProgress – This job has begun. You can start viewing the results in the output S3 location.</p> </li> <li> <p>Completed – This job has successfully completed. View the output files in the output S3 location.</p> </li> <li> <p>PartiallyCompleted – This job has partially completed. Not all of your records could be processed in time. View the output files in the output S3 location.</p> </li> <li> <p>Failed – This job has failed. Check the failure message for any further details. For further assistance, reach out to the <a href=\"https://console.aws.amazon.com/support/home/\">Amazon Web ServicesSupport Center</a>.</p> </li> <li> <p>Stopped – This job was stopped by a user.</p> </li> <li> <p>Stopping – This job is being stopped by a user.</p> </li> </ul>",
          "location":"querystring",
          "locationName":"statusEquals"
        },
        "nameContains":{
          "shape":"ModelInvocationJobName",
          "documentation":"<p>Specify a string to filter for batch inference jobs whose names contain the string.</p>",
          "location":"querystring",
          "locationName":"nameContains"
        },
        "maxResults":{
          "shape":"MaxResults",
          "documentation":"<p>The maximum number of results to return. If there are more results than the number that you specify, a <code>nextToken</code> value is returned. Use the <code>nextToken</code> in a request to return the next batch of results.</p>",
          "location":"querystring",
          "locationName":"maxResults"
        },
        "nextToken":{
          "shape":"PaginationToken",
          "documentation":"<p>If there were more results than the value you specified in the <code>maxResults</code> field in a previous <code>ListModelInvocationJobs</code> request, the response would have returned a <code>nextToken</code> value. To see the next batch of results, send the <code>nextToken</code> value in another request.</p>",
          "location":"querystring",
          "locationName":"nextToken"
        },
        "sortBy":{
          "shape":"SortJobsBy",
          "documentation":"<p>An attribute by which to sort the results.</p>",
          "location":"querystring",
          "locationName":"sortBy"
        },
        "sortOrder":{
          "shape":"SortOrder",
          "documentation":"<p>Specifies whether to sort the results by ascending or descending order.</p>",
          "location":"querystring",
          "locationName":"sortOrder"
        }
      }
    },
    "ListModelInvocationJobsResponse":{
      "type":"structure",
      "members":{
        "nextToken":{
          "shape":"PaginationToken",
          "documentation":"<p>If there are more results than can fit in the response, a <code>nextToken</code> is returned. Use the <code>nextToken</code> in a request to return the next batch of results.</p>"
        },
        "invocationJobSummaries":{
          "shape":"ModelInvocationJobSummaries",
          "documentation":"<p>A list of items, each of which contains a summary about a batch inference job.</p>"
        }
      }
    },
    "ListPromptRoutersRequest":{
      "type":"structure",
      "members":{
        "maxResults":{
          "shape":"MaxResults",
          "documentation":"<p>The maximum number of prompt routers to return in one page of results.</p>",
          "location":"querystring",
          "locationName":"maxResults"
        },
        "nextToken":{
          "shape":"PaginationToken",
          "documentation":"<p>Specify the pagination token from a previous request to retrieve the next page of results.</p>",
          "location":"querystring",
          "locationName":"nextToken"
        },
        "type":{
          "shape":"PromptRouterType",
          "documentation":"<p>The type of the prompt routers, such as whether it's default or custom.</p>",
          "location":"querystring",
          "locationName":"type"
        }
      }
    },
    "ListPromptRoutersResponse":{
      "type":"structure",
      "members":{
        "promptRouterSummaries":{
          "shape":"PromptRouterSummaries",
          "documentation":"<p>A list of prompt router summaries.</p>"
        },
        "nextToken":{
          "shape":"PaginationToken",
          "documentation":"<p>Specify the pagination token from a previous request to retrieve the next page of results.</p>"
        }
      }
    },
    "ListProvisionedModelThroughputsRequest":{
      "type":"structure",
      "members":{
        "creationTimeAfter":{
          "shape":"Timestamp",
          "documentation":"<p>A filter that returns Provisioned Throughputs created after the specified time. </p>",
          "location":"querystring",
          "locationName":"creationTimeAfter"
        },
        "creationTimeBefore":{
          "shape":"Timestamp",
          "documentation":"<p>A filter that returns Provisioned Throughputs created before the specified time. </p>",
          "location":"querystring",
          "locationName":"creationTimeBefore"
        },
        "statusEquals":{
          "shape":"ProvisionedModelStatus",
          "documentation":"<p>A filter that returns Provisioned Throughputs if their statuses matches the value that you specify.</p>",
          "location":"querystring",
          "locationName":"statusEquals"
        },
        "modelArnEquals":{
          "shape":"ModelArn",
          "documentation":"<p>A filter that returns Provisioned Throughputs whose model Amazon Resource Name (ARN) is equal to the value that you specify.</p>",
          "location":"querystring",
          "locationName":"modelArnEquals"
        },
        "nameContains":{
          "shape":"ProvisionedModelName",
          "documentation":"<p>A filter that returns Provisioned Throughputs if their name contains the expression that you specify.</p>",
          "location":"querystring",
          "locationName":"nameContains"
        },
        "maxResults":{
          "shape":"MaxResults",
          "documentation":"<p>THe maximum number of results to return in the response. If there are more results than the number you specified, the response returns a <code>nextToken</code> value. To see the next batch of results, send the <code>nextToken</code> value in another list request.</p>",
          "location":"querystring",
          "locationName":"maxResults"
        },
        "nextToken":{
          "shape":"PaginationToken",
          "documentation":"<p>If there are more results than the number you specified in the <code>maxResults</code> field, the response returns a <code>nextToken</code> value. To see the next batch of results, specify the <code>nextToken</code> value in this field.</p>",
          "location":"querystring",
          "locationName":"nextToken"
        },
        "sortBy":{
          "shape":"SortByProvisionedModels",
          "documentation":"<p>The field by which to sort the returned list of Provisioned Throughputs.</p>",
          "location":"querystring",
          "locationName":"sortBy"
        },
        "sortOrder":{
          "shape":"SortOrder",
          "documentation":"<p>The sort order of the results.</p>",
          "location":"querystring",
          "locationName":"sortOrder"
        }
      }
    },
    "ListProvisionedModelThroughputsResponse":{
      "type":"structure",
      "members":{
        "nextToken":{
          "shape":"PaginationToken",
          "documentation":"<p>If there are more results than the number you specified in the <code>maxResults</code> field, this value is returned. To see the next batch of results, include this value in the <code>nextToken</code> field in another list request.</p>"
        },
        "provisionedModelSummaries":{
          "shape":"ProvisionedModelSummaries",
          "documentation":"<p>A list of summaries, one for each Provisioned Throughput in the response.</p>"
        }
      }
    },
    "ListTagsForResourceRequest":{
      "type":"structure",
      "required":["resourceARN"],
      "members":{
        "resourceARN":{
          "shape":"TaggableResourcesArn",
          "documentation":"<p>The Amazon Resource Name (ARN) of the resource.</p>"
        }
      }
    },
    "ListTagsForResourceResponse":{
      "type":"structure",
      "members":{
        "tags":{
          "shape":"TagList",
          "documentation":"<p>An array of the tags associated with this resource.</p>"
        }
      }
    },
    "LogGroupName":{
      "type":"string",
      "max":512,
      "min":1
    },
    "LoggingConfig":{
      "type":"structure",
      "members":{
        "cloudWatchConfig":{
          "shape":"CloudWatchConfig",
          "documentation":"<p>CloudWatch logging configuration.</p>"
        },
        "s3Config":{
          "shape":"S3Config",
          "documentation":"<p>S3 configuration for storing log data.</p>"
        },
        "textDataDeliveryEnabled":{
          "shape":"Boolean",
          "documentation":"<p>Set to include text data in the log delivery.</p>"
        },
        "imageDataDeliveryEnabled":{
          "shape":"Boolean",
          "documentation":"<p>Set to include image data in the log delivery.</p>"
        },
        "embeddingDataDeliveryEnabled":{
          "shape":"Boolean",
          "documentation":"<p>Set to include embeddings data in the log delivery.</p>"
        },
        "videoDataDeliveryEnabled":{
          "shape":"Boolean",
          "documentation":"<p>Set to include video data in the log delivery.</p>"
        }
      },
      "documentation":"<p>Configuration fields for invocation logging.</p>"
    },
    "MarketplaceModelEndpoint":{
      "type":"structure",
      "required":[
        "endpointArn",
        "modelSourceIdentifier",
        "createdAt",
        "updatedAt",
        "endpointConfig",
        "endpointStatus"
      ],
      "members":{
        "endpointArn":{
          "shape":"Arn",
          "documentation":"<p>The Amazon Resource Name (ARN) of the endpoint.</p>"
        },
        "modelSourceIdentifier":{
          "shape":"ModelSourceIdentifier",
          "documentation":"<p>The ARN of the model from Amazon Bedrock Marketplace that is deployed on this endpoint.</p>"
        },
        "status":{
          "shape":"Status",
          "documentation":"<p>The overall status of the endpoint in Amazon Bedrock Marketplace (e.g., ACTIVE, INACTIVE).</p>"
        },
        "statusMessage":{
          "shape":"String",
          "documentation":"<p>Additional information about the overall status, if available.</p>"
        },
        "createdAt":{
          "shape":"Timestamp",
          "documentation":"<p>The timestamp when the endpoint was registered.</p>"
        },
        "updatedAt":{
          "shape":"Timestamp",
          "documentation":"<p>The timestamp when the endpoint was last updated.</p>"
        },
        "endpointConfig":{
          "shape":"EndpointConfig",
          "documentation":"<p>The configuration of the endpoint, including the number and type of instances used.</p>"
        },
        "endpointStatus":{
          "shape":"String",
          "documentation":"<p>The current status of the endpoint (e.g., Creating, InService, Updating, Failed).</p>"
        },
        "endpointStatusMessage":{
          "shape":"String",
          "documentation":"<p>Additional information about the endpoint status, if available.</p>"
        }
      },
      "documentation":"<p>Contains details about an endpoint for a model from Amazon Bedrock Marketplace.</p>"
    },
    "MarketplaceModelEndpointSummaries":{
      "type":"list",
      "member":{"shape":"MarketplaceModelEndpointSummary"},
      "max":1000,
      "min":0
    },
    "MarketplaceModelEndpointSummary":{
      "type":"structure",
      "required":[
        "endpointArn",
        "modelSourceIdentifier",
        "createdAt",
        "updatedAt"
      ],
      "members":{
        "endpointArn":{
          "shape":"Arn",
          "documentation":"<p>The Amazon Resource Name (ARN) of the endpoint.</p>"
        },
        "modelSourceIdentifier":{
          "shape":"ModelSourceIdentifier",
          "documentation":"<p>The ARN of the model from Amazon Bedrock Marketplace that is deployed on this endpoint.</p>"
        },
        "status":{
          "shape":"Status",
          "documentation":"<p>The overall status of the endpoint in Amazon Bedrock Marketplace.</p>"
        },
        "statusMessage":{
          "shape":"String",
          "documentation":"<p>Additional information about the overall status, if available.</p>"
        },
        "createdAt":{
          "shape":"Timestamp",
          "documentation":"<p>The timestamp when the endpoint was created.</p>"
        },
        "updatedAt":{
          "shape":"Timestamp",
          "documentation":"<p>The timestamp when the endpoint was last updated.</p>"
        }
      },
      "documentation":"<p>Provides a summary of an endpoint for a model from Amazon Bedrock Marketplace.</p>"
    },
    "MaxResults":{
      "type":"integer",
      "box":true,
      "max":1000,
      "min":1
    },
    "MaxTokens":{
      "type":"integer",
      "box":true,
      "max":65536,
      "min":0
    },
    "Message":{
      "type":"string",
      "max":2048,
      "min":0,
      "sensitive":true
    },
    "MetricFloat":{
      "type":"float",
      "box":true
    },
    "MetricName":{
      "type":"string",
      "max":63,
      "min":1,
      "pattern":"[0-9a-zA-Z-_.]+",
      "sensitive":true
    },
    "ModelArchitecture":{"type":"string"},
    "ModelArn":{
      "type":"string",
      "max":1011,
      "min":20,
      "pattern":"arn:aws(-[^:]+)?:bedrock:[a-z0-9-]{1,20}:(([0-9]{12}:custom-model/((imported)|([a-z0-9-]{1,63}[.]{1}[a-z0-9-]{1,63}))(([:][a-z0-9-]{1,63}){0,2})?/[a-z0-9]{12})|(:foundation-model/[a-z0-9-]{1,63}[.]{1}([a-z0-9-]{1,63}[.]){0,2}[a-z0-9-]{1,63}([:][a-z0-9-]{1,63}){0,2}))"
    },
    "ModelCopyJobArn":{
      "type":"string",
      "max":1011,
      "min":0,
      "pattern":"arn:aws(-[^:]+)?:bedrock:[a-z0-9-]{1,20}:[0-9]{12}:model-copy-job/[a-z0-9]{12}"
    },
    "ModelCopyJobStatus":{
      "type":"string",
      "enum":[
        "InProgress",
        "Completed",
        "Failed"
      ]
    },
    "ModelCopyJobSummaries":{
      "type":"list",
      "member":{"shape":"ModelCopyJobSummary"}
    },
    "ModelCopyJobSummary":{
      "type":"structure",
      "required":[
        "jobArn",
        "status",
        "creationTime",
        "targetModelArn",
        "sourceAccountId",
        "sourceModelArn"
      ],
      "members":{
        "jobArn":{
          "shape":"ModelCopyJobArn",
          "documentation":"<p>The Amazon Resoource Name (ARN) of the model copy job.</p>"
        },
        "status":{
          "shape":"ModelCopyJobStatus",
          "documentation":"<p>The status of the model copy job.</p>"
        },
        "creationTime":{
          "shape":"Timestamp",
          "documentation":"<p>The time that the model copy job was created.</p>"
        },
        "targetModelArn":{
          "shape":"CustomModelArn",
          "documentation":"<p>The Amazon Resource Name (ARN) of the copied model.</p>"
        },
        "targetModelName":{
          "shape":"CustomModelName",
          "documentation":"<p>The name of the copied model.</p>"
        },
        "sourceAccountId":{
          "shape":"AccountId",
          "documentation":"<p>The unique identifier of the account that the model being copied originated from.</p>"
        },
        "sourceModelArn":{
          "shape":"ModelArn",
          "documentation":"<p>The Amazon Resource Name (ARN) of the original model being copied.</p>"
        },
        "targetModelKmsKeyArn":{
          "shape":"KmsKeyArn",
          "documentation":"<p>The Amazon Resource Name (ARN) of the KMS key used to encrypt the copied model.</p>"
        },
        "targetModelTags":{
          "shape":"TagList",
          "documentation":"<p>Tags associated with the copied model.</p>"
        },
        "failureMessage":{
          "shape":"ErrorMessage",
          "documentation":"<p>If a model fails to be copied, a message describing why the job failed is included here.</p>"
        },
        "sourceModelName":{
          "shape":"CustomModelName",
          "documentation":"<p>The name of the original model being copied.</p>"
        }
      },
      "documentation":"<p>Contains details about each model copy job.</p> <p>This data type is used in the following API operations:</p> <ul> <li> <p> <a href=\"https://docs.aws.amazon.com/bedrock/latest/APIReference/API_ListModelCopyJobs.html#API_ListModelCopyJobs_ResponseSyntax\">ListModelCopyJobs response</a> </p> </li> </ul>"
    },
    "ModelCustomization":{
      "type":"string",
      "enum":[
        "FINE_TUNING",
        "CONTINUED_PRE_TRAINING",
        "DISTILLATION"
      ]
    },
    "ModelCustomizationHyperParameters":{
      "type":"map",
      "key":{"shape":"String"},
      "value":{"shape":"String"}
    },
    "ModelCustomizationJobArn":{
      "type":"string",
      "max":1011,
      "min":0,
      "pattern":"arn:aws(-[^:]+)?:bedrock:[a-z0-9-]{1,20}:[0-9]{12}:model-customization-job/[a-z0-9-]{1,63}[.]{1}[a-z0-9-]{1,63}([a-z0-9-]{1,63}[.]){0,2}[a-z0-9-]{1,63}([:][a-z0-9-]{1,63}){0,2}/[a-z0-9]{12}"
    },
    "ModelCustomizationJobIdentifier":{
      "type":"string",
      "max":1011,
      "min":0,
      "pattern":"(arn:aws(-[^:]+)?:bedrock:[a-z0-9-]{1,20}:[0-9]{12}:model-customization-job/[a-z0-9-]{1,63}[.]{1}[a-z0-9-]{1,63}([a-z0-9-]{1,63}[.]){0,2}[a-z0-9-]{1,63}([:][a-z0-9-]{1,63}){0,2}/[a-z0-9]{12})|([a-zA-Z0-9](-*[a-zA-Z0-9\\+\\-\\.])*)"
    },
    "ModelCustomizationJobStatus":{
      "type":"string",
      "enum":[
        "InProgress",
        "Completed",
        "Failed",
        "Stopping",
        "Stopped"
      ]
    },
    "ModelCustomizationJobSummaries":{
      "type":"list",
      "member":{"shape":"ModelCustomizationJobSummary"}
    },
    "ModelCustomizationJobSummary":{
      "type":"structure",
      "required":[
        "jobArn",
        "baseModelArn",
        "jobName",
        "status",
        "creationTime"
      ],
      "members":{
        "jobArn":{
          "shape":"ModelCustomizationJobArn",
          "documentation":"<p>Amazon Resource Name (ARN) of the customization job.</p>"
        },
        "baseModelArn":{
          "shape":"ModelArn",
          "documentation":"<p>Amazon Resource Name (ARN) of the base model.</p>"
        },
        "jobName":{
          "shape":"JobName",
          "documentation":"<p>Name of the customization job.</p>"
        },
        "status":{
          "shape":"ModelCustomizationJobStatus",
          "documentation":"<p>Status of the customization job. </p>"
        },
        "statusDetails":{
          "shape":"StatusDetails",
          "documentation":"<p>Details about the status of the data processing sub-task of the job.</p>"
        },
        "lastModifiedTime":{
          "shape":"Timestamp",
          "documentation":"<p>Time that the customization job was last modified.</p>"
        },
        "creationTime":{
          "shape":"Timestamp",
          "documentation":"<p>Creation time of the custom model. </p>"
        },
        "endTime":{
          "shape":"Timestamp",
          "documentation":"<p>Time that the customization job ended.</p>"
        },
        "customModelArn":{
          "shape":"CustomModelArn",
          "documentation":"<p>Amazon Resource Name (ARN) of the custom model.</p>"
        },
        "customModelName":{
          "shape":"CustomModelName",
          "documentation":"<p>Name of the custom model.</p>"
        },
        "customizationType":{
          "shape":"CustomizationType",
          "documentation":"<p>Specifies whether to carry out continued pre-training of a model or whether to fine-tune it. For more information, see <a href=\"https://docs.aws.amazon.com/bedrock/latest/userguide/custom-models.html\">Custom models</a>.</p>"
        }
      },
      "documentation":"<p>Information about one customization job</p>"
    },
    "ModelCustomizationList":{
      "type":"list",
      "member":{"shape":"ModelCustomization"}
    },
    "ModelDataSource":{
      "type":"structure",
      "members":{
        "s3DataSource":{
          "shape":"S3DataSource",
          "documentation":"<p>The Amazon S3 data source of the model to import.</p>"
        }
      },
      "documentation":"<p>The data source of the model to import.</p>",
      "union":true
    },
    "ModelId":{
      "type":"string",
      "max":2048,
      "min":1,
      "pattern":"(arn:aws(-[^:]+)?:bedrock:[a-z0-9-]{1,20}:(([0-9]{12}:custom-model/[a-z0-9-]{1,63}[.]{1}[a-z0-9-:]{1,63}/[a-z0-9]{12}$)|(:foundation-model/([a-z0-9-]{1,63}[.]{1}[a-z0-9-]{1,63}([.]?[a-z0-9-]{1,63})([:][a-z0-9-]{1,63}){0,2})|(([0-9a-zA-Z][_-]?)+)$)|([0-9]{12}:(inference-profile|application-inference-profile)/[a-zA-Z0-9-:.]+$)))|([a-z0-9-]{1,63}[.]{1}[a-z0-9-]{1,63}([.]?[a-z0-9-]{1,63})([:][a-z0-9-]{1,63}){0,2})|(([0-9a-zA-Z][_-]?)+)"
    },
    "ModelIdentifier":{
      "type":"string",
      "max":2048,
      "min":1,
      "pattern":"arn:aws(-[^:]+)?:bedrock:[a-z0-9-]{1,20}:(([0-9]{12}:custom-model/((imported)|([a-z0-9-]{1,63}[.]{1}[a-z0-9-]{1,63}))(([:][a-z0-9-]{1,63}){0,2})?/[a-z0-9]{12})|(:foundation-model/([a-z0-9-]{1,63}[.]{1}[a-z0-9-]{1,63}([.]?[a-z0-9-]{1,63})([:][a-z0-9-]{1,63}){0,2})))|(([a-z0-9-]{1,63}[.]{1}[a-z0-9-]{1,63}([.]?[a-z0-9-]{1,63})([:][a-z0-9-]{1,63}){0,2}))|(([0-9a-zA-Z][_-]?)+)"
    },
    "ModelImportJobArn":{
      "type":"string",
      "max":1011,
      "min":0,
      "pattern":"arn:aws(-[^:]+)?:bedrock:[a-z0-9-]{1,20}:[0-9]{12}:model-import-job/[a-z0-9]{12}"
    },
    "ModelImportJobIdentifier":{
      "type":"string",
      "max":1011,
      "min":0,
      "pattern":"(arn:aws(-[^:]+)?:bedrock:[a-z0-9-]{1,20}:[0-9]{12}:model-import-job/[a-z0-9]{12})|([a-zA-Z0-9](-*[a-zA-Z0-9\\+\\-\\.])*)"
    },
    "ModelImportJobStatus":{
      "type":"string",
      "enum":[
        "InProgress",
        "Completed",
        "Failed"
      ]
    },
    "ModelImportJobSummaries":{
      "type":"list",
      "member":{"shape":"ModelImportJobSummary"}
    },
    "ModelImportJobSummary":{
      "type":"structure",
      "required":[
        "jobArn",
        "jobName",
        "status",
        "creationTime"
      ],
      "members":{
        "jobArn":{
          "shape":"ModelImportJobArn",
          "documentation":"<p>The Amazon Resource Name (ARN) of the import job.</p>"
        },
        "jobName":{
          "shape":"JobName",
          "documentation":"<p>The name of the import job.</p>"
        },
        "status":{
          "shape":"ModelImportJobStatus",
          "documentation":"<p>The status of the imported job. </p>"
        },
        "lastModifiedTime":{
          "shape":"Timestamp",
          "documentation":"<p>The time when the import job was last modified.</p>"
        },
        "creationTime":{
          "shape":"Timestamp",
          "documentation":"<p>The time import job was created.</p>"
        },
        "endTime":{
          "shape":"Timestamp",
          "documentation":"<p>The time when import job ended.</p>"
        },
        "importedModelArn":{
          "shape":"ImportedModelArn",
          "documentation":"<p>The Amazon resource Name (ARN) of the imported model.</p>"
        },
        "importedModelName":{
          "shape":"ImportedModelName",
          "documentation":"<p>The name of the imported model.</p>"
        }
      },
      "documentation":"<p>Information about the import job.</p>"
    },
    "ModelInvocationIdempotencyToken":{
      "type":"string",
      "max":256,
      "min":1,
      "pattern":"[a-zA-Z0-9]{1,256}(-*[a-zA-Z0-9]){0,256}"
    },
    "ModelInvocationJobArn":{
      "type":"string",
      "max":1011,
      "min":0,
      "pattern":"(arn:aws(-[^:]+)?:bedrock:[a-z0-9-]{1,20}:[0-9]{12}:model-invocation-job/[a-z0-9]{12})"
    },
    "ModelInvocationJobIdentifier":{
      "type":"string",
      "max":1011,
      "min":0,
      "pattern":"((arn:aws(-[^:]+)?:bedrock:[a-z0-9-]{1,20}:[0-9]{12}:model-invocation-job/)?[a-z0-9]{12})"
    },
    "ModelInvocationJobInputDataConfig":{
      "type":"structure",
      "members":{
        "s3InputDataConfig":{
          "shape":"ModelInvocationJobS3InputDataConfig",
          "documentation":"<p>Contains the configuration of the S3 location of the input data.</p>"
        }
      },
      "documentation":"<p>Details about the location of the input to the batch inference job.</p>",
      "union":true
    },
    "ModelInvocationJobName":{
      "type":"string",
      "max":63,
      "min":1,
      "pattern":"[a-zA-Z0-9]{1,63}(-*[a-zA-Z0-9\\+\\-\\.]){0,63}"
    },
    "ModelInvocationJobOutputDataConfig":{
      "type":"structure",
      "members":{
        "s3OutputDataConfig":{
          "shape":"ModelInvocationJobS3OutputDataConfig",
          "documentation":"<p>Contains the configuration of the S3 location of the output data.</p>"
        }
      },
      "documentation":"<p>Contains the configuration of the S3 location of the output data.</p>",
      "union":true
    },
    "ModelInvocationJobS3InputDataConfig":{
      "type":"structure",
      "required":["s3Uri"],
      "members":{
        "s3InputFormat":{
          "shape":"S3InputFormat",
          "documentation":"<p>The format of the input data.</p>"
        },
        "s3Uri":{
          "shape":"S3Uri",
          "documentation":"<p>The S3 location of the input data.</p>"
        },
        "s3BucketOwner":{
          "shape":"AccountId",
          "documentation":"<p>The ID of the Amazon Web Services account that owns the S3 bucket containing the input data.</p>"
        }
      },
      "documentation":"<p>Contains the configuration of the S3 location of the input data.</p>"
    },
    "ModelInvocationJobS3OutputDataConfig":{
      "type":"structure",
      "required":["s3Uri"],
      "members":{
        "s3Uri":{
          "shape":"S3Uri",
          "documentation":"<p>The S3 location of the output data.</p>"
        },
        "s3EncryptionKeyId":{
          "shape":"KmsKeyId",
          "documentation":"<p>The unique identifier of the key that encrypts the S3 location of the output data.</p>"
        },
        "s3BucketOwner":{
          "shape":"AccountId",
          "documentation":"<p>The ID of the Amazon Web Services account that owns the S3 bucket containing the output data.</p>"
        }
      },
      "documentation":"<p>Contains the configuration of the S3 location of the output data.</p>"
    },
    "ModelInvocationJobStatus":{
      "type":"string",
      "enum":[
        "Submitted",
        "InProgress",
        "Completed",
        "Failed",
        "Stopping",
        "Stopped",
        "PartiallyCompleted",
        "Expired",
        "Validating",
        "Scheduled"
      ]
    },
    "ModelInvocationJobSummaries":{
      "type":"list",
      "member":{"shape":"ModelInvocationJobSummary"}
    },
    "ModelInvocationJobSummary":{
      "type":"structure",
      "required":[
        "jobArn",
        "jobName",
        "modelId",
        "roleArn",
        "submitTime",
        "inputDataConfig",
        "outputDataConfig"
      ],
      "members":{
        "jobArn":{
          "shape":"ModelInvocationJobArn",
          "documentation":"<p>The Amazon Resource Name (ARN) of the batch inference job.</p>"
        },
        "jobName":{
          "shape":"ModelInvocationJobName",
          "documentation":"<p>The name of the batch inference job.</p>"
        },
        "modelId":{
          "shape":"ModelId",
          "documentation":"<p>The unique identifier of the foundation model used for model inference.</p>"
        },
        "clientRequestToken":{
          "shape":"ModelInvocationIdempotencyToken",
          "documentation":"<p>A unique, case-sensitive identifier to ensure that the API request completes no more than one time. If this token matches a previous request, Amazon Bedrock ignores the request, but does not return an error. For more information, see <a href=\"https://docs.aws.amazon.com/AWSEC2/latest/APIReference/Run_Instance_Idempotency.html\">Ensuring idempotency</a>.</p>"
        },
        "roleArn":{
          "shape":"RoleArn",
          "documentation":"<p>The Amazon Resource Name (ARN) of the service role with permissions to carry out and manage batch inference. You can use the console to create a default service role or follow the steps at <a href=\"https://docs.aws.amazon.com/bedrock/latest/userguide/batch-iam-sr.html\">Create a service role for batch inference</a>.</p>"
        },
        "status":{
          "shape":"ModelInvocationJobStatus",
          "documentation":"<p>The status of the batch inference job.</p> <p>The following statuses are possible:</p> <ul> <li> <p>Submitted – This job has been submitted to a queue for validation.</p> </li> <li> <p>Validating – This job is being validated for the requirements described in <a href=\"https://docs.aws.amazon.com/bedrock/latest/userguide/batch-inference-data.html\">Format and upload your batch inference data</a>. The criteria include the following:</p> <ul> <li> <p>Your IAM service role has access to the Amazon S3 buckets containing your files.</p> </li> <li> <p>Your files are .jsonl files and each individual record is a JSON object in the correct format. Note that validation doesn't check if the <code>modelInput</code> value matches the request body for the model.</p> </li> <li> <p>Your files fulfill the requirements for file size and number of records. For more information, see <a href=\"https://docs.aws.amazon.com/bedrock/latest/userguide/quotas.html\">Quotas for Amazon Bedrock</a>.</p> </li> </ul> </li> <li> <p>Scheduled – This job has been validated and is now in a queue. The job will automatically start when it reaches its turn.</p> </li> <li> <p>Expired – This job timed out because it was scheduled but didn't begin before the set timeout duration. Submit a new job request.</p> </li> <li> <p>InProgress – This job has begun. You can start viewing the results in the output S3 location.</p> </li> <li> <p>Completed – This job has successfully completed. View the output files in the output S3 location.</p> </li> <li> <p>PartiallyCompleted – This job has partially completed. Not all of your records could be processed in time. View the output files in the output S3 location.</p> </li> <li> <p>Failed – This job has failed. Check the failure message for any further details. For further assistance, reach out to the <a href=\"https://console.aws.amazon.com/support/home/\">Amazon Web ServicesSupport Center</a>.</p> </li> <li> <p>Stopped – This job was stopped by a user.</p> </li> <li> <p>Stopping – This job is being stopped by a user.</p> </li> </ul>"
        },
        "message":{
          "shape":"Message",
          "documentation":"<p>If the batch inference job failed, this field contains a message describing why the job failed.</p>"
        },
        "submitTime":{
          "shape":"Timestamp",
          "documentation":"<p>The time at which the batch inference job was submitted.</p>"
        },
        "lastModifiedTime":{
          "shape":"Timestamp",
          "documentation":"<p>The time at which the batch inference job was last modified.</p>"
        },
        "endTime":{
          "shape":"Timestamp",
          "documentation":"<p>The time at which the batch inference job ended.</p>"
        },
        "inputDataConfig":{
          "shape":"ModelInvocationJobInputDataConfig",
          "documentation":"<p>Details about the location of the input to the batch inference job.</p>"
        },
        "outputDataConfig":{
          "shape":"ModelInvocationJobOutputDataConfig",
          "documentation":"<p>Details about the location of the output of the batch inference job.</p>"
        },
        "vpcConfig":{
          "shape":"VpcConfig",
          "documentation":"<p>The configuration of the Virtual Private Cloud (VPC) for the data in the batch inference job. For more information, see <a href=\"https://docs.aws.amazon.com/bedrock/latest/userguide/batch-vpc\">Protect batch inference jobs using a VPC</a>.</p>"
        },
        "timeoutDurationInHours":{
          "shape":"ModelInvocationJobTimeoutDurationInHours",
          "documentation":"<p>The number of hours after which the batch inference job was set to time out.</p>"
        },
        "jobExpirationTime":{
          "shape":"Timestamp",
          "documentation":"<p>The time at which the batch inference job times or timed out.</p>"
        }
      },
      "documentation":"<p>A summary of a batch inference job.</p>"
    },
    "ModelInvocationJobTimeoutDurationInHours":{
      "type":"integer",
      "box":true,
      "max":168,
      "min":24
    },
    "ModelModality":{
      "type":"string",
      "enum":[
        "TEXT",
        "IMAGE",
        "EMBEDDING"
      ]
    },
    "ModelModalityList":{
      "type":"list",
      "member":{"shape":"ModelModality"}
    },
    "ModelName":{
      "type":"string",
      "max":63,
      "min":1,
      "pattern":"([a-z0-9-]{1,63}[.]{1}[a-z0-9-]{1,63})"
    },
    "ModelSourceIdentifier":{
      "type":"string",
      "max":2048,
      "min":0,
      "pattern":".*arn:aws:sagemaker:.*:hub-content/SageMakerPublicHub/Model/.*"
    },
    "ModelStatus":{
      "type":"string",
      "enum":[
        "Active",
        "Creating",
        "Failed"
      ]
    },
    "NonBlankString":{
      "type":"string",
      "pattern":"[\\s\\S]*"
    },
    "OrchestrationConfiguration":{
      "type":"structure",
      "required":["queryTransformationConfiguration"],
      "members":{
        "queryTransformationConfiguration":{
          "shape":"QueryTransformationConfiguration",
          "documentation":"<p>Contains configuration details for transforming the prompt.</p>"
        }
      },
      "documentation":"<p>The configuration details for the model to process the prompt prior to retrieval and response generation.</p>"
    },
    "OutputDataConfig":{
      "type":"structure",
      "required":["s3Uri"],
      "members":{
        "s3Uri":{
          "shape":"S3Uri",
          "documentation":"<p>The S3 URI where the output data is stored.</p>"
        }
      },
      "documentation":"<p>S3 Location of the output data.</p>"
    },
    "PaginationToken":{
      "type":"string",
      "max":2048,
      "min":1,
      "pattern":"\\S*"
    },
    "PerformanceConfigLatency":{
      "type":"string",
      "enum":[
        "standard",
        "optimized"
      ]
    },
    "PerformanceConfiguration":{
      "type":"structure",
      "members":{
        "latency":{
          "shape":"PerformanceConfigLatency",
          "documentation":"<p>Specifies whether to use the latency-optimized or standard version of a model or inference profile.</p>"
        }
      },
      "documentation":"<p>Contains performance settings for a model.</p>"
    },
    "PositiveInteger":{
      "type":"integer",
      "box":true,
      "min":1
    },
    "PromptRouterArn":{
      "type":"string",
      "max":2048,
      "min":1,
      "pattern":"arn:aws(-[^:]+)?:bedrock:[a-z0-9-]{1,20}:[0-9]{12}:default-prompt-router/[a-zA-Z0-9-:.]+"
    },
    "PromptRouterDescription":{
      "type":"string",
      "max":200,
      "min":1,
      "pattern":"([0-9a-zA-Z:.][ _-]?)+",
      "sensitive":true
    },
    "PromptRouterName":{
      "type":"string",
      "max":64,
      "min":1,
      "pattern":"([0-9a-zA-Z][ _-]?)+"
    },
    "PromptRouterStatus":{
      "type":"string",
      "enum":["AVAILABLE"]
    },
    "PromptRouterSummaries":{
      "type":"list",
      "member":{"shape":"PromptRouterSummary"}
    },
    "PromptRouterSummary":{
      "type":"structure",
      "required":[
        "promptRouterName",
        "routingCriteria",
        "promptRouterArn",
        "models",
        "fallbackModel",
        "status",
        "type"
      ],
      "members":{
        "promptRouterName":{
          "shape":"PromptRouterName",
          "documentation":"<p>The router's name.</p>"
        },
        "routingCriteria":{
          "shape":"RoutingCriteria",
          "documentation":"<p>The router's routing criteria.</p>"
        },
        "description":{
          "shape":"PromptRouterDescription",
          "documentation":"<p>The router's description.</p>"
        },
        "createdAt":{
          "shape":"Timestamp",
          "documentation":"<p>When the router was created.</p>"
        },
        "updatedAt":{
          "shape":"Timestamp",
          "documentation":"<p>When the router was updated.</p>"
        },
        "promptRouterArn":{
          "shape":"PromptRouterArn",
          "documentation":"<p>The router's ARN.</p>"
        },
        "models":{
          "shape":"PromptRouterTargetModels",
          "documentation":"<p>The router's models.</p>"
        },
        "fallbackModel":{
          "shape":"PromptRouterTargetModel",
          "documentation":"<p>The router's fallback model.</p>"
        },
        "status":{
          "shape":"PromptRouterStatus",
          "documentation":"<p>The router's status.</p>"
        },
        "type":{
          "shape":"PromptRouterType",
          "documentation":"<p>The summary's type.</p>"
        }
      },
      "documentation":"<p>Details about a prompt router.</p>"
    },
    "PromptRouterTargetModel":{
      "type":"structure",
      "required":["modelArn"],
      "members":{
        "modelArn":{
          "shape":"PromptRouterTargetModelArn",
          "documentation":"<p>The target model's ARN.</p>"
        }
      },
      "documentation":"<p>The target model for a prompt router.</p>"
    },
    "PromptRouterTargetModelArn":{
      "type":"string",
      "max":2048,
      "min":1,
      "pattern":".*(^arn:aws(-[^:]+)?:bedrock:[a-z0-9-]{1,20}::foundation-model/[a-z0-9-]{1,63}[.]{1}([a-z0-9-]{1,63}[.]){0,2}[a-z0-9-]{1,63}([:][a-z0-9-]{1,63}){0,2})|(^arn:aws(|-us-gov|-cn|-iso|-iso-b):bedrock:(|[0-9a-z-]{0,20}):(|[0-9]{12}):(inference-profile|application-inference-profile)/[a-zA-Z0-9-:.]+)"
    },
    "PromptRouterTargetModels":{
      "type":"list",
      "member":{"shape":"PromptRouterTargetModel"}
    },
    "PromptRouterType":{
      "type":"string",
      "enum":[
        "custom",
        "default"
      ]
    },
    "PromptTemplate":{
      "type":"structure",
      "members":{
        "textPromptTemplate":{
          "shape":"TextPromptTemplate",
          "documentation":"<p>The template for the prompt that's sent to the model for response generation. You can include prompt placeholders, which become replaced before the prompt is sent to the model to provide instructions and context to the model. In addition, you can include XML tags to delineate meaningful sections of the prompt template.</p> <p>For more information, see <a href=\"https://docs.aws.amazon.com/bedrock/latest/userguide/kb-test-config.html\">Knowledge base prompt template</a> and <a href=\"https://docs.anthropic.com/en/docs/build-with-claude/prompt-engineering/use-xml-tags\">Use XML tags with Anthropic Claude models</a>.</p>"
        }
      },
      "documentation":"<p>The template for the prompt that's sent to the model for response generation.</p>"
    },
    "Provider":{
      "type":"string",
      "pattern":"[A-Za-z0-9- ]{1,63}"
    },
    "ProvisionedModelArn":{
      "type":"string",
      "pattern":"arn:aws(-[^:]+)?:bedrock:[a-z0-9-]{1,20}:[0-9]{12}:provisioned-model/[a-z0-9]{12}"
    },
    "ProvisionedModelId":{
      "type":"string",
      "pattern":"((([0-9a-zA-Z][_-]?)+)|(arn:aws(-[^:]+)?:bedrock:[a-z0-9-]{1,20}:[0-9]{12}:provisioned-model/[a-z0-9]{12}))"
    },
    "ProvisionedModelName":{
      "type":"string",
      "max":63,
      "min":1,
      "pattern":"([0-9a-zA-Z][_-]?)+"
    },
    "ProvisionedModelStatus":{
      "type":"string",
      "enum":[
        "Creating",
        "InService",
        "Updating",
        "Failed"
      ]
    },
    "ProvisionedModelSummaries":{
      "type":"list",
      "member":{"shape":"ProvisionedModelSummary"}
    },
    "ProvisionedModelSummary":{
      "type":"structure",
      "required":[
        "provisionedModelName",
        "provisionedModelArn",
        "modelArn",
        "desiredModelArn",
        "foundationModelArn",
        "modelUnits",
        "desiredModelUnits",
        "status",
        "creationTime",
        "lastModifiedTime"
      ],
      "members":{
        "provisionedModelName":{
          "shape":"ProvisionedModelName",
          "documentation":"<p>The name of the Provisioned Throughput.</p>"
        },
        "provisionedModelArn":{
          "shape":"ProvisionedModelArn",
          "documentation":"<p>The Amazon Resource Name (ARN) of the Provisioned Throughput.</p>"
        },
        "modelArn":{
          "shape":"ModelArn",
          "documentation":"<p>The Amazon Resource Name (ARN) of the model associated with the Provisioned Throughput.</p>"
        },
        "desiredModelArn":{
          "shape":"ModelArn",
          "documentation":"<p>The Amazon Resource Name (ARN) of the model requested to be associated to this Provisioned Throughput. This value differs from the <code>modelArn</code> if updating hasn't completed.</p>"
        },
        "foundationModelArn":{
          "shape":"FoundationModelArn",
          "documentation":"<p>The Amazon Resource Name (ARN) of the base model for which the Provisioned Throughput was created, or of the base model that the custom model for which the Provisioned Throughput was created was customized.</p>"
        },
        "modelUnits":{
          "shape":"PositiveInteger",
          "documentation":"<p>The number of model units allocated to the Provisioned Throughput.</p>"
        },
        "desiredModelUnits":{
          "shape":"PositiveInteger",
          "documentation":"<p>The number of model units that was requested to be allocated to the Provisioned Throughput.</p>"
        },
        "status":{
          "shape":"ProvisionedModelStatus",
          "documentation":"<p>The status of the Provisioned Throughput.</p>"
        },
        "commitmentDuration":{
          "shape":"CommitmentDuration",
          "documentation":"<p>The duration for which the Provisioned Throughput was committed.</p>"
        },
        "commitmentExpirationTime":{
          "shape":"Timestamp",
          "documentation":"<p>The timestamp for when the commitment term of the Provisioned Throughput expires.</p>"
        },
        "creationTime":{
          "shape":"Timestamp",
          "documentation":"<p>The time that the Provisioned Throughput was created. </p>"
        },
        "lastModifiedTime":{
          "shape":"Timestamp",
          "documentation":"<p>The time that the Provisioned Throughput was last modified. </p>"
        }
      },
      "documentation":"<p>A summary of information about a Provisioned Throughput.</p> <p>This data type is used in the following API operations:</p> <ul> <li> <p> <a href=\"https://docs.aws.amazon.com/bedrock/latest/APIReference/API_ListProvisionedModelThroughputs.html#API_ListProvisionedModelThroughputs_ResponseSyntax\">ListProvisionedThroughputs response</a> </p> </li> </ul>"
    },
    "PutModelInvocationLoggingConfigurationRequest":{
      "type":"structure",
      "required":["loggingConfig"],
      "members":{
        "loggingConfig":{
          "shape":"LoggingConfig",
          "documentation":"<p>The logging configuration values to set.</p>"
        }
      }
    },
    "PutModelInvocationLoggingConfigurationResponse":{
      "type":"structure",
      "members":{
      }
    },
    "QueryTransformationConfiguration":{
      "type":"structure",
      "required":["type"],
      "members":{
        "type":{
          "shape":"QueryTransformationType",
          "documentation":"<p>The type of transformation to apply to the prompt.</p>"
        }
      },
      "documentation":"<p>The configuration details for transforming the prompt.</p>"
    },
    "QueryTransformationType":{
      "type":"string",
      "enum":["QUERY_DECOMPOSITION"]
    },
    "RAGConfig":{
      "type":"structure",
      "members":{
        "knowledgeBaseConfig":{
          "shape":"KnowledgeBaseConfig",
          "documentation":"<p>Contains configuration details for knowledge base retrieval and response generation.</p>"
        },
        "precomputedRagSourceConfig":{
          "shape":"EvaluationPrecomputedRagSourceConfig",
          "documentation":"<p>Contains configuration details about the RAG source used to generate inference response data for a Knowledge Base evaluation job.</p>"
        }
      },
      "documentation":"<p>Contains configuration details for retrieval of information and response generation.</p>",
      "union":true
    },
    "RAGStopSequences":{
      "type":"list",
      "member":{"shape":"RAGStopSequencesMemberString"},
      "max":4,
      "min":0
    },
    "RAGStopSequencesMemberString":{
      "type":"string",
      "max":1000,
      "min":1
    },
    "RagConfigs":{
      "type":"list",
      "member":{"shape":"RAGConfig"},
      "max":1,
      "min":1
    },
    "RatingScale":{
      "type":"list",
      "member":{"shape":"RatingScaleItem"},
      "max":10,
      "min":1
    },
    "RatingScaleItem":{
      "type":"structure",
      "required":[
        "definition",
        "value"
      ],
      "members":{
        "definition":{
          "shape":"RatingScaleItemDefinition",
          "documentation":"<p>Defines the definition for one rating in a custom metric rating scale.</p>"
        },
        "value":{
          "shape":"RatingScaleItemValue",
          "documentation":"<p>Defines the value for one rating in a custom metric rating scale.</p>"
        }
      },
      "documentation":"<p>Defines the value and corresponding definition for one rating in a custom metric rating scale.</p>"
    },
    "RatingScaleItemDefinition":{
      "type":"string",
      "max":100,
      "min":1
    },
    "RatingScaleItemValue":{
      "type":"structure",
      "members":{
        "stringValue":{
          "shape":"RatingScaleItemValueStringValueString",
          "documentation":"<p>A string representing the value for a rating in a custom metric rating scale.</p>"
        },
        "floatValue":{
          "shape":"Float",
          "documentation":"<p>A floating point number representing the value for a rating in a custom metric rating scale.</p>"
        }
      },
      "documentation":"<p>Defines the value for one rating in a custom metric rating scale.</p>",
      "union":true
    },
    "RatingScaleItemValueStringValueString":{
      "type":"string",
      "max":100,
      "min":1
    },
    "RegisterMarketplaceModelEndpointRequest":{
      "type":"structure",
      "required":[
        "endpointIdentifier",
        "modelSourceIdentifier"
      ],
      "members":{
        "endpointIdentifier":{
          "shape":"Arn",
          "documentation":"<p>The ARN of the Amazon SageMaker endpoint you want to register with Amazon Bedrock Marketplace.</p>",
          "location":"uri",
          "locationName":"endpointIdentifier"
        },
        "modelSourceIdentifier":{
          "shape":"ModelSourceIdentifier",
          "documentation":"<p>The ARN of the model from Amazon Bedrock Marketplace that is deployed on the endpoint.</p>"
        }
      }
    },
    "RegisterMarketplaceModelEndpointResponse":{
      "type":"structure",
      "required":["marketplaceModelEndpoint"],
      "members":{
        "marketplaceModelEndpoint":{
          "shape":"MarketplaceModelEndpoint",
          "documentation":"<p>Details about the registered endpoint.</p>"
        }
      }
    },
    "RequestMetadataBaseFilters":{
      "type":"structure",
      "members":{
        "equals":{
          "shape":"RequestMetadataMap",
          "documentation":"<p>Include results where the key equals the value.</p>"
        },
        "notEquals":{
          "shape":"RequestMetadataMap",
          "documentation":"<p>Include results where the key does not equal the value.</p>"
        }
      },
      "documentation":"<p>A mapping of a metadata key to a value that it should or should not equal.</p>"
    },
    "RequestMetadataFilters":{
      "type":"structure",
      "members":{
        "equals":{
          "shape":"RequestMetadataMap",
          "documentation":"<p>Include results where the key equals the value.</p>"
        },
        "notEquals":{
          "shape":"RequestMetadataMap",
          "documentation":"<p>Include results where the key does not equal the value.</p>"
        },
        "andAll":{
          "shape":"RequestMetadataFiltersList",
          "documentation":"<p>Include results where all of the based filters match.</p>"
        },
        "orAll":{
          "shape":"RequestMetadataFiltersList",
          "documentation":"<p>Include results where any of the base filters match.</p>"
        }
      },
      "documentation":"<p>Rules for filtering invocation logs. A filter can be a mapping of a metadata key to a value that it should or should not equal (a base filter), or a list of base filters that are all applied with <code>AND</code> or <code>OR</code> logical operators</p>",
      "union":true
    },
    "RequestMetadataFiltersList":{
      "type":"list",
      "member":{"shape":"RequestMetadataBaseFilters"},
      "max":16,
      "min":1
    },
    "RequestMetadataMap":{
      "type":"map",
      "key":{"shape":"RequestMetadataMapKeyString"},
      "value":{"shape":"RequestMetadataMapValueString"},
      "max":1,
      "min":1,
      "sensitive":true
    },
    "RequestMetadataMapKeyString":{
      "type":"string",
      "max":256,
      "min":1,
      "pattern":"[a-zA-Z0-9\\s._:/=+$@-]{1,256}"
    },
    "RequestMetadataMapValueString":{
      "type":"string",
      "max":256,
      "min":0,
      "pattern":"[a-zA-Z0-9\\s._:/=+$@-]{0,256}"
    },
    "ResourceNotFoundException":{
      "type":"structure",
      "members":{
        "message":{"shape":"NonBlankString"}
      },
      "documentation":"<p>The specified resource Amazon Resource Name (ARN) was not found. Check the Amazon Resource Name (ARN) and try your request again.</p>",
      "error":{
        "httpStatusCode":404,
        "senderFault":true
      },
      "exception":true
    },
    "RetrievalFilter":{
      "type":"structure",
      "members":{
        "equals":{
          "shape":"FilterAttribute",
          "documentation":"<p>Knowledge base data sources are returned if they contain a metadata attribute whose name matches the key and whose value matches the value in this object.</p> <p>The following example would return data sources with an animal attribute whose value is 'cat': <code>\"equals\": { \"key\": \"animal\", \"value\": \"cat\" }</code> </p>"
        },
        "notEquals":{
          "shape":"FilterAttribute",
          "documentation":"<p>Knowledge base data sources that contain a metadata attribute whose name matches the key and whose value doesn't match the value in this object are returned.</p> <p>The following example would return data sources that don't contain an animal attribute whose value is 'cat': <code>\"notEquals\": { \"key\": \"animal\", \"value\": \"cat\" }</code> </p>"
        },
        "greaterThan":{
          "shape":"FilterAttribute",
          "documentation":"<p>Knowledge base data sources are returned if they contain a metadata attribute whose name matches the key and whose value is greater than the value in this object.</p> <p>The following example would return data sources with an year attribute whose value is greater than '1989': <code>\"greaterThan\": { \"key\": \"year\", \"value\": 1989 }</code> </p>"
        },
        "greaterThanOrEquals":{
          "shape":"FilterAttribute",
          "documentation":"<p>Knowledge base data sources are returned if they contain a metadata attribute whose name matches the key and whose value is greater than or equal to the value in this object.</p> <p>The following example would return data sources with an year attribute whose value is greater than or equal to '1989': <code>\"greaterThanOrEquals\": { \"key\": \"year\", \"value\": 1989 }</code> </p>"
        },
        "lessThan":{
          "shape":"FilterAttribute",
          "documentation":"<p>Knowledge base data sources are returned if they contain a metadata attribute whose name matches the key and whose value is less than the value in this object.</p> <p>The following example would return data sources with an year attribute whose value is less than to '1989': <code>\"lessThan\": { \"key\": \"year\", \"value\": 1989 }</code> </p>"
        },
        "lessThanOrEquals":{
          "shape":"FilterAttribute",
          "documentation":"<p>Knowledge base data sources are returned if they contain a metadata attribute whose name matches the key and whose value is less than or equal to the value in this object.</p> <p>The following example would return data sources with an year attribute whose value is less than or equal to '1989': <code>\"lessThanOrEquals\": { \"key\": \"year\", \"value\": 1989 }</code> </p>"
        },
        "in":{
          "shape":"FilterAttribute",
          "documentation":"<p>Knowledge base data sources are returned if they contain a metadata attribute whose name matches the key and whose value is in the list specified in the value in this object.</p> <p>The following example would return data sources with an animal attribute that is either 'cat' or 'dog': <code>\"in\": { \"key\": \"animal\", \"value\": [\"cat\", \"dog\"] }</code> </p>"
        },
        "notIn":{
          "shape":"FilterAttribute",
          "documentation":"<p>Knowledge base data sources are returned if they contain a metadata attribute whose name matches the key and whose value isn't in the list specified in the value in this object.</p> <p>The following example would return data sources whose animal attribute is neither 'cat' nor 'dog': <code>\"notIn\": { \"key\": \"animal\", \"value\": [\"cat\", \"dog\"] }</code> </p>"
        },
        "startsWith":{
          "shape":"FilterAttribute",
          "documentation":"<p>Knowledge base data sources are returned if they contain a metadata attribute whose name matches the key and whose value starts with the value in this object. This filter is currently only supported for Amazon OpenSearch Serverless vector stores.</p> <p>The following example would return data sources with an animal attribute starts with 'ca' (for example, 'cat' or 'camel'). <code>\"startsWith\": { \"key\": \"animal\", \"value\": \"ca\" }</code> </p>"
        },
        "listContains":{
          "shape":"FilterAttribute",
          "documentation":"<p>Knowledge base data sources are returned if they contain a metadata attribute whose name matches the key and whose value is a list that contains the value as one of its members.</p> <p>The following example would return data sources with an animals attribute that is a list containing a cat member (for example, <code>[\"dog\", \"cat\"]</code>): <code>\"listContains\": { \"key\": \"animals\", \"value\": \"cat\" }</code> </p>"
        },
        "stringContains":{
          "shape":"FilterAttribute",
          "documentation":"<p>Knowledge base data sources are returned if they contain a metadata attribute whose name matches the key and whose value is one of the following:</p> <p>A string that contains the value as a substring. The following example would return data sources with an animal attribute that contains the substring at (for example, 'cat'): <code>\"stringContains\": { \"key\": \"animal\", \"value\": \"at\" }</code> </p> <p>A list with a member that contains the value as a substring. The following example would return data sources with an animals attribute that is a list containing a member that contains the substring at (for example, <code>[\"dog\", \"cat\"]</code>): <code>\"stringContains\": { \"key\": \"animals\", \"value\": \"at\" }</code> </p>"
        },
        "andAll":{
          "shape":"RetrievalFilterList",
          "documentation":"<p>Knowledge base data sources are returned if their metadata attributes fulfill all the filter conditions inside this list.</p>"
        },
        "orAll":{
          "shape":"RetrievalFilterList",
          "documentation":"<p>Knowledge base data sources are returned if their metadata attributes fulfill at least one of the filter conditions inside this list.</p>"
        }
      },
      "documentation":"<p>Specifies the filters to use on the metadata attributes/fields in the knowledge base data sources before returning results.</p>",
      "sensitive":true,
      "union":true
    },
    "RetrievalFilterList":{
      "type":"list",
      "member":{"shape":"RetrievalFilter"},
      "min":2
    },
    "RetrieveAndGenerateConfiguration":{
      "type":"structure",
      "required":["type"],
      "members":{
        "type":{
          "shape":"RetrieveAndGenerateType",
          "documentation":"<p>The type of resource that contains your data for retrieving information and generating responses.</p> <p>If you choose to use <code>EXTERNAL_SOURCES</code>, then currently only Claude 3 Sonnet models for knowledge bases are supported.</p>"
        },
        "knowledgeBaseConfiguration":{
          "shape":"KnowledgeBaseRetrieveAndGenerateConfiguration",
          "documentation":"<p>Contains configuration details for the knowledge base retrieval and response generation.</p>"
        },
        "externalSourcesConfiguration":{
          "shape":"ExternalSourcesRetrieveAndGenerateConfiguration",
          "documentation":"<p>The configuration for the external source wrapper object in the <code>retrieveAndGenerate</code> function.</p>"
        }
      },
      "documentation":"<p>Contains configuration details for a knowledge base retrieval and response generation.</p>"
    },
    "RetrieveAndGenerateType":{
      "type":"string",
      "enum":[
        "KNOWLEDGE_BASE",
        "EXTERNAL_SOURCES"
      ]
    },
    "RetrieveConfig":{
      "type":"structure",
      "required":[
        "knowledgeBaseId",
        "knowledgeBaseRetrievalConfiguration"
      ],
      "members":{
        "knowledgeBaseId":{
          "shape":"KnowledgeBaseId",
          "documentation":"<p>The unique identifier of the knowledge base.</p>"
        },
        "knowledgeBaseRetrievalConfiguration":{
          "shape":"KnowledgeBaseRetrievalConfiguration",
          "documentation":"<p>Contains configuration details for knowledge base retrieval.</p>"
        }
      },
      "documentation":"<p>The configuration details for retrieving information from a knowledge base.</p>"
    },
    "RoleArn":{
      "type":"string",
      "documentation":"<p>ARN of a IAM role</p>",
      "max":2048,
      "min":0,
      "pattern":"arn:aws(-[^:]+)?:iam::([0-9]{12})?:role/.+"
    },
    "RoutingCriteria":{
      "type":"structure",
      "required":["responseQualityDifference"],
      "members":{
        "responseQualityDifference":{
          "shape":"RoutingCriteriaResponseQualityDifferenceDouble",
          "documentation":"<p>The criteria's response quality difference.</p>"
        }
      },
      "documentation":"<p>Routing criteria for a prompt router.</p>"
    },
    "RoutingCriteriaResponseQualityDifferenceDouble":{
      "type":"double",
      "box":true,
      "max":100,
      "min":0
    },
    "S3Config":{
      "type":"structure",
      "required":["bucketName"],
      "members":{
        "bucketName":{
          "shape":"BucketName",
          "documentation":"<p>S3 bucket name.</p>"
        },
        "keyPrefix":{
          "shape":"KeyPrefix",
          "documentation":"<p>S3 prefix. </p>"
        }
      },
      "documentation":"<p>S3 configuration for storing log data.</p>"
    },
    "S3DataSource":{
      "type":"structure",
      "required":["s3Uri"],
      "members":{
        "s3Uri":{
          "shape":"S3Uri",
          "documentation":"<p>The URI of the Amazon S3 data source.</p>"
        }
      },
<<<<<<< HEAD
      "documentation":"<p>The Amazon S3 data source of the model to import. For the <a href=\"https://docs.aws.amazon.com/bedrock/latest/APIReference/API_CreateCustomModel.html\">CreateCustomModel</a> API operation, you must specify the Amazon S3 URI for the Amazon-managed Amazon S3 bucket containing your model artifacts. SageMaker AI creates this bucket when you run your first SageMaker AI training job.</p>"
=======
      "documentation":"<p>The Amazon S3 data source of the model to import. </p>"
>>>>>>> 078cd751
    },
    "S3InputFormat":{
      "type":"string",
      "enum":["JSONL"]
    },
    "S3ObjectDoc":{
      "type":"structure",
      "required":["uri"],
      "members":{
        "uri":{
          "shape":"kBS3Uri",
          "documentation":"<p>The S3 URI location for the wrapper object of the document.</p>"
        }
      },
      "documentation":"<p>The unique wrapper object of the document from the S3 location.</p>"
    },
    "S3Uri":{
      "type":"string",
      "max":1024,
      "min":1,
      "pattern":"s3://[a-z0-9][-.a-z0-9]{1,61}[a-z0-9](?:/[-!_*'().a-z0-9A-Z]+(?:/[-!_*'().a-z0-9A-Z]+)*)?/?"
    },
    "SageMakerEndpoint":{
      "type":"structure",
      "required":[
        "initialInstanceCount",
        "instanceType",
        "executionRole"
      ],
      "members":{
        "initialInstanceCount":{
          "shape":"InstanceCount",
          "documentation":"<p>The number of Amazon EC2 compute instances to deploy for initial endpoint creation.</p>"
        },
        "instanceType":{
          "shape":"InstanceType",
          "documentation":"<p>The Amazon EC2 compute instance type to deploy for hosting the model.</p>"
        },
        "executionRole":{
          "shape":"RoleArn",
          "documentation":"<p>The ARN of the IAM role that Amazon SageMaker can assume to access model artifacts and docker image for deployment on Amazon EC2 compute instances or for batch transform jobs.</p>"
        },
        "kmsEncryptionKey":{
          "shape":"KmsKeyId",
          "documentation":"<p>The Amazon Web Services KMS key that Amazon SageMaker uses to encrypt data on the storage volume attached to the Amazon EC2 compute instance that hosts the endpoint.</p>"
        },
        "vpc":{
          "shape":"VpcConfig",
          "documentation":"<p>The VPC configuration for the endpoint.</p>"
        }
      },
      "documentation":"<p>Specifies the configuration for a Amazon SageMaker endpoint.</p>"
    },
    "SageMakerFlowDefinitionArn":{
      "type":"string",
      "max":1024,
      "min":0,
      "pattern":"arn:aws(-[^:]+)?:sagemaker:[a-z0-9-]{1,20}:[0-9]{12}:flow-definition/.*"
    },
    "SearchType":{
      "type":"string",
      "enum":[
        "HYBRID",
        "SEMANTIC"
      ]
    },
    "SecurityGroupId":{
      "type":"string",
      "max":32,
      "min":0,
      "pattern":"[-0-9a-zA-Z]+"
    },
    "SecurityGroupIds":{
      "type":"list",
      "member":{"shape":"SecurityGroupId"},
      "max":5,
      "min":1
    },
    "ServiceQuotaExceededException":{
      "type":"structure",
      "members":{
        "message":{"shape":"NonBlankString"}
      },
      "documentation":"<p>The number of requests exceeds the service quota. Resubmit your request later.</p>",
      "error":{
        "httpStatusCode":400,
        "senderFault":true
      },
      "exception":true
    },
    "ServiceUnavailableException":{
      "type":"structure",
      "members":{
        "message":{"shape":"NonBlankString"}
      },
      "documentation":"<p>Returned if the service cannot complete the request.</p>",
      "error":{"httpStatusCode":503},
      "exception":true,
      "fault":true
    },
    "SortByProvisionedModels":{
      "type":"string",
      "enum":["CreationTime"]
    },
    "SortJobsBy":{
      "type":"string",
      "enum":["CreationTime"]
    },
    "SortModelsBy":{
      "type":"string",
      "enum":["CreationTime"]
    },
    "SortOrder":{
      "type":"string",
      "enum":[
        "Ascending",
        "Descending"
      ]
    },
    "Status":{
      "type":"string",
      "enum":[
        "REGISTERED",
        "INCOMPATIBLE_ENDPOINT"
      ]
    },
    "StatusDetails":{
      "type":"structure",
      "members":{
        "validationDetails":{
          "shape":"ValidationDetails",
          "documentation":"<p>The status details for the validation sub-task of the job.</p>"
        },
        "dataProcessingDetails":{
          "shape":"DataProcessingDetails",
          "documentation":"<p>The status details for the data processing sub-task of the job.</p>"
        },
        "trainingDetails":{
          "shape":"TrainingDetails",
          "documentation":"<p>The status details for the training sub-task of the job.</p>"
        }
      },
      "documentation":"<p>For a Distillation job, the status details for sub-tasks of the job. Possible statuses for each sub-task include the following:</p> <ul> <li> <p>NotStarted</p> </li> <li> <p>InProgress</p> </li> <li> <p>Completed</p> </li> <li> <p>Stopping</p> </li> <li> <p>Stopped</p> </li> <li> <p>Failed</p> </li> </ul>"
    },
    "StopEvaluationJobRequest":{
      "type":"structure",
      "required":["jobIdentifier"],
      "members":{
        "jobIdentifier":{
          "shape":"EvaluationJobIdentifier",
          "documentation":"<p>The Amazon Resource Name (ARN) of the evaluation job you want to stop.</p>",
          "location":"uri",
          "locationName":"jobIdentifier"
        }
      }
    },
    "StopEvaluationJobResponse":{
      "type":"structure",
      "members":{
      }
    },
    "StopModelCustomizationJobRequest":{
      "type":"structure",
      "required":["jobIdentifier"],
      "members":{
        "jobIdentifier":{
          "shape":"ModelCustomizationJobIdentifier",
          "documentation":"<p>Job identifier of the job to stop.</p>",
          "location":"uri",
          "locationName":"jobIdentifier"
        }
      }
    },
    "StopModelCustomizationJobResponse":{
      "type":"structure",
      "members":{
      }
    },
    "StopModelInvocationJobRequest":{
      "type":"structure",
      "required":["jobIdentifier"],
      "members":{
        "jobIdentifier":{
          "shape":"ModelInvocationJobIdentifier",
          "documentation":"<p>The Amazon Resource Name (ARN) of the batch inference job to stop.</p>",
          "location":"uri",
          "locationName":"jobIdentifier"
        }
      }
    },
    "StopModelInvocationJobResponse":{
      "type":"structure",
      "members":{
      }
    },
    "String":{"type":"string"},
    "SubnetId":{
      "type":"string",
      "max":32,
      "min":0,
      "pattern":"[-0-9a-zA-Z]+"
    },
    "SubnetIds":{
      "type":"list",
      "member":{"shape":"SubnetId"},
      "max":16,
      "min":1
    },
    "Tag":{
      "type":"structure",
      "required":[
        "key",
        "value"
      ],
      "members":{
        "key":{
          "shape":"TagKey",
          "documentation":"<p>Key for the tag.</p>"
        },
        "value":{
          "shape":"TagValue",
          "documentation":"<p>Value for the tag.</p>"
        }
      },
      "documentation":"<p>Definition of the key/value pair for a tag.</p>"
    },
    "TagKey":{
      "type":"string",
      "max":128,
      "min":1,
      "pattern":"[a-zA-Z0-9\\s._:/=+@-]*"
    },
    "TagKeyList":{
      "type":"list",
      "member":{"shape":"TagKey"},
      "max":200,
      "min":0
    },
    "TagList":{
      "type":"list",
      "member":{"shape":"Tag"},
      "max":200,
      "min":0
    },
    "TagResourceRequest":{
      "type":"structure",
      "required":[
        "resourceARN",
        "tags"
      ],
      "members":{
        "resourceARN":{
          "shape":"TaggableResourcesArn",
          "documentation":"<p>The Amazon Resource Name (ARN) of the resource to tag.</p>"
        },
        "tags":{
          "shape":"TagList",
          "documentation":"<p>Tags to associate with the resource.</p>"
        }
      }
    },
    "TagResourceResponse":{
      "type":"structure",
      "members":{
      }
    },
    "TagValue":{
      "type":"string",
      "max":256,
      "min":0,
      "pattern":"[a-zA-Z0-9\\s._:/=+@-]*"
    },
    "TaggableResourcesArn":{
      "type":"string",
      "max":1011,
      "min":20,
      "pattern":".*(^[a-zA-Z0-9][a-zA-Z0-9\\-]*$)|(^arn:aws(-[^:]+)?:bedrock:[a-z0-9-]{1,20}:[0-9]{12}:custom-model/([a-z0-9-]{1,63}[.][a-z0-9-]{1,63}(([:][a-z0-9-]{1,63}){0,2})?|imported)/[a-z0-9]{12}$)|(^arn:aws(-[^:]+)?:bedrock:[a-z0-9-]{1,20}:([0-9]{12}|)((:(fine-tuning-job|model-customization-job)/[a-z0-9-]{1,63}[.]{1}[a-z0-9-]{1,63}([a-z0-9-]{1,63}[.]){0,2}[a-z0-9-]{1,63}([:][a-z0-9-]{1,63}){0,2}(/[a-z0-9]{12})$)|(:guardrail/[a-z0-9]+$)|(:automated-reasoning-policy/[a-zA-Z0-9]+(:[a-zA-Z0-9]+)?$)|(:(inference-profile|application-inference-profile)/[a-zA-Z0-9-:.]+$)|(:(provisioned-model|model-invocation-job|model-evaluation-job|evaluation-job|model-import-job|imported-model|async-invoke|provisioned-model-v2|provisioned-model-reservation|prompt-router|custom-model-deployment)/[a-z0-9]{12}$))).*"
    },
    "TeacherModelConfig":{
      "type":"structure",
      "required":["teacherModelIdentifier"],
      "members":{
        "teacherModelIdentifier":{
          "shape":"TeacherModelIdentifier",
          "documentation":"<p>The identifier of the teacher model.</p>"
        },
        "maxResponseLengthForInference":{
          "shape":"Integer",
          "documentation":"<p>The maximum number of tokens requested when the customization job invokes the teacher model.</p>"
        }
      },
      "documentation":"<p>Details about a teacher model used for model customization.</p>"
    },
    "TeacherModelIdentifier":{
      "type":"string",
      "pattern":"(arn:aws(-[^:]+)?:bedrock:[a-z0-9-]{1,20}:((:foundation-model/([a-z0-9-]{1,63}[.]{1}[a-z0-9-]{1,63}([.]?[a-z0-9-]{1,63})([:][a-z0-9-]{1,63}){0,2})|(([0-9a-zA-Z][_-]?)+)$)|([0-9]{12}:inference-profile/[a-zA-Z0-9-:.]+$)))|([a-z0-9-]{1,63}[.]{1}[a-z0-9-]{1,63}([.]?[a-z0-9-]{1,63})([:][a-z0-9-]{1,63}){0,2})"
    },
    "Temperature":{
      "type":"float",
      "box":true,
      "max":1,
      "min":0
    },
    "TextInferenceConfig":{
      "type":"structure",
      "members":{
        "temperature":{
          "shape":"Temperature",
          "documentation":"<p>Controls the random-ness of text generated by the language model, influencing how much the model sticks to the most predictable next words versus exploring more surprising options. A lower temperature value (e.g. 0.2 or 0.3) makes model outputs more deterministic or predictable, while a higher temperature (e.g. 0.8 or 0.9) makes the outputs more creative or unpredictable.</p>"
        },
        "topP":{
          "shape":"TopP",
          "documentation":"<p>A probability distribution threshold which controls what the model considers for the set of possible next tokens. The model will only consider the top p% of the probability distribution when generating the next token.</p>"
        },
        "maxTokens":{
          "shape":"MaxTokens",
          "documentation":"<p>The maximum number of tokens to generate in the output text. Do not use the minimum of 0 or the maximum of 65536. The limit values described here are arbitrary values, for actual values consult the limits defined by your specific model.</p>"
        },
        "stopSequences":{
          "shape":"RAGStopSequences",
          "documentation":"<p>A list of sequences of characters that, if generated, will cause the model to stop generating further tokens. Do not use a minimum length of 1 or a maximum length of 1000. The limit values described here are arbitrary values, for actual values consult the limits defined by your specific model.</p>"
        }
      },
      "documentation":"<p>The configuration details for text generation using a language model via the <code>RetrieveAndGenerate</code> function.</p>"
    },
    "TextPromptTemplate":{
      "type":"string",
      "max":100000,
      "min":1,
      "sensitive":true
    },
    "ThrottlingException":{
      "type":"structure",
      "members":{
        "message":{"shape":"NonBlankString"}
      },
      "documentation":"<p>The number of requests exceeds the limit. Resubmit your request later.</p>",
      "error":{
        "httpStatusCode":429,
        "senderFault":true
      },
      "exception":true
    },
    "Timestamp":{
      "type":"timestamp",
      "timestampFormat":"iso8601"
    },
    "TooManyTagsException":{
      "type":"structure",
      "members":{
        "message":{"shape":"NonBlankString"},
        "resourceName":{
          "shape":"TaggableResourcesArn",
          "documentation":"<p>The name of the resource with too many tags.</p>"
        }
      },
      "documentation":"<p>The request contains more tags than can be associated with a resource (50 tags per resource). The maximum number of tags includes both existing tags and those included in your current request. </p>",
      "error":{
        "httpStatusCode":400,
        "senderFault":true
      },
      "exception":true
    },
    "TopP":{
      "type":"float",
      "box":true,
      "max":1,
      "min":0
    },
    "TrainingDataConfig":{
      "type":"structure",
      "members":{
        "s3Uri":{
          "shape":"S3Uri",
          "documentation":"<p>The S3 URI where the training data is stored.</p>"
        },
        "invocationLogsConfig":{
          "shape":"InvocationLogsConfig",
          "documentation":"<p>Settings for using invocation logs to customize a model.</p>"
        }
      },
      "documentation":"<p>S3 Location of the training data.</p>"
    },
    "TrainingDetails":{
      "type":"structure",
      "members":{
        "status":{
          "shape":"JobStatusDetails",
          "documentation":"<p>The status of the training sub-task of the job.</p>"
        },
        "creationTime":{
          "shape":"Timestamp",
          "documentation":"<p>The start time of the training sub-task of the job.</p>"
        },
        "lastModifiedTime":{
          "shape":"Timestamp",
          "documentation":"<p>The latest update to the training sub-task of the job.</p>"
        }
      },
      "documentation":"<p>For a Distillation job, the status details for the training sub-task of the job.</p>"
    },
    "TrainingMetrics":{
      "type":"structure",
      "members":{
        "trainingLoss":{
          "shape":"MetricFloat",
          "documentation":"<p>Loss metric associated with the custom job.</p>"
        }
      },
      "documentation":"<p>Metrics associated with the custom job.</p>"
    },
    "UntagResourceRequest":{
      "type":"structure",
      "required":[
        "resourceARN",
        "tagKeys"
      ],
      "members":{
        "resourceARN":{
          "shape":"TaggableResourcesArn",
          "documentation":"<p>The Amazon Resource Name (ARN) of the resource to untag.</p>"
        },
        "tagKeys":{
          "shape":"TagKeyList",
          "documentation":"<p>Tag keys of the tags to remove from the resource.</p>"
        }
      }
    },
    "UntagResourceResponse":{
      "type":"structure",
      "members":{
      }
    },
    "UpdateGuardrailRequest":{
      "type":"structure",
      "required":[
        "guardrailIdentifier",
        "name",
        "blockedInputMessaging",
        "blockedOutputsMessaging"
      ],
      "members":{
        "guardrailIdentifier":{
          "shape":"GuardrailIdentifier",
          "documentation":"<p>The unique identifier of the guardrail. This can be an ID or the ARN.</p>",
          "location":"uri",
          "locationName":"guardrailIdentifier"
        },
        "name":{
          "shape":"GuardrailName",
          "documentation":"<p>A name for the guardrail.</p>"
        },
        "description":{
          "shape":"GuardrailDescription",
          "documentation":"<p>A description of the guardrail.</p>"
        },
        "topicPolicyConfig":{
          "shape":"GuardrailTopicPolicyConfig",
          "documentation":"<p>The topic policy to configure for the guardrail.</p>"
        },
        "contentPolicyConfig":{
          "shape":"GuardrailContentPolicyConfig",
          "documentation":"<p>The content policy to configure for the guardrail.</p>"
        },
        "wordPolicyConfig":{
          "shape":"GuardrailWordPolicyConfig",
          "documentation":"<p>The word policy to configure for the guardrail.</p>"
        },
        "sensitiveInformationPolicyConfig":{
          "shape":"GuardrailSensitiveInformationPolicyConfig",
          "documentation":"<p>The sensitive information policy to configure for the guardrail.</p>"
        },
        "contextualGroundingPolicyConfig":{
          "shape":"GuardrailContextualGroundingPolicyConfig",
          "documentation":"<p>The contextual grounding policy configuration used to update a guardrail.</p>"
        },
        "crossRegionConfig":{
          "shape":"GuardrailCrossRegionConfig",
          "documentation":"<p>The system-defined guardrail profile that you're using with your guardrail. Guardrail profiles define the destination Amazon Web Services Regions where guardrail inference requests can be automatically routed.</p> <p>For more information, see the <a href=\"https://docs.aws.amazon.com/bedrock/latest/userguide/guardrails-cross-region.html\">Amazon Bedrock User Guide</a>.</p>"
        },
        "blockedInputMessaging":{
          "shape":"GuardrailBlockedMessaging",
          "documentation":"<p>The message to return when the guardrail blocks a prompt.</p>"
        },
        "blockedOutputsMessaging":{
          "shape":"GuardrailBlockedMessaging",
          "documentation":"<p>The message to return when the guardrail blocks a model response.</p>"
        },
        "kmsKeyId":{
          "shape":"KmsKeyId",
          "documentation":"<p>The ARN of the KMS key with which to encrypt the guardrail.</p>"
        }
      }
    },
    "UpdateGuardrailResponse":{
      "type":"structure",
      "required":[
        "guardrailId",
        "guardrailArn",
        "version",
        "updatedAt"
      ],
      "members":{
        "guardrailId":{
          "shape":"GuardrailId",
          "documentation":"<p>The unique identifier of the guardrail</p>"
        },
        "guardrailArn":{
          "shape":"GuardrailArn",
          "documentation":"<p>The ARN of the guardrail.</p>"
        },
        "version":{
          "shape":"GuardrailDraftVersion",
          "documentation":"<p>The version of the guardrail.</p>"
        },
        "updatedAt":{
          "shape":"Timestamp",
          "documentation":"<p>The date and time at which the guardrail was updated.</p>"
        }
      }
    },
    "UpdateMarketplaceModelEndpointRequest":{
      "type":"structure",
      "required":[
        "endpointArn",
        "endpointConfig"
      ],
      "members":{
        "endpointArn":{
          "shape":"Arn",
          "documentation":"<p>The Amazon Resource Name (ARN) of the endpoint you want to update.</p>",
          "location":"uri",
          "locationName":"endpointArn"
        },
        "endpointConfig":{
          "shape":"EndpointConfig",
          "documentation":"<p>The new configuration for the endpoint, including the number and type of instances to use.</p>"
        },
        "clientRequestToken":{
          "shape":"IdempotencyToken",
          "documentation":"<p>A unique, case-sensitive identifier that you provide to ensure the idempotency of the request. This token is listed as not required because Amazon Web Services SDKs automatically generate it for you and set this parameter. If you're not using the Amazon Web Services SDK or the CLI, you must provide this token or the action will fail.</p>",
          "idempotencyToken":true
        }
      }
    },
    "UpdateMarketplaceModelEndpointResponse":{
      "type":"structure",
      "required":["marketplaceModelEndpoint"],
      "members":{
        "marketplaceModelEndpoint":{
          "shape":"MarketplaceModelEndpoint",
          "documentation":"<p>Details about the updated endpoint.</p>"
        }
      }
    },
    "UpdateProvisionedModelThroughputRequest":{
      "type":"structure",
      "required":["provisionedModelId"],
      "members":{
        "provisionedModelId":{
          "shape":"ProvisionedModelId",
          "documentation":"<p>The Amazon Resource Name (ARN) or name of the Provisioned Throughput to update.</p>",
          "location":"uri",
          "locationName":"provisionedModelId"
        },
        "desiredProvisionedModelName":{
          "shape":"ProvisionedModelName",
          "documentation":"<p>The new name for this Provisioned Throughput.</p>"
        },
        "desiredModelId":{
          "shape":"ModelIdentifier",
          "documentation":"<p>The Amazon Resource Name (ARN) of the new model to associate with this Provisioned Throughput. You can't specify this field if this Provisioned Throughput is associated with a base model.</p> <p>If this Provisioned Throughput is associated with a custom model, you can specify one of the following options:</p> <ul> <li> <p>The base model from which the custom model was customized.</p> </li> <li> <p>Another custom model that was customized from the same base model as the custom model.</p> </li> </ul>"
        }
      }
    },
    "UpdateProvisionedModelThroughputResponse":{
      "type":"structure",
      "members":{
      }
    },
    "UsePromptResponse":{"type":"boolean"},
    "ValidationDataConfig":{
      "type":"structure",
      "required":["validators"],
      "members":{
        "validators":{
          "shape":"Validators",
          "documentation":"<p>Information about the validators.</p>"
        }
      },
      "documentation":"<p>Array of up to 10 validators.</p>"
    },
    "ValidationDetails":{
      "type":"structure",
      "members":{
        "status":{
          "shape":"JobStatusDetails",
          "documentation":"<p>The status of the validation sub-task of the job.</p>"
        },
        "creationTime":{
          "shape":"Timestamp",
          "documentation":"<p>The start time of the validation sub-task of the job.</p>"
        },
        "lastModifiedTime":{
          "shape":"Timestamp",
          "documentation":"<p>The latest update to the validation sub-task of the job.</p>"
        }
      },
      "documentation":"<p>For a Distillation job, the status details for the validation sub-task of the job.</p>"
    },
    "ValidationException":{
      "type":"structure",
      "members":{
        "message":{"shape":"NonBlankString"}
      },
      "documentation":"<p>Input validation failed. Check your request parameters and retry the request.</p>",
      "error":{
        "httpStatusCode":400,
        "senderFault":true
      },
      "exception":true
    },
    "ValidationMetrics":{
      "type":"list",
      "member":{"shape":"ValidatorMetric"}
    },
    "Validator":{
      "type":"structure",
      "required":["s3Uri"],
      "members":{
        "s3Uri":{
          "shape":"S3Uri",
          "documentation":"<p>The S3 URI where the validation data is stored.</p>"
        }
      },
      "documentation":"<p>Information about a validator.</p>"
    },
    "ValidatorMetric":{
      "type":"structure",
      "members":{
        "validationLoss":{
          "shape":"MetricFloat",
          "documentation":"<p>The validation loss associated with this validator.</p>"
        }
      },
      "documentation":"<p>The metric for the validator.</p>"
    },
    "Validators":{
      "type":"list",
      "member":{"shape":"Validator"},
      "max":10,
      "min":0
    },
    "VpcConfig":{
      "type":"structure",
      "required":[
        "subnetIds",
        "securityGroupIds"
      ],
      "members":{
        "subnetIds":{
          "shape":"SubnetIds",
          "documentation":"<p>An array of IDs for each subnet in the VPC to use.</p>"
        },
        "securityGroupIds":{
          "shape":"SecurityGroupIds",
          "documentation":"<p>An array of IDs for each security group in the VPC to use.</p>"
        }
      },
      "documentation":"<p>The configuration of a virtual private cloud (VPC). For more information, see <a href=\"https://docs.aws.amazon.com/bedrock/latest/userguide/usingVPC.html\">Protect your data using Amazon Virtual Private Cloud and Amazon Web Services PrivateLink</a>.</p>"
    },
    "kBS3Uri":{
      "type":"string",
      "max":1024,
      "min":1,
      "pattern":"s3://[a-z0-9][a-z0-9.-]{1,61}[a-z0-9]/.{1,1024}"
    }
  },
  "documentation":"<p>Describes the API operations for creating, managing, fine-turning, and evaluating Amazon Bedrock models.</p>"
}<|MERGE_RESOLUTION|>--- conflicted
+++ resolved
@@ -51,11 +51,7 @@
         {"shape":"ServiceQuotaExceededException"},
         {"shape":"ThrottlingException"}
       ],
-<<<<<<< HEAD
-      "documentation":"<p>Creates a new custom model in Amazon Bedrock from an existing SageMaker AI-trained Amazon Nova model stored in an Amazon-managed Amazon S3 bucket. After the model is active, you can use it for inference.</p> <p>To use the model for inference, you must purchase Provisioned Throughput for it. You can't use On-demand inference with these custom models. For more information about Provisioned Throughput, see <a href=\"https://docs.aws.amazon.com/bedrock/latest/userguide/prov-throughput.html\">Provisioned Throughput</a>.</p> <p>The model appears in <code>ListCustomModels</code> with a <code>customizationType</code> of <code>imported</code>. To track the status of the new model, you use the <code>GetCustomModel</code> API operation. The model can be in the following states:</p> <ul> <li> <p> <code>Creating</code> - Initial state during validation and registration</p> </li> <li> <p> <code>Active</code> - Model is ready for use in inference</p> </li> <li> <p> <code>Failed</code> - Creation process encountered an error</p> </li> </ul> <p>For more information about creating custom models, including specific model requirements, see <a href=\"https://docs.aws.amazon.com/bedrock/latest/userguide/create-custom-model-from-existing.html\">Import a SageMaker AI-trained Amazon Nova model</a> in the Amazon Bedrock User Guide. </p> <note> <p>You use the <code>CreateCustomModel</code> API to import only SageMaker AI-trained Amazon Nova models. To import open-source models, you use the <a href=\"https://docs.aws.amazon.com/bedrock/latest/APIReference/API_CreateModelImportJob.html\">CreateModelImportJob</a>. </p> </note> <p> <b>Related APIs</b> </p> <ul> <li> <p> <a href=\"https://docs.aws.amazon.com/bedrock/latest/APIReference/API_GetCustomModel.html\">GetCustomModel</a> </p> </li> <li> <p> <a href=\"https://docs.aws.amazon.com/bedrock/latest/APIReference/API_ListCustomModels.html\">ListCustomModels</a> </p> </li> <li> <p> <a href=\"https://docs.aws.amazon.com/bedrock/latest/APIReference/API_DeleteCustomModel.html\">DeleteCustomModel</a> </p> </li> </ul>"
-=======
       "documentation":"<p>Creates a new custom model in Amazon Bedrock. After the model is active, you can use it for inference.</p> <p>To use the model for inference, you must purchase Provisioned Throughput for it. You can't use On-demand inference with these custom models. For more information about Provisioned Throughput, see <a href=\"https://docs.aws.amazon.com/bedrock/latest/userguide/prov-throughput.html\">Provisioned Throughput</a>.</p> <p>The model appears in <code>ListCustomModels</code> with a <code>customizationType</code> of <code>imported</code>. To track the status of the new model, you use the <code>GetCustomModel</code> API operation. The model can be in the following states:</p> <ul> <li> <p> <code>Creating</code> - Initial state during validation and registration</p> </li> <li> <p> <code>Active</code> - Model is ready for use in inference</p> </li> <li> <p> <code>Failed</code> - Creation process encountered an error</p> </li> </ul> <p> <b>Related APIs</b> </p> <ul> <li> <p> <a href=\"https://docs.aws.amazon.com/bedrock/latest/APIReference/API_GetCustomModel.html\">GetCustomModel</a> </p> </li> <li> <p> <a href=\"https://docs.aws.amazon.com/bedrock/latest/APIReference/API_ListCustomModels.html\">ListCustomModels</a> </p> </li> <li> <p> <a href=\"https://docs.aws.amazon.com/bedrock/latest/APIReference/API_DeleteCustomModel.html\">DeleteCustomModel</a> </p> </li> </ul>"
->>>>>>> 078cd751
     },
     "CreateEvaluationJob":{
       "name":"CreateEvaluationJob",
@@ -1460,11 +1456,7 @@
         },
         "modelSourceConfig":{
           "shape":"ModelDataSource",
-<<<<<<< HEAD
-          "documentation":"<p>The data source for the model. The Amazon S3 URI in the model source must be for the Amazon-managed Amazon S3 bucket containing your model artifacts. SageMaker AI creates this bucket when you run your first SageMaker AI training job.</p>"
-=======
           "documentation":"<p>The data source for the model. The Amazon S3 URI in the model source must be for the Amazon-managed Amazon S3 bucket containing your model artifacts.</p>"
->>>>>>> 078cd751
         },
         "modelKmsKeyArn":{
           "shape":"KmsKeyArn",
@@ -2169,11 +2161,7 @@
       "type":"string",
       "max":1011,
       "min":20,
-<<<<<<< HEAD
-      "pattern":"arn:aws(-[^:]+)?:bedrock:[a-z0-9-]{1,20}:[0-9]{12}:custom-model/(imported|[a-z0-9-]{1,63}[.]{1}[a-z0-9-]{1,63}([a-z0-9-]{1,63}[.]){0,2}[a-z0-9-]{1,63}([:][a-z0-9-]{1,63}){0,2}/[a-z0-9]{12})"
-=======
       "pattern":"arn:aws(-[^:]+)?:bedrock:[a-z0-9-]{1,20}:[0-9]{12}:custom-model/(imported|[a-z0-9-]{1,63}[.]{1}[a-z0-9-]{1,63}([a-z0-9-]{1,63}[.]){0,2}[a-z0-9-]{1,63}([:][a-z0-9-]{1,63}){0,2})/[a-z0-9]{12}"
->>>>>>> 078cd751
     },
     "CustomModelName":{
       "type":"string",
@@ -7785,11 +7773,7 @@
           "documentation":"<p>The URI of the Amazon S3 data source.</p>"
         }
       },
-<<<<<<< HEAD
-      "documentation":"<p>The Amazon S3 data source of the model to import. For the <a href=\"https://docs.aws.amazon.com/bedrock/latest/APIReference/API_CreateCustomModel.html\">CreateCustomModel</a> API operation, you must specify the Amazon S3 URI for the Amazon-managed Amazon S3 bucket containing your model artifacts. SageMaker AI creates this bucket when you run your first SageMaker AI training job.</p>"
-=======
       "documentation":"<p>The Amazon S3 data source of the model to import. </p>"
->>>>>>> 078cd751
     },
     "S3InputFormat":{
       "type":"string",
