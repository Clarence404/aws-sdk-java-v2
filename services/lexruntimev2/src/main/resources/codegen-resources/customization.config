--- conflicted
+++ resolved
@@ -3,10 +3,7 @@
         "contentType": "application/json"
     },
     "enableGenerateCompiledEndpointRules": true,
-<<<<<<< HEAD
     "usePriorKnowledgeForH2": true,
-    "enableFastUnmarshaller": true,
-    "useLegacyEventGenerationScheme": {},
     "disableUniqueEventStreamShapePreprocessing": {
         "StartConversationRequestEventStream": [
             "ConfigurationEvent",
@@ -33,7 +30,4 @@
             "BadGatewayException"
         ]
     }
-=======
-    "usePriorKnowledgeForH2": true
->>>>>>> 817193b8
 }