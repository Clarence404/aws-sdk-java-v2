--- conflicted
+++ resolved
@@ -21,11 +21,7 @@
     <parent>
         <groupId>software.amazon.awssdk</groupId>
         <artifactId>services</artifactId>
-<<<<<<< HEAD
-        <version>2.20.144-SNAPSHOT</version>
-=======
         <version>2.20.163-SNAPSHOT</version>
->>>>>>> 13985e06
     </parent>
     <artifactId>kms</artifactId>
     <name>AWS Java SDK :: Services :: AWS KMS</name>
