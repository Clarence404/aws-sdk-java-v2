{
  "verifiedSimpleMethods": [
    "listChannels",
    "listOriginEndpoints"
  ],
  "deprecatedOperations": [
    "RotateChannelCredentials"
  ],
  "renameShapes": {
    // Do not keep adding to this list. Require the service team to name enums like they're naming their shapes.
    "__AdTriggersElement": "AdTriggersElement",
    "__PeriodTriggersElement": "PeriodTriggersElement"
  },
<<<<<<< HEAD
  "useSraAuth": true
=======
  "useSraAuth": true,
  "enableGenerateCompiledEndpointRules": true

>>>>>>> 012a8ac6
}<|MERGE_RESOLUTION|>--- conflicted
+++ resolved
@@ -11,11 +11,7 @@
     "__AdTriggersElement": "AdTriggersElement",
     "__PeriodTriggersElement": "PeriodTriggersElement"
   },
-<<<<<<< HEAD
-  "useSraAuth": true
-=======
   "useSraAuth": true,
   "enableGenerateCompiledEndpointRules": true
 
->>>>>>> 012a8ac6
 }