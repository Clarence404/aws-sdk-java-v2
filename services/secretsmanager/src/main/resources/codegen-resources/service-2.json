--- conflicted
+++ resolved
@@ -129,11 +129,7 @@
         {"shape":"InvalidRequestException"},
         {"shape":"InternalServiceError"}
       ],
-<<<<<<< HEAD
-      "documentation":"<p>Generates a random password. We recommend that you specify the maximum length and include every character type that the system you are generating a password for can support. By default, Secrets Manager uses uppercase and lowercase letters, numbers, and the following characters in passwords: <code>!\\\"#$%&amp;'()*+,-./:;&lt;=&gt;?@[\\\\]^_`{|}~</code> </p> <p>Secrets Manager generates a CloudTrail log entry when you call this action. Do not include sensitive information in request parameters because it might be logged. For more information, see <a href=\"https://docs.aws.amazon.com/secretsmanager/latest/userguide/retrieve-ct-entries.html\">Logging Secrets Manager events with CloudTrail</a>.</p> <p> <b>Required permissions: </b> <code>secretsmanager:GetRandomPassword</code>. For more information, see <a href=\"https://docs.aws.amazon.com/secretsmanager/latest/userguide/reference_iam-permissions.html#reference_iam-permissions_actions\"> IAM policy actions for Secrets Manager</a> and <a href=\"https://docs.aws.amazon.com/secretsmanager/latest/userguide/auth-and-access.html\">Authentication and access control in Secrets Manager</a>. </p>"
-=======
       "documentation":"<p>Generates a random password. We recommend that you specify the maximum length and include every character type that the system you are generating a password for can support. By default, Secrets Manager uses uppercase and lowercase letters, numbers, and the following characters in passwords: <code>!\\\"#$%&amp;'()*+,-./:;&lt;=&gt;?@[\\\\]^_`{|}~</code> </p> <p>Secrets Manager generates a CloudTrail log entry when you call this action.</p> <p> <b>Required permissions: </b> <code>secretsmanager:GetRandomPassword</code>. For more information, see <a href=\"https://docs.aws.amazon.com/secretsmanager/latest/userguide/reference_iam-permissions.html#reference_iam-permissions_actions\"> IAM policy actions for Secrets Manager</a> and <a href=\"https://docs.aws.amazon.com/secretsmanager/latest/userguide/auth-and-access.html\">Authentication and access control in Secrets Manager</a>. </p>"
->>>>>>> 51221362
     },
     "GetResourcePolicy":{
       "name":"GetResourcePolicy",
@@ -710,11 +706,7 @@
         },
         "NextRotationDate":{
           "shape":"NextRotationDateType",
-<<<<<<< HEAD
-          "documentation":"<p>The next rotation is scheduled to occur on or before this date. If the secret isn't configured for rotation or rotation has been disabled, Secrets Manager returns null. If rotation fails, Secrets Manager retries the entire rotation process multiple times. If rotation is unsuccessful, this date may be in the past.</p>"
-=======
           "documentation":"<p>The next rotation is scheduled to occur on or before this date. If the secret isn't configured for rotation or rotation has been disabled, Secrets Manager returns null. If rotation fails, Secrets Manager retries the entire rotation process multiple times. If rotation is unsuccessful, this date may be in the past.</p> <p>This date represents the latest date that rotation will occur, but it is not an approximate rotation date. In some cases, for example if you turn off automatic rotation and then turn it back on, the next rotation may occur much sooner than this date.</p>"
->>>>>>> 51221362
         },
         "Tags":{
           "shape":"TagListType",
