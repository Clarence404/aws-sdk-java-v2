--- conflicted
+++ resolved
@@ -2,10 +2,6 @@
     "verifiedSimpleMethods": [
         "listApps"
     ],
-<<<<<<< HEAD
-    "useSraAuth": true
-=======
     "useSraAuth": true,
     "enableGenerateCompiledEndpointRules": true
->>>>>>> 61e0fb1e
 }